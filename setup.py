import distutils.sysconfig
import distutils.version
import os
import platform
import sys

from setuptools import setup, Extension, find_packages
from setuptools.command.build_ext import build_ext


# inject numpy headers
class build_ext_cvxpy(build_ext):
    def finalize_options(self) -> None:
        build_ext.finalize_options(self)
        # Prevent numpy from thinking it is still in its setup process:
        # `__builtins__` can be a dict
        # see https://docs.python.org/2/reference/executionmodel.html
        if isinstance(__builtins__, dict):
            __builtins__['__NUMPY_SETUP__'] = False
        else:
            __builtins__.__NUMPY_SETUP__ = False

        import numpy
        self.include_dirs.append(numpy.get_include())


def is_platform_mac() -> bool:
    return sys.platform == 'darwin'


# For mac, ensure extensions are built for macos 10.9 when compiling on a
# 10.9 system or above, overriding distutils behaviour which is to target
# the version that python was built for. This may be overridden by setting
# MACOSX_DEPLOYMENT_TARGET before calling setup.py. This behavior is
# motivated by Apple dropping support for libstdc++.
if is_platform_mac():
    if 'MACOSX_DEPLOYMENT_TARGET' not in os.environ:
        current_system = distutils.version.LooseVersion(platform.mac_ver()[0])
        python_target = distutils.version.LooseVersion(
            distutils.sysconfig.get_config_var('MACOSX_DEPLOYMENT_TARGET'))
        if python_target < '10.9' and current_system >= '10.9':
            os.environ['MACOSX_DEPLOYMENT_TARGET'] = '10.9'

# Optionally specify openmp flags when installing, eg
#
# CFLAGS="-fopenmp" LDFLAGS="-lgomp" python setup.py install
#
# TODO wheels should be compiled with openmp ...
canon = Extension(
    '_cvxcore',
    sources=['cvxpy/cvxcore/src/cvxcore.cpp',
             'cvxpy/cvxcore/src/LinOpOperations.cpp',
             'cvxpy/cvxcore/src/Utils.cpp',
             'cvxpy/cvxcore/python/cvxcore_wrap.cpp'],
    include_dirs=['cvxpy/cvxcore/src/',
                  'cvxpy/cvxcore/python/',
                  'cvxpy/cvxcore/include/'],
    extra_compile_args=['-O3', '-std=c++11'],
    extra_link_args=['-O3'],
)


setup(
    name='cvxpy',
    version='1.1.12',
    author='Steven Diamond, Eric Chu, Stephen Boyd',
    author_email='stevend2@stanford.edu, akshayka@cs.stanford.edu, '
                 'echu508@stanford.edu, boyd@stanford.edu',
    cmdclass={'build_ext': build_ext_cvxpy},
    ext_modules=[canon],
    packages=find_packages(exclude=["cvxpy.performance_tests"]),
    url='http://github.com/cvxgrp/cvxpy/',
    license='Apache License, Version 2.0',
    zip_safe=False,
    description='A domain-specific language for modeling convex optimization '
                'problems in Python.',
<<<<<<< HEAD
    long_description=open('README.md').read(),
    long_description_content_type="text/markdown",
    python_requires='>=3.5',
=======
    python_requires='>=3.6',
>>>>>>> 1bb3cebf
    install_requires=["osqp >= 0.4.1",
                      "ecos >= 2",
                      "scs >= 1.1.6",
                      "numpy >= 1.15",
                      "scipy >= 1.1.0"],
    setup_requires=["numpy >= 1.15"],
)<|MERGE_RESOLUTION|>--- conflicted
+++ resolved
@@ -74,13 +74,9 @@
     zip_safe=False,
     description='A domain-specific language for modeling convex optimization '
                 'problems in Python.',
-<<<<<<< HEAD
     long_description=open('README.md').read(),
     long_description_content_type="text/markdown",
-    python_requires='>=3.5',
-=======
     python_requires='>=3.6',
->>>>>>> 1bb3cebf
     install_requires=["osqp >= 0.4.1",
                       "ecos >= 2",
                       "scs >= 1.1.6",
