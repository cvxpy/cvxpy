import distutils.sysconfig
import distutils.version
import os
import platform
import sys

from setuptools import setup, Extension, find_packages
from setuptools.command.build_ext import build_ext


# inject numpy headers
class build_ext_cvxpy(build_ext):
    def finalize_options(self) -> None:
        build_ext.finalize_options(self)
        # Prevent numpy from thinking it is still in its setup process:
        # `__builtins__` can be a dict
        # see https://docs.python.org/2/reference/executionmodel.html
        if isinstance(__builtins__, dict):
            __builtins__['__NUMPY_SETUP__'] = False
        else:
            __builtins__.__NUMPY_SETUP__ = False

        import numpy
        self.include_dirs.append(numpy.get_include())


def is_platform_mac() -> bool:
    return sys.platform == 'darwin'


# For mac, ensure extensions are built for macos 10.9 when compiling on a
# 10.9 system or above, overriding distutils behaviour which is to target
# the version that python was built for. This may be overridden by setting
# MACOSX_DEPLOYMENT_TARGET before calling setup.py. This behavior is
# motivated by Apple dropping support for libstdc++.
if is_platform_mac():
    if 'MACOSX_DEPLOYMENT_TARGET' not in os.environ:
        current_system = distutils.version.LooseVersion(platform.mac_ver()[0])
        python_target = distutils.version.LooseVersion(
            distutils.sysconfig.get_config_var('MACOSX_DEPLOYMENT_TARGET'))
        if python_target < '10.9' and current_system >= '10.9':
            os.environ['MACOSX_DEPLOYMENT_TARGET'] = '10.9'

# Optionally specify openmp flags when installing, eg
#
# CFLAGS="-fopenmp" LDFLAGS="-lgomp" python setup.py install
#
# TODO wheels should be compiled with openmp ...
canon = Extension(
    '_cvxcore',
    sources=['cvxpy/cvxcore/src/cvxcore.cpp',
             'cvxpy/cvxcore/src/LinOpOperations.cpp',
             'cvxpy/cvxcore/src/Utils.cpp',
             'cvxpy/cvxcore/python/cvxcore_wrap.cpp'],
    include_dirs=['cvxpy/cvxcore/src/',
                  'cvxpy/cvxcore/python/',
                  'cvxpy/cvxcore/include/'],
    extra_compile_args=['-O3', '-std=c++11'],
    extra_link_args=['-O3'],
)


setup(
    name='cvxpy',
    version='1.1.13',
    author='Steven Diamond, Eric Chu, Stephen Boyd',
    author_email='stevend2@stanford.edu, akshayka@cs.stanford.edu, '
                 'echu508@stanford.edu, boyd@stanford.edu',
    cmdclass={'build_ext': build_ext_cvxpy},
    ext_modules=[canon],
    packages=find_packages(exclude=["cvxpy.performance_tests"]),
    url='http://github.com/cvxgrp/cvxpy/',
    license='Apache License, Version 2.0',
    zip_safe=False,
    description='A domain-specific language for modeling convex optimization '
                'problems in Python.',
<<<<<<< HEAD
    package_data={
        'cvxpy': ['py.typed'],
    },
=======
    long_description=open('README.md').read(),
    long_description_content_type="text/markdown",
>>>>>>> fc55f0ea
    python_requires='>=3.6',
    install_requires=["osqp >= 0.4.1",
                      "ecos >= 2",
                      "scs >= 1.1.6",
                      "numpy >= 1.15",
                      "scipy >= 1.1.0"],
    setup_requires=["numpy >= 1.15"],
)<|MERGE_RESOLUTION|>--- conflicted
+++ resolved
@@ -74,14 +74,11 @@
     zip_safe=False,
     description='A domain-specific language for modeling convex optimization '
                 'problems in Python.',
-<<<<<<< HEAD
     package_data={
         'cvxpy': ['py.typed'],
     },
-=======
     long_description=open('README.md').read(),
     long_description_content_type="text/markdown",
->>>>>>> fc55f0ea
     python_requires='>=3.6',
     install_requires=["osqp >= 0.4.1",
                       "ecos >= 2",
