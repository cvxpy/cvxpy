from setuptools import setup, Extension


class get_numpy_include(object):
    """Returns Numpy's include path with lazy import.
    """
    def __str__(self):
        import numpy
        return numpy.get_include()


canon = Extension(
    '_cvxcore',
    sources=['cvxpy/cvxcore/src/cvxcore.cpp',
             'cvxpy/cvxcore/src/LinOpOperations.cpp',
             'cvxpy/cvxcore/src/Utils.cpp',
             'cvxpy/cvxcore/python/cvxcore_wrap.cpp'],
    include_dirs=['cvxpy/cvxcore/src/',
                  'cvxpy/cvxcore/python/',
                  'cvxpy/cvxcore/include/Eigen',
                  get_numpy_include()],
)


setup(
    name='cvxpy',
<<<<<<< HEAD
    version='1.0.3.7',
=======
    version='1.0.6',
>>>>>>> 26dc8555
    author='Steven Diamond, Eric Chu, Stephen Boyd',
    author_email='stevend2@stanford.edu, echu508@stanford.edu, boyd@stanford.edu',
    ext_modules=[canon],
    packages=['cvxpy',
              'cvxpy.atoms',
              'cvxpy.atoms.affine',
              'cvxpy.atoms.elementwise',
              'cvxpy.cvxcore',
              'cvxpy.cvxcore.python',
              'cvxpy.constraints',
              'cvxpy.expressions',
              'cvxpy.expressions.constants',
              'cvxpy.interface',
              'cvxpy.interface.numpy_interface',
              'cvxpy.lin_ops',
              'cvxpy.problems',
              'cvxpy.problems.problem_data',
              'cvxpy.problems.solvers',
              'cvxpy.reductions',
              'cvxpy.reductions.complex2real',
              'cvxpy.reductions.complex2real.atom_canonicalizers',
              'cvxpy.reductions.dcp2cone',
              'cvxpy.reductions.dcp2cone.atom_canonicalizers',
              'cvxpy.reductions.eliminate_pwl',
              'cvxpy.reductions.eliminate_pwl.atom_canonicalizers',
              'cvxpy.reductions.qp2quad_form',
              'cvxpy.reductions.qp2quad_form.atom_canonicalizers',
              'cvxpy.reductions.eliminate_pwl.atom_canonicalizers',
              'cvxpy.reductions.solvers',
              'cvxpy.reductions.solvers.conic_solvers',
              'cvxpy.reductions.solvers.qp_solvers',
              'cvxpy.reductions.solvers.lp_solvers',
              'cvxpy.tests',
              'cvxpy.transforms',
              'cvxpy.utilities',
              'cvxpy.cvxcore.python'],
    package_dir={'cvxpy': 'cvxpy'},
    url='http://github.com/cvxgrp/cvxpy/',
    license='Apache License, Version 2.0',
    zip_safe=False,
    description='A domain-specific language for modeling convex optimization problems in Python.',
    install_requires=["osqp",
                      "ecos >= 2",
                      "scs >= 1.1.3",
                      "multiprocess",
                      "fastcache",
                      "six",
                      "toolz",
                      "numpy >= 1.14",
                      "scipy >= 0.19"],
    use_2to3=True,
)<|MERGE_RESOLUTION|>--- conflicted
+++ resolved
@@ -24,11 +24,7 @@
 
 setup(
     name='cvxpy',
-<<<<<<< HEAD
-    version='1.0.3.7',
-=======
     version='1.0.6',
->>>>>>> 26dc8555
     author='Steven Diamond, Eric Chu, Stephen Boyd',
     author_email='stevend2@stanford.edu, echu508@stanford.edu, boyd@stanford.edu',
     ext_modules=[canon],
