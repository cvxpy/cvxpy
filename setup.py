import builtins
import distutils.sysconfig
import distutils.version
import os
import platform
import subprocess
import sys

from setuptools import Extension, find_packages, setup
from setuptools.command.build_ext import build_ext

# IMPORTANT NOTE
#
#   Our versioning infrastructure is adapted from that used in SciPy v 1.9.0.
#   Specifically, much of this content came from
#   https://github.com/scipy/scipy/blob/91faf1ed4c3e83afe5009ffb7a9d18eab8dae683/tools/version_utils.py
#   It's possible that our adaptation has unnecessary complexity.
#   For example, SciPy might have certain contingencies in place for backwards
#   compatibilities that CVXPY does not guarantee.
#
#   Some comments in the SciPy source provide justification for individual code
#   snippets. We have mostly left those comments in-place, but we sometimes preface
#   them with the following remark:
#      "The comment below is from the SciPy code which we repurposed for cvxpy."
#

MAJOR = 1
MINOR = 2
MICRO = 0
IS_RELEASED = False
IS_RELEASE_BRANCH = False
VERSION = '%d.%d.%d' % (MAJOR, MINOR, MICRO)

# Return the git revision as a string
def git_version():
    def _minimal_ext_cmd(cmd):
        # construct minimal environment
        env = {}
        for k in ['SYSTEMROOT', 'PATH']:
            v = os.environ.get(k)
            if v is not None:
                env[k] = v
        # LANGUAGE is used on win32
        env['LANGUAGE'] = 'C'
        env['LANG'] = 'C'
        env['LC_ALL'] = 'C'
        out = subprocess.Popen(cmd, stdout=subprocess.PIPE, env=env).communicate()[0]
        return out

    try:
        out = _minimal_ext_cmd(['git', 'rev-parse', 'HEAD'])
        GIT_REVISION = out.strip().decode('ascii')[:7]

        # The comment below is from the SciPy code which we repurposed for cvxpy.
        #
        #   We need a version number that's regularly incrementing for newer commits,
        #   so the sort order in a wheelhouse of nightly builds is correct (see
        #   https://github.com/MacPython/scipy-wheels/issues/114). It should also be
        #   a reproducible version number, so don't rely on date/time but base it on
        #   commit history. This gives the commit count since the previous branch
        #   point from the current branch (assuming a full `git clone`, it may be
        #   less if `--depth` was used - commonly the default in CI):
        prev_version_tag = '^v{}.{}.0'.format(MAJOR, MINOR - 2)
        out = _minimal_ext_cmd(['git', 'rev-list', 'HEAD', prev_version_tag,
                                '--count'])
        COMMIT_COUNT = out.strip().decode('ascii')
        COMMIT_COUNT = '0' if not COMMIT_COUNT else COMMIT_COUNT
    except OSError:
        GIT_REVISION = "Unknown"
        COMMIT_COUNT = "Unknown"

    return GIT_REVISION, COMMIT_COUNT


# BEFORE importing setuptools, remove MANIFEST. Otherwise it may not be
# properly updated when the contents of directories change (true for distutils,
# not sure about setuptools).
if os.path.exists('MANIFEST'):
    os.remove('MANIFEST')

# The comment below is from the SciPy code which we adapted for cvxpy.
#
#   This is a bit hackish: we are setting a global variable so that the main
#   cvxpy __init__ can detect if it is being loaded by the setup routine, to
#   avoid attempting to load components that aren't built yet.  While ugly, it's
#   a lot more robust than what was previously being used.
builtins.__CVXPY_SETUP__ = True


def get_version_info():
    # The comment below is from the SciPy code which we adapted for cvxpy.
    #
    #   Adding the git rev number needs to be done inside
    #   write_version_py(), otherwise the import of cvxpy.version messes
    #   up the build under Python 3.
    FULLVERSION = VERSION
    if os.path.exists('.git'):
        GIT_REVISION, COMMIT_COUNT = git_version()
    elif os.path.exists('cvxpy/version.py'):
        # must be a source distribution, use existing version file
        # load it as a separate module to not load cvxpy/__init__.py
        import runpy
        ns = runpy.run_path('cvxpy/version.py')
        GIT_REVISION = ns['git_revision']
        COMMIT_COUNT = ns['git_revision']
    else:
        GIT_REVISION = "Unknown"
        COMMIT_COUNT = "Unknown"

    if not IS_RELEASED:
        FULLVERSION += '.dev0+' + COMMIT_COUNT + '.' + GIT_REVISION

    return FULLVERSION, GIT_REVISION, COMMIT_COUNT


def write_version_py(filename='cvxpy/version.py'):
    cnt = """
# THIS FILE IS GENERATED FROM CVXPY SETUP.PY
short_version = '%(version)s'
version = '%(version)s'
full_version = '%(full_version)s'
git_revision = '%(git_revision)s'
commit_count = '%(commit_count)s'
release = %(isrelease)s
if not release:
    version = full_version
"""
    FULLVERSION, GIT_REVISION, COMMIT_COUNT = get_version_info()

    a = open(filename, 'w')
    try:
        a.write(cnt % {'version': VERSION,
                       'full_version': FULLVERSION,
                       'git_revision': GIT_REVISION,
                       'commit_count': COMMIT_COUNT,
                       'isrelease': str(IS_RELEASED)})
    finally:
        a.close()


# inject numpy headers
class build_ext_cvxpy(build_ext):
    def finalize_options(self) -> None:
        build_ext.finalize_options(self)
        # Prevent numpy from thinking it is still in its setup process:
        # `__builtins__` can be a dict
        # see https://docs.python.org/2/reference/executionmodel.html
        if isinstance(__builtins__, dict):
            __builtins__['__NUMPY_SETUP__'] = False
        else:
            __builtins__.__NUMPY_SETUP__ = False

        import numpy
        self.include_dirs.append(numpy.get_include())


def is_platform_mac() -> bool:
    return sys.platform == 'darwin'


def not_on_windows(s: str) -> str:
    return s if platform.system().lower() != "windows" else ""


# For mac, ensure extensions are built for macos 10.9 when compiling on a
# 10.9 system or above, overriding distutils behaviour which is to target
# the version that python was built for. This may be overridden by setting
# MACOSX_DEPLOYMENT_TARGET before calling setup.py. This behavior is
# motivated by Apple dropping support for libstdc++.
if is_platform_mac():
    if 'MACOSX_DEPLOYMENT_TARGET' not in os.environ:
        current_system = distutils.version.LooseVersion(platform.mac_ver()[0])
        python_target = distutils.version.LooseVersion(
            distutils.sysconfig.get_config_var('MACOSX_DEPLOYMENT_TARGET'))
        if python_target < '10.9' and current_system >= '10.9':
            os.environ['MACOSX_DEPLOYMENT_TARGET'] = '10.9'

write_version_py()

# Optionally specify openmp flags when installing, eg
#
# CFLAGS="-fopenmp" LDFLAGS="-lgomp" python setup.py install
#
# TODO wheels should be compiled with openmp ...
canon = Extension(
    '_cvxcore',
    sources=['cvxpy/cvxcore/src/cvxcore.cpp',
             'cvxpy/cvxcore/src/LinOpOperations.cpp',
             'cvxpy/cvxcore/src/Utils.cpp',
             'cvxpy/cvxcore/python/cvxcore_wrap.cpp'],
    include_dirs=['cvxpy/cvxcore/src/',
                  'cvxpy/cvxcore/python/',
                  'cvxpy/cvxcore/include/'],
    extra_compile_args=[
        '-O3',
        '-std=c++11',
        '-Wall',
        '-pedantic',
        not_on_windows('-Wextra'),
        not_on_windows('-Wno-unused-parameter'),
    ],
    extra_link_args=['-O3'],
)

setup(
    name='cvxpy',
<<<<<<< HEAD
    version='1.1.18',
=======
    version=str(VERSION),
>>>>>>> 4e81a697
    author='Steven Diamond, Eric Chu, Stephen Boyd',
    author_email='stevend2@stanford.edu, akshayka@cs.stanford.edu, '
                 'echu508@stanford.edu, boyd@stanford.edu',
    cmdclass={'build_ext': build_ext_cvxpy},
    ext_modules=[canon],
    packages=find_packages(exclude=["doc",
                                    "examples",
                                    "cvxpy.performance_tests"]),
    url='https://github.com/cvxpy/cvxpy',
    license='Apache License, Version 2.0',
    zip_safe=False,
    description='A domain-specific language for modeling convex optimization '
                'problems in Python.',
    package_data={
        'cvxpy': ['py.typed'],
    },
    long_description=open('README.md').read(),
    long_description_content_type="text/markdown",
    python_requires='>=3.6',
    install_requires=[
        "osqp >= 0.4.1",
        "ecos >= 2",
        "scs >= 1.1.6",
        "numpy >= 1.15",
        "scipy >= 1.1.0"
    ],
    setup_requires=["numpy >= 1.15"],
)<|MERGE_RESOLUTION|>--- conflicted
+++ resolved
@@ -204,11 +204,7 @@
 
 setup(
     name='cvxpy',
-<<<<<<< HEAD
-    version='1.1.18',
-=======
     version=str(VERSION),
->>>>>>> 4e81a697
     author='Steven Diamond, Eric Chu, Stephen Boyd',
     author_email='stevend2@stanford.edu, akshayka@cs.stanford.edu, '
                  'echu508@stanford.edu, boyd@stanford.edu',
