--- conflicted
+++ resolved
@@ -14,12 +14,8 @@
 MOSEK = Mosek
 OSQP =
 PDLP = ortools>=9.3,<9.5
-<<<<<<< HEAD
 PROXQP = proxsuite
-SCIP = PySCIPOpt<4.0.0
-=======
 SCIP = PySCIPOpt
->>>>>>> 50dafaf7
 SCIPY = scipy
 SCS =
 XPRESS = xpress
