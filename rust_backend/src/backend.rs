use std::collections::HashMap;
use std::hash::Hash;

use faer::sparse::SparseColMat;

use crate::faer_ext;
use crate::linop::CvxpyShape;
use crate::linop::Linop;
use crate::linop::LinopKind;
use crate::view::Tensor;
use crate::view::View;
use crate::SparseMatrix;

pub(crate) const CONST_ID: i64 = -1;

fn get_variable_tensor(shape: &CvxpyShape, id: i64) -> Tensor {
    assert!(id > CONST_ID);
    let n = shape.numel();
    [(id, [(CONST_ID, faer_ext::eye(n))].into())].into()
}

pub(crate) fn process_constraints<'a>(linop: &Linop<'a>, view: View<'a>) -> View<'a> {
    match linop.kind {
        LinopKind::Variable(id) => View {
            variables: [id].into(),
            tensor: get_variable_tensor(&linop.shape, id),
            is_parameter_free: true,
            context: view.context,
        },
        LinopKind::ScalarConst(c) => {
            let mat = SparseColMat::try_new_from_triplets(1, 1, &[(0, 0, c)]).unwrap();
            let tensor = [(CONST_ID, [(CONST_ID, mat)].into())].into();
            View {
                variables: [CONST_ID].into(),
                tensor,
                is_parameter_free: true,
                context: view.context,
            }
        }
        LinopKind::DenseConst(ref mat) => {
            let mut triplets = Vec::with_capacity(mat.ncols() * mat.nrows());
            for ((i, j), v) in mat.indexed_iter() {
                triplets.push((i as u64 + j as u64 * mat.nrows() as u64, 0_u64, *v));
            }
            let mat = SparseColMat::try_new_from_triplets(mat.nrows() * mat.ncols(), 1, &triplets)
                .unwrap();
            let tensor = [(CONST_ID, [(CONST_ID, mat)].into())].into();
            View {
                variables: [CONST_ID].into(),
                tensor,
                is_parameter_free: true,
                context: view.context,
            }
        }
        LinopKind::SparseConst(mat) => {
            let mut triplets = Vec::with_capacity(mat.compute_nnz());
            for (i, j, v) in faer_ext::to_triplets_iter(mat) {
                triplets.push((i + j * mat.nrows() as u64, 0, v));
            }
            let mat = SparseColMat::try_new_from_triplets(mat.nrows() * mat.ncols(), 1, &triplets)
                .unwrap();
            let tensor = [(CONST_ID, [(CONST_ID, mat)].into())].into();
            View {
                variables: [CONST_ID].into(),
                tensor,
                is_parameter_free: true,
                context: view.context,
            }
        }
        // LinOpKind::Hstack => hstack(linop, view),
        // LinOpKind::Vstack => vstack(linop, view),  
        _ => panic!(),
    }
}




pub(crate) fn parse_args<'a>(linop: &Linop<'a>, view: View<'a>) -> View<'a> {

    let mut res: Option<View> = None;
    for arg in linop.args.iter() {
        let arg_coeff = process_constraints(arg, view.clone());
        let arg_res = match arg.kind {
            LinopKind::Neg => neg(view),
            LinopKind::Transpose => transpose(linop, view),
            LinopKind::Sum => view, // Sum (along axis 1) is implicit in Ax+b, so it is a NOOP.
            LinopKind::Reshape => view, // Reshape is a NOOP.
            LinopKind::Promote => promote(linop, view),
            LinopKind::Mul { ref lhs } => mul(lhs, view), 
            _ => panic!(),
        };
        res = if let Some(res) = res {
            res.add_inplace(&arg_res);
            Some(res)
        } else {
            Some(arg_res)
        }
    }
    res.unwrap()
}

    

pub(crate) fn mul<'a>(lhs: &Linop<'a>, view: View<'a>) -> View<'a> {
    let lhs = get_constant_data(lhs, &view, false);

    let is_parameter_free;
    let func;

    match lhs.keys().copied().collect::<Vec<_>>().as_slice() {
        [CONST_ID] => {
            let lhs = &lhs[&CONST_ID];
            is_parameter_free = true;
            let reps = view.rows() / lhs.ncols() as u64;
            let stacked_lhs = faer_ext::identity_kron(reps, lhs);
            func = move |x: &SparseMatrix, p: u64| -> SparseMatrix {
                faer::sparse::linalg::matmul::sparse_sparse_matmul(
                    faer_ext::identity_kron(p, &stacked_lhs).as_ref(),
                    x.as_ref(),
                    1.0,
                    faer::Parallelism::None,
                )
                .unwrap()
            };
        }
        _ => panic!(),
    }
    view.accumulate_over_variables(&func, is_parameter_free)
}

pub(crate) fn get_constant_data<'a>(
    linop: &Linop<'a>,
    view: &View<'a>,
    column: bool,
) -> HashMap<i64, SparseMatrix> {
    // TODO: Add fast path for when linop is a constant

    let mut constant_view = process_constraints(linop, view.clone());
<<<<<<< HEAD
    assert!(constant_view.variables == [CONST_ID].into());
=======
    assert!(constant_view.variables == [CONST_ID]);
>>>>>>> 922d5c4e
    let constant_data = constant_view.tensor.remove(&CONST_ID).unwrap();

    if !column {
        match linop.shape {
            CvxpyShape::D0 => constant_data,
            CvxpyShape::D1(n) => reshape_constant_data(constant_data, (1, n)),
            CvxpyShape::D2(m, n) => reshape_constant_data(constant_data, (m, n)),
        }
    } else {
        constant_data
    }
}

pub(crate) fn reshape_constant_data(
    constant_data: HashMap<i64, SparseMatrix>,
    shape: (u64, u64),
) -> HashMap<i64, SparseMatrix> {
    constant_data
        .into_iter()
        .map(|(k, v)| (k, reshape_single_constant_tensor(v, shape)))
        .collect()
}

pub(crate) fn reshape_single_constant_tensor(v: SparseMatrix, (m, n): (u64, u64)) -> SparseMatrix {
    assert!(v.ncols() == 1);
    let p = v.nrows() as u64 / (m * n);
    let n_old_rows = v.nrows() as u64 / p;

    // TODO: exploit column format and the fact that it is a single column vec
    let triplets: Vec<(u64, u64, f64)> = faer_ext::to_triplets_iter(&v)
        .map(|(i, _, d)| {
            let row = i % n_old_rows;
            let slice = i / n_old_rows;

            let new_row = slice * m + row % m;
            let new_col = row / m;

            (new_row, new_col, d)
        })
        .collect();

    SparseColMat::try_new_from_triplets((p * m) as usize, n as usize, &triplets).unwrap()
}

pub(crate) fn neg(mut view: View<'_>) -> View<'_> {
    // Second argument is not used for neg
    view.apply_all(|x, _p| -x);
    view
}

pub(crate) fn transpose<'a>(linop: &Linop, mut view: View<'a>) -> View<'a> {
    let rows = get_transpose_rows(&linop.shape);
    view.select_rows(&rows);
    view
}

pub(crate) fn get_transpose_rows(shape: &CvxpyShape) -> Vec<u64> {
    let (m, n) = shape.broadcasted_shape();
    let rows: Vec<u64> = (0..n)
        .flat_map(|j| (0..m).map(move |i| i * n + j))
        .collect();
    rows
}

pub(crate) fn promote<'a>(linop: &Linop, mut view: View<'a>) -> View<'a> {
    let rows = vec![0; linop.shape.numel() as usize];
    view.select_rows(&rows);
    view
}

#[cfg(test)]
mod test_backend {
    use super::*;

    #[test]
    fn test_get_transpose_rows() {
        let shape = CvxpyShape::D2(3, 2);
        let rows = get_transpose_rows(&shape);
        assert_eq!(rows, vec![0, 2, 4, 1, 3, 5]);

        let shape = CvxpyShape::D2(2, 3);
        let rows = get_transpose_rows(&shape);
        assert_eq!(rows, vec![0, 3, 1, 4, 2, 5]);

        let shape = CvxpyShape::D1(3);
        let rows = get_transpose_rows(&shape);
        assert_eq!(rows, vec![0, 1, 2]);

        let shape = CvxpyShape::D0;
        let rows = get_transpose_rows(&shape);
        assert_eq!(rows, vec![0]);
    }
}<|MERGE_RESOLUTION|>--- conflicted
+++ resolved
@@ -68,16 +68,12 @@
             }
         }
         // LinOpKind::Hstack => hstack(linop, view),
-        // LinOpKind::Vstack => vstack(linop, view),  
+        // LinOpKind::Vstack => vstack(linop, view),
         _ => panic!(),
     }
 }
 
-
-
-
 pub(crate) fn parse_args<'a>(linop: &Linop<'a>, view: View<'a>) -> View<'a> {
-
     let mut res: Option<View> = None;
     for arg in linop.args.iter() {
         let arg_coeff = process_constraints(arg, view.clone());
@@ -87,7 +83,7 @@
             LinopKind::Sum => view, // Sum (along axis 1) is implicit in Ax+b, so it is a NOOP.
             LinopKind::Reshape => view, // Reshape is a NOOP.
             LinopKind::Promote => promote(linop, view),
-            LinopKind::Mul { ref lhs } => mul(lhs, view), 
+            LinopKind::Mul { ref lhs } => mul(lhs, view),
             _ => panic!(),
         };
         res = if let Some(res) = res {
@@ -99,8 +95,6 @@
     }
     res.unwrap()
 }
-
-    
 
 pub(crate) fn mul<'a>(lhs: &Linop<'a>, view: View<'a>) -> View<'a> {
     let lhs = get_constant_data(lhs, &view, false);
@@ -137,11 +131,7 @@
     // TODO: Add fast path for when linop is a constant
 
     let mut constant_view = process_constraints(linop, view.clone());
-<<<<<<< HEAD
     assert!(constant_view.variables == [CONST_ID].into());
-=======
-    assert!(constant_view.variables == [CONST_ID]);
->>>>>>> 922d5c4e
     let constant_data = constant_view.tensor.remove(&CONST_ID).unwrap();
 
     if !column {
