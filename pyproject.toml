[tool.ruff]
select = ["E", "F", "I"]
line-length = 100
exclude = [
    "build",
    "examples",
    "doc",
    "cvxpy/cvxcore/*",
    "*__init__.py"
]
# The minimum Python version that should be supported
target-version = "py37"


[tool.pytest.ini_options]
testpaths = [
    "cvxpy/tests/"
]

[build-system]
requires = [
    "numpy>=1.17,<1.18; python_version=='3.8' and platform_machine!='aarch64'",
    "numpy>=1.19.2,<1.20; python_version=='3.8' and platform_machine=='aarch64'",
    "numpy>=1.19,<1.20; python_version=='3.9' and (platform_machine not in 'arm64|aarch64' or platform_system!='Darwin')",
    "numpy>=1.19.2,<1.20; python_version=='3.9' and platform_machine=='aarch64'",
    "numpy>=1.21.4,<1.22; python_version=='3.9' and (platform_machine=='arm64' and platform_system=='Darwin')",
    "numpy>=1.21,<1.22; python_version=='3.10' and (platform_machine!='arm64' or platform_system!='Darwin')",
    "numpy>=1.21.4,<1.22; python_version=='3.10' and (platform_machine=='arm64' and platform_system=='Darwin')",
    "numpy>=1.23.4,<1.24; python_version=='3.11'",
    "numpy>=1.26.0,<1.27; python_version=='3.12'",
    "scipy >= 1.1.0",
    # 68.1.0 Promoted pyproject.toml's [tool.setuptools] out of beta.
    "setuptools>=68.1.0",
    "wheel",
    "pybind11"
]
<<<<<<< HEAD
# We need access to the 'setup' package at build time.
# Hence we declare a custom build backend.
build-backend = "setup.build_meta"  # just re-exports setuptools.build_meta definitions
backend-path = ["."]
=======

[project]
name = "cvxpy"
description = "A domain-specific language for modeling convex optimization problems in Python."
dependencies = [
    "osqp >= 0.6.2",
    "ecos >= 2",
    "clarabel >= 0.5.0",
    "scs >= 3.0",
    "numpy >= 1.15",
    "scipy >= 1.1.0",
    "pybind11"
]
requires-python = ">=3.8"
urls = {Homepage = "https://github.com/cvxpy/cvxpy"}
license = {text = "Apache License, Version 2.0"}
authors = [{name = "Steven Diamond", email = "stevend2@stanford.edu"},
           {name = "", email = "akshayka@cs.stanford.edu"},
           {name = "Eric Chu", email = "echu508@stanford.edu"},
           {name = "Stephen Boyd", email = "boyd@stanford.edu"}]
dynamic = ["version"]

[project.optional-dependencies]
# Solver names as in cvxpy.settings = pip-installable distribution providing it
CBC = ["cylp>=0.91.5"]
CLARABEL = ["clarabel"]
CVXOPT = ["cvxopt"]
DIFFCP = ["diffcp"]
ECOS = []
ECOS_BB = []
GLOP = ["ortools>=9.7,<9.8"]
GLPK = ["cvxopt"]
GLPK_MI = ["cvxopt"]
GUROBI = ["gurobipy"]
HIGHS = ["scipy>=1.6.1"]
MOSEK = ["Mosek"]
OSQP = []
PDLP = ["ortools>=9.7,<9.8"]
PIQP = ["piqp"]
PROXQP = ["proxsuite"]
SCIP = ["PySCIPOpt"]
SCIPY = ["scipy"]
SCS = ["setuptools>65.5.1"]
XPRESS = ["xpress"]

[project.readme]
file = "README.md"
content-type = "text/markdown"

[tool.setuptools]
include-package-data = false
>>>>>>> d8f74ec1
<|MERGE_RESOLUTION|>--- conflicted
+++ resolved
@@ -34,12 +34,11 @@
     "wheel",
     "pybind11"
 ]
-<<<<<<< HEAD
+
 # We need access to the 'setup' package at build time.
 # Hence we declare a custom build backend.
 build-backend = "setup.build_meta"  # just re-exports setuptools.build_meta definitions
 backend-path = ["."]
-=======
 
 [project]
 name = "cvxpy"
@@ -90,5 +89,4 @@
 content-type = "text/markdown"
 
 [tool.setuptools]
-include-package-data = false
->>>>>>> d8f74ec1
+include-package-data = false