"""
Copyright 2013 Steven Diamond

Licensed under the Apache License, Version 2.0 (the "License");
you may not use this file except in compliance with the License.
You may obtain a copy of the License at

    http://www.apache.org/licenses/LICENSE-2.0

Unless required by applicable law or agreed to in writing, software
distributed under the License is distributed on an "AS IS" BASIS,
WITHOUT WARRANTIES OR CONDITIONS OF ANY KIND, either express or implied.
See the License for the specific language governing permissions and
limitations under the License.
"""
import builtins
from functools import wraps
from typing import Optional, Tuple

import numpy as np
<<<<<<< HEAD
from scipy.sparse import coo_matrix
=======
from numpy.exceptions import AxisError
>>>>>>> a9627393

import cvxpy.interface as intf
import cvxpy.lin_ops.lin_op as lo
import cvxpy.lin_ops.lin_utils as lu
from cvxpy.atoms.affine.affine_atom import AffAtom
from cvxpy.atoms.axis_atom import AxisAtom
from cvxpy.constraints.constraint import Constraint


class Sum(AxisAtom, AffAtom):
    """Sum the entries of an expression over a given axis.

    Parameters
    ----------
    expr : Expression
        The expression to sum the entries of.
    axis : None or int or tuple of ints, optional
        The axis or axes along which to sum. The default (axis=None) will
        sum all of the elements of the expression.

        .. versionadded:: 1.6.0

        If axis is a tuple of ints, a sum is performed on all of the axes
        specified in the tuple.
    keepdims : bool, optional
        If set to true, the axes which are summed over remain in the output
        as dimensions with size one.

    Examples
    --------
    >>> import cvxpy as cp
    >>> x = cp.Variable((2, 3, 4))
    >>> expr = cp.sum(x)
    >>> expr.shape
    ()
    >>> expr = cp.sum(x, axis=0)
    >>> expr.shape
    (3, 4)
    >>> expr = cp.sum(x, axis=(1, 2))
    >>> expr.shape
    (2,)
    """

    def __init__(self, expr, axis=None, keepdims=False) -> None:
        super(Sum, self).__init__(expr, axis=axis, keepdims=keepdims)

    def is_atom_log_log_convex(self) -> bool:
        """Is the atom log-log convex?"""
        return True

    def is_atom_log_log_concave(self) -> bool:
        """Is the atom log-log concave?"""
        return False

    def validate_arguments(self) -> None:
        """Validates arguments using NumPy's sum validation."""
        self.shape_from_args()
        super(AxisAtom, self).validate_arguments()

    def shape_from_args(self) -> Tuple[int, ...]:
        """Returns shape using NumPy's sum shape calculation."""
        try:
            return np.sum(
                np.empty(self.args[0].shape),
                axis=self.axis,
                keepdims=self.keepdims
            ).shape
        except (ValueError, AxisError, TypeError) as e:
            raise ValueError(f"Invalid arguments for cp.sum: {e}") from e

    def numeric(self, values):
        """Sums the entries of value."""
        if intf.is_sparse(values[0]):
            result = np.asarray(values[0].sum(axis=self.axis))
            if not self.keepdims and self.axis is not None:
                result = result.flatten()
        else:
            result = np.sum(values[0], axis=self.axis, keepdims=self.keepdims)
        return result

    def graph_implementation(self,
                            arg_objs: list[lo.LinOp],
                            shape: tuple[int, ...],
                            data=None) -> tuple[lo.LinOp, list[Constraint]]:
        """
        Sum the linear expression's entries.

        Parameters
        ----------
        arg_objs : list
            LinExpr for each argument.
        shape : int or tuple of ints
            The shape of the resulting expression.
        data : [axis, keepdims] or None
            The axis and keepdims parameters of the sum expression.
        """
        axis, keepdims = data
        # Note: added new case for summing with n-dimensional shapes and 
        # multiple axes. Previous behavior is kept in the else statement.
        if len(arg_objs[0].shape) > 2 or axis not in {None, 0, 1}:
            obj = lu.sum_entries(arg_objs[0], shape=shape, axis=axis, keepdims=keepdims)
        else:
            if axis is None:
                obj = lu.sum_entries(arg_objs[0], shape=shape)
            elif axis == 1:
                if keepdims:
                    const_shape = (arg_objs[0].shape[1], 1)
                else:
                    const_shape = (arg_objs[0].shape[1],)
                ones = lu.create_const(np.ones(const_shape), const_shape)
                obj = lu.rmul_expr(arg_objs[0], ones, shape)
            else:  # axis == 0
                if keepdims:
                    const_shape = (1, arg_objs[0].shape[0])
                else:
                    const_shape = (arg_objs[0].shape[0],)
                ones = lu.create_const(np.ones(const_shape), const_shape)
                obj = lu.mul_expr(ones, arg_objs[0], shape)
        return (obj, [])

    def _verify_hess_vec_args(self):
        return True

    def _hess_vec(self, vec):
        """ See the docstring of the hess_vec method of the atom class. """
        arg0 = self.args[0]
        if self.axis is None:
            return arg0.hess_vec(vec * np.ones(arg0.size))
        else:
            m, n = arg0.shape
            if self.axis == 0:
                rep_vec = np.repeat(vec, m)
            elif self.axis == 1:
                rep_vec = np.tile(vec, n)
            return arg0.hess_vec(rep_vec)
    
    def _verify_jacobian_args(self):
        """
        We only support axis=None, 0, or 1 for the Jacobian.
        """
        return self.axis in {None, 0, 1}
    
    def _jacobian(self):
        """
        Compute the Jacobian of the sum atom.
        """
        jac_dict = self.args[0].jacobian()
        for k in jac_dict:
            rows, cols, vals = jac_dict[k]
            if self.axis is None:
                rows = np.zeros(len(cols), dtype=int)
            else:
                m, _ = self.args[0].shape
                if self.axis == 0:
                    rows = rows // m
                elif self.axis == 1:
                    rows = rows % m
            jacobian = coo_matrix((vals, (rows, cols)), shape=(self.size, k.size))
            jacobian.sum_duplicates()
            jac_dict[k] = (jacobian.row, jacobian.col, jacobian.data)

        return jac_dict

@wraps(Sum)
def sum(expr, axis: Optional[int] = None, keepdims: bool = False):
    """
    Wrapper for Sum class.
    """
    if isinstance(expr, list):
        return builtins.sum(expr)
    else:
        return Sum(expr, axis, keepdims)<|MERGE_RESOLUTION|>--- conflicted
+++ resolved
@@ -18,11 +18,8 @@
 from typing import Optional, Tuple
 
 import numpy as np
-<<<<<<< HEAD
 from scipy.sparse import coo_matrix
-=======
 from numpy.exceptions import AxisError
->>>>>>> a9627393
 
 import cvxpy.interface as intf
 import cvxpy.lin_ops.lin_op as lo
