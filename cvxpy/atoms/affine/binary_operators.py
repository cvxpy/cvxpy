"""
Copyright 2013 Steven Diamond

Licensed under the Apache License, Version 2.0 (the "License");
you may not use this file except in compliance with the License.
You may obtain a copy of the License at

    http://www.apache.org/licenses/LICENSE-2.0

Unless required by applicable law or agreed to in writing, software
distributed under the License is distributed on an "AS IS" BASIS,
WITHOUT WARRANTIES OR CONDITIONS OF ANY KIND, either express or implied.
See the License for the specific language governing permissions and
limitations under the License.
"""

import operator as op
from functools import reduce
from typing import List, Tuple

import numpy as np
import scipy.sparse as sp

import cvxpy.lin_ops.lin_op as lo
import cvxpy.lin_ops.lin_utils as lu
import cvxpy.utilities as u
from cvxpy.atoms.affine.add_expr import AddExpression
from cvxpy.atoms.affine.affine_atom import AffAtom
from cvxpy.atoms.affine.conj import conj
from cvxpy.atoms.affine.promote import Promote
from cvxpy.atoms.affine.reshape import deep_flatten, reshape
from cvxpy.atoms.affine.sum import sum as cvxpy_sum
from cvxpy.constraints.constraint import Constraint
from cvxpy.error import DCPError
from cvxpy.expressions.constants.constant import Constant
from cvxpy.expressions.constants.parameter import (
    is_param_affine,
    is_param_free,
)
from cvxpy.expressions.expression import Expression
from cvxpy.expressions.variable import Variable


class BinaryOperator(AffAtom):
    """
    Base class for expressions involving binary operators. (other than addition)
    """

    OP_NAME = 'BINARY_OP'

    def __init__(self, lh_exp, rh_exp) -> None:
        super(BinaryOperator, self).__init__(lh_exp, rh_exp)

    def name(self):
        pretty_args = []
        for i, a in enumerate(self.args):
            # Always parenthesize AddExpression and DivExpression
            if isinstance(a, (AddExpression, DivExpression)):
                pretty_args.append('(' + a.name() + ')')
            # For division, also parenthesize multiplication on the right
            elif isinstance(self, DivExpression) and i == 1 and \
                    isinstance(a, (MulExpression, multiply)):
                pretty_args.append('(' + a.name() + ')')
            else:
                pretty_args.append(a.name())
        return pretty_args[0] + ' ' + self.OP_NAME + ' ' + pretty_args[1]
    
    def format_labeled(self):
        """Format binary operation with labels where available."""
        # Check for own label first
        if self._label is not None:
            return self._label
        
        # Build from sub-expressions using their labels
        pretty_args = []
        for i, a in enumerate(self.args):
            # Always parenthesize AddExpression and DivExpression
            if isinstance(a, (AddExpression, DivExpression)):
                pretty_args.append('(' + a.format_labeled() + ')')
            # For division, also parenthesize multiplication on the right
            elif isinstance(self, DivExpression) and i == 1 and \
                    isinstance(a, (MulExpression, multiply)):
                pretty_args.append('(' + a.format_labeled() + ')')
            else:
                pretty_args.append(a.format_labeled())
        return pretty_args[0] + ' ' + self.OP_NAME + ' ' + pretty_args[1]

    def numeric(self, values):
        """Applies the binary operator to the values.
        """
        return reduce(self.OP_FUNC, values)

    def sign_from_args(self) -> Tuple[bool, bool]:
        """Default to rules for times.
        """
        return u.sign.mul_sign(self.args[0], self.args[1])

    def is_imag(self) -> bool:
        """Is the expression imaginary?
        """
        return (self.args[0].is_imag() and self.args[1].is_real()) or \
            (self.args[0].is_real() and self.args[1].is_imag())

    def is_complex(self) -> bool:
        """Is the expression complex valued?
        """
        return (self.args[0].is_complex() or self.args[1].is_complex()) and \
            not (self.args[0].is_imag() and self.args[1].is_imag())


def matmul(lh_exp, rh_exp) -> "MulExpression":
    """Matrix multiplication."""
    return MulExpression(lh_exp, rh_exp)


class MulExpression(BinaryOperator):
    """Matrix multiplication.

    The semantics of multiplication are exactly as those of NumPy's
    matmul function, except here multiplication by a scalar is permitted.
    MulExpression objects can be created by using the '*' operator of
    the Expression class.

    Parameters
    ----------
    lh_exp : Expression
        The left-hand side of the multiplication.
    rh_exp : Expression
        The right-hand side of the multiplication.
    """

    OP_NAME = "@"
    OP_FUNC = op.mul

    def numeric(self, values):
        """Matrix multiplication.
        """
        if values[0].shape == () or values[1].shape == ():
            return values[0] * values[1]
        else:
            return values[0] @ values[1]

    def validate_arguments(self):
        """Validate that the arguments can be multiplied together."""
        if self.args[0].ndim > 2 or self.args[1].ndim > 2:
            raise ValueError("Multiplication with N-d arrays is not yet supported")
    
    def shape_from_args(self) -> Tuple[int, ...]:
        """Returns the (row, col) shape of the expression.
        """
        return u.shape.mul_shapes(self.args[0].shape, self.args[1].shape)

    def is_atom_convex(self) -> bool:
        """Multiplication is convex (affine) in its arguments only if one of
           the arguments is constant.
        """
        if u.scopes.dpp_scope_active():
            # This branch applies curvature rules for DPP.
            #
            # Because a DPP scope is active, parameters will be
            # treated as affine (like variables, not constants) by curvature
            # analysis methods.
            #
            # Like under DCP, a product x * y is convex if x or y is constant.
            # If neither x nor y is constant, then the product is DPP
            # if one of the expressions is affine in its parameters and the
            # other is parameter-free.
            x = self.args[0]
            y = self.args[1]
            return ((x.is_constant() or y.is_constant()) or
                    (is_param_affine(x) and is_param_free(y)) or
                    (is_param_affine(y) and is_param_free(x)))
        else:
            return self.args[0].is_constant() or self.args[1].is_constant()

    def is_atom_concave(self) -> bool:
        """If the multiplication atom is convex, then it is affine.
        """
        return self.is_atom_convex()

    def is_atom_log_log_convex(self) -> bool:
        """Is the atom log-log convex?
        """
        return True

    def is_atom_log_log_concave(self) -> bool:
        """Is the atom log-log concave?
        """
        return False

    def is_incr(self, idx) -> bool:
        """Is the composition non-decreasing in argument idx?
        """
        return self.args[1-idx].is_nonneg()

    def is_decr(self, idx) -> bool:
        """Is the composition non-increasing in argument idx?
        """
        return self.args[1-idx].is_nonpos()

    def _grad(self, values):
        """Compute the gradient of matrix multiplication w.r.t. each argument.
        
        For Z = X @ Y, this computes the Jacobian matrices:
        - ∂vec(Z)/∂vec(X) = (Y.T ⊗ I_m).T  where X is (m, n)
        - ∂vec(Z)/∂vec(Y) = (I_p ⊗ X).T    where Y is (n, p)
        
        Args:
            values: A list of numeric values for the arguments [X, Y].
        
        Returns:
            A list of SciPy CSC sparse matrices [DX, DY].
        """
        # Handle constant cases
        if self.args[0].is_constant() or self.args[1].is_constant():
            return super(MulExpression, self)._grad(values)
        
        X = values[0]
        Y = values[1]
        
        # Get dimensions
        m, n = self.args[0].shape if len(self.args[0].shape) == 2 else (self.args[0].size, 1)
        n2, p = self.args[1].shape if len(self.args[1].shape) == 2 else (self.args[1].size, 1)
        
        # Verify dimension compatibility
        assert n == n2, f"Inner dimensions must match for multiplication: {n} != {n2}"
        
        # Compute ∂vec(Z)/∂vec(X) = (Y.T ⊗ I_m).T
        # This is a (m*n) × (m*p) matrix 
        DX = sp.kron(Y.T, sp.eye(m, format='csc'), format='csc').T
        
        # Compute ∂vec(Z)/∂vec(Y) = (I_p ⊗ X).T
        # This is a (n*p) × (m*p) matrix
        DY = sp.kron(sp.eye(p, format='csc'), X, format='csc').T
        
        return [DX, DY]
    
    def _hess(self, values):
        """Compute the Hessian of elementwise multiplication w.r.t. each argument.

        For z = x * y (elementwise), returns:
        - d2z/dx2 = diag(y)
        - d2z/dy2 = diag(x)

<<<<<<< HEAD
        Args:
            values: A list of numeric values for the arguments [x, y].
=======
        # dot product of two vectors with shape (n,)
        if len(self.args[0].shape) == 1 and len(self.args[1].shape) == 1:
            DX = sp.csc_array(Y.reshape(-1, 1))  # y as column vector
            DY = sp.csc_array(X.reshape(-1, 1))  # x as column vector
            return [DX, DY]

        # DX = [diag(Y11), diag(Y12), ...]
        #      [diag(Y21), diag(Y22), ...]
        #      [   ...        ...     ...]
        DX = sp.dok_array((DX_rows, cols))
        for k in range(self.args[0].shape[0]):
            DX[k::self.args[0].shape[0], k::self.args[0].shape[0]] = Y
        DX = sp.csc_array(DX)
        cols = 1 if len(self.args[1].shape) == 1 else self.args[1].shape[1]
        DY = sp.block_diag([np.atleast_2d(X.T) for k in range(cols)], "csc")
>>>>>>> 4fafd0f0

        Returns:
            A list of SciPy CSC sparse matrices [D2X, D2Y].
        """
        if isinstance(self.args[0], Variable) and isinstance(self.args[1], Variable):
            return {(self.args[0], self.args[1]): np.eye(self.size), 
                    (self.args[1], self.args[0]): np.eye(self.size)}
        if isinstance(self.args[0], Constant) and isinstance(self.args[1], Variable):
            return self.args[1].hess
        x = values[0]
        y = values[1]
        # what is the hessian of elementwise multiplication?
        # Flatten in case inputs are not 1D
        x = np.asarray(x).flatten(order='F')
        y = np.asarray(y).flatten(order='F')
        D2X = sp.diags(y, format='csc')
        D2Y = sp.diags(x, format='csc')
        return [D2X, D2Y]

    def graph_implementation(
        self, arg_objs, shape: Tuple[int, ...], data=None
    ) -> Tuple[lo.LinOp, List[Constraint]]:
        """Multiply the linear expressions.

        Parameters
        ----------
        arg_objs : list
            LinExpr for each argument.
        shape : tuple
            The shape of the resulting expression.
        data :
            Additional data required by the atom.

        Returns
        -------
        tuple
            (LinOp for objective, list of constraints)
        """
        # Promote shapes for compatibility with CVXCanon
        lhs = arg_objs[0]
        rhs = arg_objs[1]
        if self.args[0].is_constant():
            return (lu.mul_expr(lhs, rhs, shape), [])
        elif self.args[1].is_constant():
            return (lu.rmul_expr(lhs, rhs, shape), [])
        else:
            raise DCPError("Product of two non-constant expressions is not "
                           "DCP.")


class multiply(MulExpression):
    """Multiplies two expressions elementwise."""

    def __init__(self, lh_expr, rh_expr) -> None:
        lh_expr, rh_expr = self.broadcast(lh_expr, rh_expr)
        super(multiply, self).__init__(lh_expr, rh_expr)

    def is_atom_log_log_convex(self) -> bool:
        """Is the atom log-log convex?"""
        return True

    def is_atom_log_log_concave(self) -> bool:
        """Is the atom log-log concave?"""
        return True

    def is_atom_quasiconvex(self) -> bool:
        return (
            self.args[0].is_constant() or self.args[1].is_constant()) or (
            self.args[0].is_nonneg() and self.args[1].is_nonpos()) or (
            self.args[0].is_nonpos() and self.args[1].is_nonneg())

    def is_atom_quasiconcave(self) -> bool:
        return (
            self.args[0].is_constant() or self.args[1].is_constant()) or all(
            arg.is_nonneg() for arg in self.args) or all(
            arg.is_nonpos() for arg in self.args)

    def numeric(self, values):
        """Multiplies the values elementwise."""
        if sp.issparse(values[0]):
            return values[0].multiply(values[1])
        elif sp.issparse(values[1]):
            return values[1].multiply(values[0])
        else:
            return np.multiply(values[0], values[1])

    def validate_arguments(self):
        """Validate that the arguments are broadcastable."""
        np.broadcast(
            np.empty(self.args[0].shape, dtype=np.dtype([])),
            np.empty(self.args[1].shape, dtype=np.dtype([]))
        )

    def shape_from_args(self) -> Tuple[int, ...]:
        """Call np.broadcast on multiply arguments."""
        return np.broadcast_shapes(self.args[0].shape, self.args[1].shape)

    def is_psd(self) -> bool:
        """Is the expression a positive semidefinite matrix?
        """
        return (self.args[0].is_psd() and self.args[1].is_psd()) or \
               (self.args[0].is_nsd() and self.args[1].is_nsd())

    def is_nsd(self) -> bool:
        """Is the expression a negative semidefinite matrix?
        """
        return (self.args[0].is_psd() and self.args[1].is_nsd()) or \
               (self.args[0].is_nsd() and self.args[1].is_psd())

    def _grad(self, values):
        """Compute the gradient of elementwise multiplication w.r.t. each argument.
    
        For z = x * y (elementwise), returns:
        - dz/dx = diag(y)
        - dz/dy = diag(x)
    
        Args:
            values: A list of numeric values for the arguments [x, y].
    
        Returns:
            A list of SciPy CSC sparse matrices [DX, DY].
        """
        x = values[0]
        y = values[1]
        # Flatten in case inputs are not 1D
        x = np.asarray(x).flatten(order='F')
        y = np.asarray(y).flatten(order='F')
        DX = sp.diags(y, format='csc')
        DY = sp.diags(x, format='csc')
        return [DX, DY]
    
    def _verify_hess_vec_args(self):
        x = self.args[0]
        y = self.args[1]
        if x.size != y.size:
            return False

        if x.is_constant() and y.is_constant():
            return False

        # one of the following must be true:
        # 1. both arguments are variables
        # 2. one argument is a constant
        # 3. one argument is a Promote of a variable and the other is a variable
        both_are_variables = isinstance(x, Variable) and isinstance(y, Variable)
        one_is_constant = x.is_constant() or y.is_constant()
        x_is_promote = type(x) == Promote and isinstance(y, Variable)
        y_is_promote = type(y) == Promote and isinstance(x, Variable)

        if not (both_are_variables or one_is_constant or x_is_promote or y_is_promote):
            return False
        
        if both_are_variables and x.id == y.id:
            return False

        return True

    def _hess_vec(self, vec):
        x = self.args[0]
        y = self.args[1]
        
        # constant * atom
        if x.is_constant(): 
            y_hess_vec = y.hess_vec(x.value * vec)
            return y_hess_vec
        
        # atom * constant
        if y.is_constant():
            x_hess_vec = x.hess_vec(y.value * vec)
            return x_hess_vec

        # x * y with x a scalar variable, y a vector variable
        if not isinstance(x, Variable) and x.is_affine():
            assert(type(x) == Promote)
            x_var = x.args[0] # here x is a Promote because of how we canonicalize
            return {(x_var, y): vec, (y, x_var): vec}
        
        # x * y with x a vector variable, y a scalar
        if not isinstance(y, Variable) and y.is_affine():
            assert(type(y) == Promote)
            y_var = y.args[0] # here y is a Promote because of how we canonicalize
            return {(x, y_var): vec, (y_var, x): vec}
        
        # if we arrive here both arguments are variables of the same size
        return {(x, y): np.diag(vec), (y, x): np.diag(vec)}

    def graph_implementation(
        self, arg_objs, shape: Tuple[int, ...], data=None
    ) -> Tuple[lo.LinOp, List[Constraint]]:
        """Multiply the expressions elementwise.

        Parameters
        ----------
        arg_objs : list
            LinExpr for each argument.
        shape : tuple
            The shape of the resulting expression.
        data :
            Additional data required by the atom.

        Returns
        -------
        tuple
            (LinOp for objective, list of exprraints)
        """
        # promote if necessary.
        lhs = arg_objs[0]
        rhs = arg_objs[1]
        if self.args[0].is_constant():
            return (lu.multiply(lhs, rhs), [])
        elif self.args[1].is_constant():
            return (lu.multiply(rhs, lhs), [])
        else:
            raise DCPError("Product of two non-constant expressions is not "
                           "DCP.")


class DivExpression(BinaryOperator):
    """Division by scalar.

    Can be created by using the / operator of expression.
    """

    OP_NAME = "/"
    OP_FUNC = np.divide

    def __init__(self, lh_expr, rh_expr) -> None:
        lh_expr, rh_expr = self.broadcast(lh_expr, rh_expr)
        super(DivExpression, self).__init__(lh_expr, rh_expr)

    def numeric(self, values):
        """Divides numerator by denominator.
        """
        for i in range(2):
            if sp.issparse(values[i]):
                values[i] = values[i].toarray()
        return np.divide(values[0], values[1])

    def is_quadratic(self) -> bool:
        return self.args[0].is_quadratic() and self.args[1].is_constant()

    def has_quadratic_term(self) -> bool:
        """Can be a quadratic term if divisor is constant."""
        return self.args[0].has_quadratic_term() and self.args[1].is_constant()

    def is_qpwa(self) -> bool:
        return self.args[0].is_qpwa() and self.args[1].is_constant()

    def shape_from_args(self) -> Tuple[int, ...]:
        """Returns the (row, col) shape of the expression.
        """
        return self.args[0].shape

    def is_atom_convex(self) -> bool:
        """Division is convex (affine) in its arguments only if
           the denominator is constant.
        """
        return self.args[1].is_constant()

    def is_atom_concave(self) -> bool:
        return self.is_atom_convex()

    def is_atom_log_log_convex(self) -> bool:
        """Is the atom log-log convex?
        """
        return True

    def is_atom_log_log_concave(self) -> bool:
        """Is the atom log-log concave?
        """
        return True

    def is_atom_quasiconvex(self) -> bool:
        return self.args[1].is_nonneg() or self.args[1].is_nonpos()

    def is_atom_quasiconcave(self) -> bool:
        return self.is_atom_quasiconvex()

    def is_incr(self, idx) -> bool:
        """Is the composition non-decreasing in argument idx?
        """
        if idx == 0:
            return self.args[1].is_nonneg()
        else:
            return self.args[0].is_nonpos()

    def is_decr(self, idx) -> bool:
        """Is the composition non-increasing in argument idx?
        """
        if idx == 0:
            return self.args[1].is_nonpos()
        else:
            return self.args[0].is_nonneg()
    
    def point_in_domain(self):
        return np.ones(self.args[1].shape)

    def _verify_hess_vec_args(self):
        raise RuntimeError("The _verify_hess_vec_args method of"
                           " the division atom should never be called.")

    def _hess_vec(self, vec):
        raise RuntimeError("The hess_vec method of the division atom should never "
                           "be called.")

    def graph_implementation(
        self, arg_objs, shape: Tuple[int, ...], data=None
    ) -> Tuple[lo.LinOp, List[Constraint]]:
        """Multiply the linear expressions.

        Parameters
        ----------
        arg_objs : list
            LinExpr for each argument.
        shape : tuple
            The shape of the resulting expression.
        data :
            Additional data required by the atom.

        Returns
        -------
        tuple
            (LinOp for objective, list of constraints)
        """
        return (lu.div_expr(arg_objs[0], arg_objs[1]), [])


def vdot(x, y):
    """
    Return the standard inner product (or "scalar product") of (x,y).

    Parameters
    ----------
    x : Expression, int, float, NumPy ndarray, or nested list thereof.
        The conjugate-linear argument to the inner product.
    y : Expression, int, float, NumPy ndarray, or nested list thereof.
        The linear argument to the inner product.

    Returns
    -------
    expr : Expression
        The standard inner product of (x,y), conjugate-linear in x.
        We always have ``expr.shape == ()``.

    Notes
    -----
    The arguments ``x`` and ``y`` can be nested lists; these lists
    will be flattened independently of one another.

    For example, if ``x = [[a],[b]]`` and  ``y = [c, d]`` (with ``a,b,c,d``
    real scalars), then this function returns an Expression representing
    ``a * c + b * d``.
    """
    x = deep_flatten(x)
    y = deep_flatten(y)
    prod = multiply(conj(x), y)
    return cvxpy_sum(prod)


def scalar_product(x, y):
    """
    Alias for vdot.
    """
    return vdot(x, y)


def outer(x, y):
    """
    Return the outer product of (x,y).

    Parameters
    ----------
    x : Expression, int, float, NumPy ndarray, or nested list thereof.
        Input is flattened if not already a vector.
        The linear argument to the outer product.
    y : Expression, int, float, NumPy ndarray, or nested list thereof.
        Input is flattened if not already a vector.
        The transposed-linear argument to the outer product.

    Returns
    -------
    expr : Expression
        The outer product of (x,y), linear in x and transposed-linear in y.
    """
    x = Expression.cast_to_const(x)
    if x.ndim > 1:
        raise ValueError("x must be a 1-d array.")
    y = Expression.cast_to_const(y)
    if y.ndim > 1:
        raise ValueError("y must be a 1-d array.")
    
    x = reshape(x, (x.size, 1), order='F')
    y = reshape(y, (1, y.size), order='F')
    return x @ y<|MERGE_RESOLUTION|>--- conflicted
+++ resolved
@@ -242,26 +242,8 @@
         - d2z/dx2 = diag(y)
         - d2z/dy2 = diag(x)
 
-<<<<<<< HEAD
         Args:
             values: A list of numeric values for the arguments [x, y].
-=======
-        # dot product of two vectors with shape (n,)
-        if len(self.args[0].shape) == 1 and len(self.args[1].shape) == 1:
-            DX = sp.csc_array(Y.reshape(-1, 1))  # y as column vector
-            DY = sp.csc_array(X.reshape(-1, 1))  # x as column vector
-            return [DX, DY]
-
-        # DX = [diag(Y11), diag(Y12), ...]
-        #      [diag(Y21), diag(Y22), ...]
-        #      [   ...        ...     ...]
-        DX = sp.dok_array((DX_rows, cols))
-        for k in range(self.args[0].shape[0]):
-            DX[k::self.args[0].shape[0], k::self.args[0].shape[0]] = Y
-        DX = sp.csc_array(DX)
-        cols = 1 if len(self.args[1].shape) == 1 else self.args[1].shape[1]
-        DY = sp.block_diag([np.atleast_2d(X.T) for k in range(cols)], "csc")
->>>>>>> 4fafd0f0
 
         Returns:
             A list of SciPy CSC sparse matrices [D2X, D2Y].
