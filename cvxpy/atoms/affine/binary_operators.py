--- conflicted
+++ resolved
@@ -57,10 +57,10 @@
     OP_NAME = "*"
     OP_FUNC = op.mul
 
-<<<<<<< HEAD
+
     def is_quadratic(self):
         return self.args[1].is_quadratic()
-=======
+
     def size_from_args(self):
         """Returns the (row, col) size of the expression.
         """
@@ -80,7 +80,6 @@
         """Validates the dimensions.
         """
         u.shape.mul_shapes(self.args[0].size, self.args[1].size)
->>>>>>> 00b20668
 
     @staticmethod
     def graph_implementation(arg_objs, size, data=None):
@@ -110,10 +109,9 @@
     """Multiplication by a constant on the right.
     """
 
-<<<<<<< HEAD
     def is_quadratic(self):
         return self.args[0].is_quadratic()
-=======
+
     def is_incr(self, idx):
         """Is the composition non-decreasing in argument idx?
         """
@@ -123,7 +121,6 @@
         """Is the composition non-increasing in argument idx?
         """
         return self.args[1].is_negative()
->>>>>>> 00b20668
 
     @staticmethod
     def graph_implementation(arg_objs, size, data=None):
@@ -166,10 +163,10 @@
     OP_NAME = "/"
     OP_FUNC = op.__truediv__ if (sys.version_info >= (3,0) ) else op.__div__
 
-<<<<<<< HEAD
+
     def is_quadratic(self):
         return self.args[0].is_quadratic() and self.args[1].is_constant()
-=======
+
     def size_from_args(self):
         """Returns the (row, col) size of the expression.
         """
@@ -184,7 +181,7 @@
         """Is the composition non-increasing in argument idx?
         """
         return self.args[1].is_negative()
->>>>>>> 00b20668
+
 
     @staticmethod
     def graph_implementation(arg_objs, size, data=None):
