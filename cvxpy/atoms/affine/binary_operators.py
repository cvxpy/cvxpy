"""
Copyright 2013 Steven Diamond

Licensed under the Apache License, Version 2.0 (the "License");
you may not use this file except in compliance with the License.
You may obtain a copy of the License at

    http://www.apache.org/licenses/LICENSE-2.0

Unless required by applicable law or agreed to in writing, software
distributed under the License is distributed on an "AS IS" BASIS,
WITHOUT WARRANTIES OR CONDITIONS OF ANY KIND, either express or implied.
See the License for the specific language governing permissions and
limitations under the License.
"""

from __future__ import division

import operator as op
from functools import reduce
from typing import List, Tuple

import numpy as np
import scipy.sparse as sp

import cvxpy.interface as intf
import cvxpy.lin_ops.lin_op as lo
import cvxpy.lin_ops.lin_utils as lu
import cvxpy.utilities as u
from cvxpy.atoms.affine.add_expr import AddExpression
from cvxpy.atoms.affine.affine_atom import AffAtom
from cvxpy.atoms.affine.conj import conj
from cvxpy.atoms.affine.reshape import deep_flatten
from cvxpy.atoms.affine.sum import sum as cvxpy_sum
from cvxpy.constraints.constraint import Constraint
from cvxpy.error import DCPError
<<<<<<< HEAD
from cvxpy.expressions.constants.parameter import (is_param_affine,
                                                   is_param_free,)
from cvxpy.atoms.affine.reshape import reshape
from cvxpy.expressions.expression import Expression
=======
from cvxpy.expressions.constants.parameter import (
    is_param_affine,
    is_param_free,
)
>>>>>>> bf4634cc


class BinaryOperator(AffAtom):
    """
    Base class for expressions involving binary operators. (other than addition)

    """

    OP_NAME = 'BINARY_OP'

    def __init__(self, lh_exp, rh_exp) -> None:
        super(BinaryOperator, self).__init__(lh_exp, rh_exp)

    def name(self):
        pretty_args = []
        for a in self.args:
            if isinstance(a, (AddExpression, DivExpression)):
                pretty_args.append('(' + a.name() + ')')
            else:
                pretty_args.append(a.name())
        return pretty_args[0] + ' ' + self.OP_NAME + ' ' + pretty_args[1]

    def numeric(self, values):
        """Applies the binary operator to the values.
        """
        return reduce(self.OP_FUNC, values)

    def sign_from_args(self) -> Tuple[bool, bool]:
        """Default to rules for times.
        """
        return u.sign.mul_sign(self.args[0], self.args[1])

    def is_imag(self) -> bool:
        """Is the expression imaginary?
        """
        return (self.args[0].is_imag() and self.args[1].is_real()) or \
            (self.args[0].is_real() and self.args[1].is_imag())

    def is_complex(self) -> bool:
        """Is the expression complex valued?
        """
        return (self.args[0].is_complex() or self.args[1].is_complex()) and \
            not (self.args[0].is_imag() and self.args[1].is_imag())


def matmul(lh_exp, rh_exp) -> "MulExpression":
    """Matrix multiplication."""
    return MulExpression(lh_exp, rh_exp)


class MulExpression(BinaryOperator):
    """Matrix multiplication.

    The semantics of multiplication are exactly as those of NumPy's
    matmul function, except here multiplication by a scalar is permitted.
    MulExpression objects can be created by using the '*' operator of
    the Expression class.

    Parameters
    ----------
    lh_exp : Expression
        The left-hand side of the multiplication.
    rh_exp : Expression
        The right-hand side of the multiplication.
    """

    OP_NAME = "@"
    OP_FUNC = op.mul

    def numeric(self, values):
        """Matrix multiplication.
        """
        if values[0].shape == () or values[1].shape == () or \
           intf.is_sparse(values[0]) or intf.is_sparse(values[1]):
            return values[0] * values[1]
        else:
            return np.matmul(values[0], values[1])

    def shape_from_args(self) -> Tuple[int, ...]:
        """Returns the (row, col) shape of the expression.
        """
        return u.shape.mul_shapes(self.args[0].shape, self.args[1].shape)

    def is_atom_convex(self) -> bool:
        """Multiplication is convex (affine) in its arguments only if one of
           the arguments is constant.
        """
        if u.scopes.dpp_scope_active():
            # This branch applies curvature rules for DPP.
            #
            # Because a DPP scope is active, parameters will be
            # treated as affine (like variables, not constants) by curvature
            # analysis methods.
            #
            # Like under DCP, a product x * y is convex if x or y is constant.
            # If neither x nor y is constant, then the product is DPP
            # if one of the expressions is affine in its parameters and the
            # other is parameter-free.
            x = self.args[0]
            y = self.args[1]
            return ((x.is_constant() or y.is_constant()) or
                    (is_param_affine(x) and is_param_free(y)) or
                    (is_param_affine(y) and is_param_free(x)))
        else:
            return self.args[0].is_constant() or self.args[1].is_constant()

    def is_atom_concave(self) -> bool:
        """If the multiplication atom is convex, then it is affine.
        """
        return self.is_atom_convex()

    def is_atom_log_log_convex(self) -> bool:
        """Is the atom log-log convex?
        """
        return True

    def is_atom_log_log_concave(self) -> bool:
        """Is the atom log-log concave?
        """
        return False

    def is_incr(self, idx) -> bool:
        """Is the composition non-decreasing in argument idx?
        """
        return self.args[1-idx].is_nonneg()

    def is_decr(self, idx) -> bool:
        """Is the composition non-increasing in argument idx?
        """
        return self.args[1-idx].is_nonpos()

    def _grad(self, values):
        """Gives the (sub/super)gradient of the atom w.r.t. each argument.

        Matrix expressions are vectorized, so the gradient is a matrix.

        Args:
            values: A list of numeric values for the arguments.

        Returns:
            A list of SciPy CSC sparse matrices or None.
        """
        if self.args[0].is_constant() or self.args[1].is_constant():
            return super(MulExpression, self)._grad(values)

        # TODO(akshayka): Verify that the following code is correct for
        # non-affine arguments.
        X = values[0]
        Y = values[1]

        DX_rows = self.args[0].size
        cols = self.args[0].size

        # DX = [diag(Y11), diag(Y12), ...]
        #      [diag(Y21), diag(Y22), ...]
        #      [   ...        ...     ...]
        DX = sp.dok_matrix((DX_rows, cols))
        for k in range(self.args[0].shape[0]):
            DX[k::self.args[0].shape[0], k::self.args[0].shape[0]] = Y
        DX = sp.csc_matrix(DX)
        cols = 1 if len(self.args[1].shape) == 1 else self.args[1].shape[1]
        DY = sp.block_diag([X.T for k in range(cols)], 'csc')

        return [DX, DY]

    def graph_implementation(
        self, arg_objs, shape: Tuple[int, ...], data=None
    ) -> Tuple[lo.LinOp, List[Constraint]]:
        """Multiply the linear expressions.

        Parameters
        ----------
        arg_objs : list
            LinExpr for each argument.
        shape : tuple
            The shape of the resulting expression.
        data :
            Additional data required by the atom.

        Returns
        -------
        tuple
            (LinOp for objective, list of constraints)
        """
        # Promote shapes for compatibility with CVXCanon
        lhs = arg_objs[0]
        rhs = arg_objs[1]
        if self.args[0].is_constant():
            return (lu.mul_expr(lhs, rhs, shape), [])
        elif self.args[1].is_constant():
            return (lu.rmul_expr(lhs, rhs, shape), [])
        else:
            raise DCPError("Product of two non-constant expressions is not "
                           "DCP.")


class multiply(MulExpression):
    """ Multiplies two expressions elementwise.
    """

    def __init__(self, lh_expr, rh_expr) -> None:
        lh_expr, rh_expr = self.broadcast(lh_expr, rh_expr)
        super(multiply, self).__init__(lh_expr, rh_expr)

    def is_atom_log_log_convex(self) -> bool:
        """Is the atom log-log convex?
        """
        return True

    def is_atom_log_log_concave(self) -> bool:
        """Is the atom log-log concave?
        """
        return True

    def is_atom_quasiconvex(self) -> bool:
        return (
            self.args[0].is_constant() or self.args[1].is_constant()) or (
            self.args[0].is_nonneg() and self.args[1].is_nonpos()) or (
            self.args[0].is_nonpos() and self.args[1].is_nonneg())

    def is_atom_quasiconcave(self) -> bool:
        return (
            self.args[0].is_constant() or self.args[1].is_constant()) or all(
            arg.is_nonneg() for arg in self.args) or all(
            arg.is_nonpos() for arg in self.args)

    def numeric(self, values):
        """Multiplies the values elementwise.
        """
        if sp.issparse(values[0]):
            return values[0].multiply(values[1])
        elif sp.issparse(values[1]):
            return values[1].multiply(values[0])
        else:
            return np.multiply(values[0], values[1])

    def shape_from_args(self) -> Tuple[int, ...]:
        """The sum of the argument dimensions - 1.
        """
        return u.shape.sum_shapes([arg.shape for arg in self.args])

    def is_psd(self) -> bool:
        """Is the expression a positive semidefinite matrix?
        """
        return (self.args[0].is_psd() and self.args[1].is_psd()) or \
               (self.args[0].is_nsd() and self.args[1].is_nsd())

    def is_nsd(self) -> bool:
        """Is the expression a negative semidefinite matrix?
        """
        return (self.args[0].is_psd() and self.args[1].is_nsd()) or \
               (self.args[0].is_nsd() and self.args[1].is_psd())

    def graph_implementation(
        self, arg_objs, shape: Tuple[int, ...], data=None
    ) -> Tuple[lo.LinOp, List[Constraint]]:
        """Multiply the expressions elementwise.

        Parameters
        ----------
        arg_objs : list
            LinExpr for each argument.
        shape : tuple
            The shape of the resulting expression.
        data :
            Additional data required by the atom.

        Returns
        -------
        tuple
            (LinOp for objective, list of exprraints)
        """
        # promote if necessary.
        lhs = arg_objs[0]
        rhs = arg_objs[1]
        if self.args[0].is_constant():
            return (lu.multiply(lhs, rhs), [])
        elif self.args[1].is_constant():
            return (lu.multiply(rhs, lhs), [])
        else:
            raise DCPError("Product of two non-constant expressions is not "
                           "DCP.")


class DivExpression(BinaryOperator):
    """Division by scalar.

    Can be created by using the / operator of expression.
    """

    OP_NAME = "/"
    OP_FUNC = np.divide

    def __init__(self, lh_expr, rh_expr) -> None:
        lh_expr, rh_expr = self.broadcast(lh_expr, rh_expr)
        super(DivExpression, self).__init__(lh_expr, rh_expr)

    def numeric(self, values):
        """Divides numerator by denominator.
        """
        for i in range(2):
            if sp.issparse(values[i]):
                values[i] = values[i].todense().A
        return np.divide(values[0], values[1])

    def is_quadratic(self) -> bool:
        return self.args[0].is_quadratic() and self.args[1].is_constant()

    def has_quadratic_term(self) -> bool:
        """Can be a quadratic term if divisor is constant."""
        return self.args[0].has_quadratic_term() and self.args[1].is_constant()

    def is_qpwa(self) -> bool:
        return self.args[0].is_qpwa() and self.args[1].is_constant()

    def shape_from_args(self) -> Tuple[int, ...]:
        """Returns the (row, col) shape of the expression.
        """
        return self.args[0].shape

    def is_atom_convex(self) -> bool:
        """Division is convex (affine) in its arguments only if
           the denominator is constant.
        """
        return self.args[1].is_constant()

    def is_atom_concave(self) -> bool:
        return self.is_atom_convex()

    def is_atom_log_log_convex(self) -> bool:
        """Is the atom log-log convex?
        """
        return True

    def is_atom_log_log_concave(self) -> bool:
        """Is the atom log-log concave?
        """
        return True

    def is_atom_quasiconvex(self) -> bool:
        return self.args[1].is_nonneg() or self.args[1].is_nonpos()

    def is_atom_quasiconcave(self) -> bool:
        return self.is_atom_quasiconvex()

    def is_incr(self, idx) -> bool:
        """Is the composition non-decreasing in argument idx?
        """
        if idx == 0:
            return self.args[1].is_nonneg()
        else:
            return self.args[0].is_nonpos()

    def is_decr(self, idx) -> bool:
        """Is the composition non-increasing in argument idx?
        """
        if idx == 0:
            return self.args[1].is_nonpos()
        else:
            return self.args[0].is_nonneg()

    def graph_implementation(
        self, arg_objs, shape: Tuple[int, ...], data=None
    ) -> Tuple[lo.LinOp, List[Constraint]]:
        """Multiply the linear expressions.

        Parameters
        ----------
        arg_objs : list
            LinExpr for each argument.
        shape : tuple
            The shape of the resulting expression.
        data :
            Additional data required by the atom.

        Returns
        -------
        tuple
            (LinOp for objective, list of constraints)
        """
        return (lu.div_expr(arg_objs[0], arg_objs[1]), [])


def scalar_product(x, y):
    """
    Return the standard inner product (or "scalar product") of (x,y).

    Parameters
    ----------
    x : Expression, int, float, NumPy ndarray, or nested list thereof.
        The conjugate-linear argument to the inner product.
    y : Expression, int, float, NumPy ndarray, or nested list thereof.
        The linear argument to the inner product.

    Returns
    -------
    expr : Expression
        The standard inner product of (x,y), conjugate-linear in x.
        We always have ``expr.shape == ()``.

    Notes
    -----
    The arguments ``x`` and ``y`` can be nested lists; these lists
    will be flattened independently of one another.

    For example, if ``x = [[a],[b]]`` and  ``y = [c, d]`` (with ``a,b,c,d``
    real scalars), then this function returns an Expression representing
    ``a * c + b * d``.
    """
    x = deep_flatten(x)
    y = deep_flatten(y)
    prod = multiply(conj(x), y)
    return cvxpy_sum(prod)

def outer_product(x, y):
    """
    Return the outer product of (x,y).

    Parameters
    ----------
    x : Expression, int, float, NumPy ndarray, or nested list thereof.
        The linear argument to the outer product.
    y : Expression, int, float, NumPy ndarray, or nested list thereof.
        The transposed-linear argument to the outer product.

    Returns
    -------
    expr : Expression
        The outer product of (x,y), linear in x and transposed-linear in y.
    """
    x = Expression.cast_to_const(x)
    assert x.ndim == 1
    y = Expression.cast_to_const(y)
    assert y.ndim == 1
    x = reshape(x, (x.size, 1))
    y = reshape(y, (1, y.size))
    return x @ y<|MERGE_RESOLUTION|>--- conflicted
+++ resolved
@@ -30,21 +30,15 @@
 from cvxpy.atoms.affine.add_expr import AddExpression
 from cvxpy.atoms.affine.affine_atom import AffAtom
 from cvxpy.atoms.affine.conj import conj
-from cvxpy.atoms.affine.reshape import deep_flatten
+from cvxpy.atoms.affine.reshape import deep_flatten, reshape
 from cvxpy.atoms.affine.sum import sum as cvxpy_sum
 from cvxpy.constraints.constraint import Constraint
 from cvxpy.error import DCPError
-<<<<<<< HEAD
-from cvxpy.expressions.constants.parameter import (is_param_affine,
-                                                   is_param_free,)
-from cvxpy.atoms.affine.reshape import reshape
-from cvxpy.expressions.expression import Expression
-=======
 from cvxpy.expressions.constants.parameter import (
     is_param_affine,
     is_param_free,
 )
->>>>>>> bf4634cc
+from cvxpy.expressions.expression import Expression
 
 
 class BinaryOperator(AffAtom):
@@ -459,6 +453,7 @@
     prod = multiply(conj(x), y)
     return cvxpy_sum(prod)
 
+
 def outer_product(x, y):
     """
     Return the outer product of (x,y).
