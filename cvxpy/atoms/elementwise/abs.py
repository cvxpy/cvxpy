--- conflicted
+++ resolved
@@ -76,11 +76,7 @@
         # Grad: +1 if positive, -1 if negative.
         rows = self.expr.size
         cols = self.size
-<<<<<<< HEAD
-        D = np.matrix(np.zeros(self.expr.shape))
-=======
         D = np.zeros(self.expr.shape)
->>>>>>> 67083b3a
         D += (values[0] > 0)
         D -= (values[0] < 0)
         return [abs.elemwise_grad_to_diag(D, rows, cols)]