--- conflicted
+++ resolved
@@ -130,12 +130,7 @@
         of ``p``; only relevant when solving as a DCP program.
     """
 
-<<<<<<< HEAD
     def __init__(self, x, p, max_denom: int = 1024, approx: bool = True) -> None:
-
-=======
-    def __init__(self, x, p, max_denom: int = 1024, _approx: bool = True) -> None:
->>>>>>> 25182c4f
         self._p_orig = p
         # NB: It is important that the exponent is an attribute, not
         # an argument. This prevents parametrized exponents from being replaced
@@ -147,11 +142,7 @@
             raise ValueError("The exponent `p` must be either a Constant or "
                              "a Parameter; received ", type(p))
         self.max_denom = max_denom
-<<<<<<< HEAD
         self._approx = approx
-=======
-        self._approx = _approx
->>>>>>> 25182c4f
         self.p_rational = None
 
         if isinstance(self.p, cvxtypes.constant()):
@@ -185,11 +176,7 @@
                 w = None
 
             self.p_rational, self.w = p, w
-<<<<<<< HEAD
             if approx:
-=======
-            if _approx:
->>>>>>> 25182c4f
                 self.approx_error = float(abs(self.p_rational - p))
             else:
                 self.approx_error = 0.0
