"""
Copyright 2013 Steven Diamond

Licensed under the Apache License, Version 2.0 (the "License");
you may not use this file except in compliance with the License.
You may obtain a copy of the License at

    http://www.apache.org/licenses/LICENSE-2.0

Unless required by applicable law or agreed to in writing, software
distributed under the License is distributed on an "AS IS" BASIS,
WITHOUT WARRANTIES OR CONDITIONS OF ANY KIND, either express or implied.
See the License for the specific language governing permissions and
limitations under the License.
"""
from numpy.lib.array_utils import normalize_axis_index

from cvxpy.atoms.affine.reshape import reshape
from cvxpy.expressions.variable import Variable


<<<<<<< HEAD
def cumsum_canon(expr, args, solver_context=None):
    """Cumulative sum.
    """
=======
def cumsum_canon(expr, args):
    """Cumulative sum."""
>>>>>>> 25182c4f
    X = args[0]
    axis = expr.axis
    shape = expr.shape

    # Handle axis=None: flatten in C order, then treat as 1D with axis=0
    if axis is None:
        X = reshape(X, (X.size,), order='C')
        shape = (X.size,)
        axis = 0

    ndim = len(shape)
    axis = normalize_axis_index(axis, ndim)

    # If only one element along this axis, cumsum is identity
    if shape[axis] == 1:
        return X, []

    Y = Variable(shape)

    # Build slices for "all but first" and "all but last" along axis
    # and for "first element" along axis
    slice_all = slice(None)
    slice_from_1 = slice(1, None)
    slice_to_minus1 = slice(None, -1)
    slice_first = slice(0, 1)

    # Create index tuples
    idx_from_1 = tuple(slice_from_1 if i == axis else slice_all for i in range(ndim))
    idx_to_minus1 = tuple(slice_to_minus1 if i == axis else slice_all for i in range(ndim))
    idx_first = tuple(slice_first if i == axis else slice_all for i in range(ndim))

    # X[from_1] = Y[from_1] - Y[to_minus1]
    # Y[first] = X[first]
    constr = [X[idx_from_1] == Y[idx_from_1] - Y[idx_to_minus1],
              Y[idx_first] == X[idx_first]]
    return Y, constr<|MERGE_RESOLUTION|>--- conflicted
+++ resolved
@@ -19,14 +19,8 @@
 from cvxpy.expressions.variable import Variable
 
 
-<<<<<<< HEAD
 def cumsum_canon(expr, args, solver_context=None):
-    """Cumulative sum.
-    """
-=======
-def cumsum_canon(expr, args):
     """Cumulative sum."""
->>>>>>> 25182c4f
     X = args[0]
     axis = expr.axis
     shape = expr.shape
