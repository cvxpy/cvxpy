"""
Copyright 2017 Steven Diamond

Licensed under the Apache License, Version 2.0 (the "License");
you may not use this file except in compliance with the License.
You may obtain a copy of the License at

    http://www.apache.org/licenses/LICENSE-2.0

Unless required by applicable law or agreed to in writing, software
distributed under the License is distributed on an "AS IS" BASIS,
WITHOUT WARRANTIES OR CONDITIONS OF ANY KIND, either express or implied.
See the License for the specific language governing permissions and
limitations under the License.
"""

from typing import List

import numpy as np
import scipy.sparse as sp

from cvxpy.atoms import diag, reshape
from cvxpy.atoms.affine.upper_tri import upper_tri_to_full
from cvxpy.expressions import cvxtypes
from cvxpy.expressions.constants import Constant
from cvxpy.expressions.variable import Variable
from cvxpy.reductions.reduction import Reduction
from cvxpy.reductions.solution import Solution

# Convex attributes that generate constraints.
CONVEX_ATTRIBUTES = [
    'nonneg',
    'nonpos',
    'pos',
    'neg',
    'symmetric',
    'diag',
    'PSD',
    'NSD',
    'bounds',
    'sparsity'
]

# Attributes that define lower and upper bounds.
BOUND_ATTRIBUTES = [
    'nonneg',
    'nonpos',
    'pos',
    'neg',
    'bounds',
]

# Attributes related to symmetry.
SYMMETRIC_ATTRIBUTES = [
    'symmetric',
    'PSD',
    'NSD',
]


def convex_attributes(variables) -> List[str]:
    """Returns a list of the (constraint-generating) convex attributes present
       among the variables.
    """
    return attributes_present(variables, CONVEX_ATTRIBUTES)


def attributes_present(variables, attr_map) -> List[str]:
    """Returns a list of the relevant attributes present
       among the variables.
    """
    return [attr for attr in attr_map if any(v.attributes[attr] for v
                                             in variables)]


def recover_value_for_variable(variable, lowered_value, project: bool = True):
    if variable.attributes['diag']:
        return sp.diags(lowered_value.flatten(order='F'))
    elif attributes_present([variable], SYMMETRIC_ATTRIBUTES):
        n = variable.shape[0]
        value = np.zeros(variable.shape)
        idxs = np.triu_indices(n)
        value[idxs] = lowered_value.flatten(order='F')
        return value + value.T - np.diag(value.diagonal())
    #TODO add case for sparsity
    elif project:
        return variable.project(lowered_value)
    else:
        return lowered_value


def lower_value(variable, value) -> np.ndarray:
    if attributes_present([variable], SYMMETRIC_ATTRIBUTES):
        return value[np.triu_indices(variable.shape[0])]
    elif variable.attributes['diag']:
        return np.diag(value)
    else:
        return value


class CvxAttr2Constr(Reduction):
    """Expand convex variable attributes into constraints."""

    def __init__(self, problem=None, reduce_bounds: bool = False) -> None:
        """If reduce_bounds, reduce lower and upper bounds on variables."""
        self.reduce_bounds = reduce_bounds
        super(CvxAttr2Constr, self).__init__(problem=problem)

    def reduction_attributes(self) -> List[str]:
        """Returns the attributes that will be reduced."""
        if self.reduce_bounds:
            return CONVEX_ATTRIBUTES
        else:
            return [
                attr for attr in CONVEX_ATTRIBUTES if attr not in BOUND_ATTRIBUTES
            ]

    def accepts(self, problem) -> bool:
        return True

    def apply(self, problem):
        if not attributes_present(problem.variables(), CONVEX_ATTRIBUTES):
            return problem, ()

        # The attributes to be reduced.
        reduction_attributes = self.reduction_attributes()

        # For each unique variable, add constraints.
        id2new_var = {}
        id2new_obj = {}
        id2old_var = {}
        constr = []
        for var in problem.variables():
            if var.id not in id2new_var:
                id2old_var[var.id] = var
                new_var = False
                new_attr = var.attributes.copy()
                for key in reduction_attributes:
                    if new_attr[key]:
                        new_var = True
                        new_attr[key] = None if key == 'bounds' else False

                if attributes_present([var], SYMMETRIC_ATTRIBUTES):
                    n = var.shape[0]
                    shape = (n*(n+1)//2, 1)
                    upper_tri = Variable(shape, var_id=var.id, **new_attr)
                    upper_tri.set_variable_of_provenance(var)
                    id2new_var[var.id] = upper_tri
                    fill_coeff = Constant(upper_tri_to_full(n))
                    full_mat = fill_coeff @ upper_tri
<<<<<<< HEAD
                    obj = reshape(full_mat, (n, n))
                elif var.attributes['sparsity']:
                    n = len(var.sparse_idx[0])
                    sparse_var = Variable(n, var_id=var.id, **new_attr)
                    sparse_var.set_variable_of_provenance(var)
                    id2new_var[var.id] = sparse_var
                    row_idx = np.ravel_multi_index(var.sparse_idx, var.shape)
                    col_idx = np.arange(n)
                    coeff_matrix = Constant(sp.csc_matrix((np.ones(n), (row_idx, col_idx)),
                                                    shape=(np.prod(var.shape, dtype=int), n)))
                    obj = reshape(coeff_matrix @ sparse_var, var.shape)
=======
                    obj = reshape(full_mat, (n, n), order='F')
>>>>>>> 315bd3fd
                elif var.attributes['diag']:
                    diag_var = Variable(var.shape[0], var_id=var.id, **new_attr)
                    diag_var.set_variable_of_provenance(var)
                    id2new_var[var.id] = diag_var
                    obj = diag(diag_var)
                elif new_var:
                    obj = Variable(var.shape, var_id=var.id, **new_attr)
                    obj.set_variable_of_provenance(var)
                    id2new_var[var.id] = obj
                else:
                    obj = var
                    id2new_var[var.id] = obj

                id2new_obj[id(var)] = obj
                # Attributes related to positive and negative definiteness.
                if var.is_psd():
                    constr.append(obj >> 0)
                elif var.attributes['NSD']:
                    constr.append(obj << 0)
                # Add in constraints from bounds.
                if self.reduce_bounds:
                    var._bound_domain(obj, constr)

        # Create new problem.
        obj = problem.objective.tree_copy(id_objects=id2new_obj)
        cons_id_map = {}
        for cons in problem.constraints:
            constr.append(cons.tree_copy(id_objects=id2new_obj))
            cons_id_map[cons.id] = constr[-1].id
        inverse_data = (id2new_var, id2old_var, cons_id_map)
        return cvxtypes.problem()(obj, constr), inverse_data

    def invert(self, solution, inverse_data) -> Solution:
        if not inverse_data:
            return solution

        id2new_var, id2old_var, cons_id_map = inverse_data
        pvars = {}
        for id, var in id2old_var.items():
            new_var = id2new_var[id]
            if new_var.id in solution.primal_vars:
                pvars[id] = recover_value_for_variable(
                    var, solution.primal_vars[new_var.id])

        dvars = {orig_id: solution.dual_vars[vid]
                 for orig_id, vid in cons_id_map.items()
                 if vid in solution.dual_vars}
        return Solution(solution.status, solution.opt_val, pvars, dvars,
                        solution.attr)<|MERGE_RESOLUTION|>--- conflicted
+++ resolved
@@ -148,21 +148,17 @@
                     id2new_var[var.id] = upper_tri
                     fill_coeff = Constant(upper_tri_to_full(n))
                     full_mat = fill_coeff @ upper_tri
-<<<<<<< HEAD
                     obj = reshape(full_mat, (n, n))
                 elif var.attributes['sparsity']:
                     n = len(var.sparse_idx[0])
                     sparse_var = Variable(n, var_id=var.id, **new_attr)
                     sparse_var.set_variable_of_provenance(var)
                     id2new_var[var.id] = sparse_var
-                    row_idx = np.ravel_multi_index(var.sparse_idx, var.shape)
+                    row_idx = np.ravel_multi_index(var.sparse_idx, var.shape, order='F')
                     col_idx = np.arange(n)
                     coeff_matrix = Constant(sp.csc_matrix((np.ones(n), (row_idx, col_idx)),
                                                     shape=(np.prod(var.shape, dtype=int), n)))
-                    obj = reshape(coeff_matrix @ sparse_var, var.shape)
-=======
-                    obj = reshape(full_mat, (n, n), order='F')
->>>>>>> 315bd3fd
+                    obj = reshape(coeff_matrix @ sparse_var, var.shape, order='F')
                 elif var.attributes['diag']:
                     diag_var = Variable(var.shape[0], var_id=var.id, **new_attr)
                     diag_var.set_variable_of_provenance(var)
