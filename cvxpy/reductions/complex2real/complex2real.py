--- conflicted
+++ resolved
@@ -18,13 +18,8 @@
 from cvxpy.expressions import cvxtypes
 from cvxpy.reductions.inverse_data import InverseData
 from cvxpy.reductions.reduction import Reduction
-<<<<<<< HEAD
 from cvxpy.reductions import InverseData, Solution
 from cvxpy.constraints import Equality, Inequality, Zero, NonNeg, PSD, SOC
-=======
-from cvxpy.reductions.solution import Solution
-from cvxpy.constraints import Equality, Inequality, Zero, NonPos, PSD, SOC
->>>>>>> 19e14e37
 from cvxpy.reductions.complex2real.atom_canonicalizers import (
     CANON_METHODS as elim_cplx_methods)
 import cvxpy.lin_ops.lin_utils as lu
@@ -62,11 +57,7 @@
             if type(constraint) == Equality:
                 constraint = lower_equality(constraint)
             elif type(constraint) == Inequality:
-<<<<<<< HEAD
                 constraint = utilities.lower_ineq_to_nonneg(constraint)
-=======
-                constraint = lower_inequality(constraint)
->>>>>>> 19e14e37
             # real2imag maps variable id to a potential new variable
             # created for the imaginary part.
             real_constrs, imag_constrs = self.canonicalize_tree(
