--- conflicted
+++ resolved
@@ -26,11 +26,7 @@
 from cvxpy.utilities.solver_context import SolverInfo
 
 
-<<<<<<< HEAD
 def quad_over_lin_canon(expr, args, solver_context: SolverInfo | None = None):
-    # quad_over_lin := sum_{ij} X^2_{ij} / y
-=======
-def quad_over_lin_canon(expr, args):
     """Canonicalize quad_over_lin to SOC constraints.
 
     quad_over_lin(x, y) = ||x||_2^2 / y
@@ -39,7 +35,6 @@
     Which gives: (y-t)^2 + 4||x||^2 <= (y+t)^2
                  => ||x||^2 <= t*y
     """
->>>>>>> f325b955
     x = args[0]
     y = args[1]
     assert y.is_scalar(), "quad_over_lin requires scalar y"
