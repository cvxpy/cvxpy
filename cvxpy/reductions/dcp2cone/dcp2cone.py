--- conflicted
+++ resolved
@@ -129,19 +129,13 @@
         if self.quad_obj and affine_above and type(expr) in self.quad_canon_methods:
             # Special case for power.
             if type(expr) == cvxtypes.power() and not expr._quadratic_power():
-<<<<<<< HEAD
-                return self.cone_canon_methods[type(expr)](expr, args, 
+                return self.cone_canon_methods[type(expr)](expr, args,
                                                            solver_context=self.solver_context)
-            elif type(expr) == quad_over_lin and not expr.is_quadratic():
-                return self.cone_canon_methods[type(expr)](expr, args, 
+            elif type(expr) == quad_over_lin and not expr.is_qpwa():
+                return self.cone_canon_methods[type(expr)](expr, args,
                                                            solver_context=self.solver_context)
-=======
-                return self.cone_canon_methods[type(expr)](expr, args)
-            elif type(expr) == quad_over_lin and not expr.is_qpwa():
-                return self.cone_canon_methods[type(expr)](expr, args)
->>>>>>> 25182c4f
             else:
-                return self.quad_canon_methods[type(expr)](expr, args, 
+                return self.quad_canon_methods[type(expr)](expr, args,
                                                            solver_context=self.solver_context)
 
         if type(expr) in self.cone_canon_methods:
