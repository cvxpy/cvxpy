"""
Copyright 2013 Steven Diamond

Licensed under the Apache License, Version 2.0 (the "License");
you may not use this file except in compliance with the License.
You may obtain a copy of the License at

    http://www.apache.org/licenses/LICENSE-2.0

Unless required by applicable law or agreed to in writing, software
distributed under the License is distributed on an "AS IS" BASIS,
WITHOUT WARRANTIES OR CONDITIONS OF ANY KIND, either express or implied.
See the License for the specific language governing permissions and
limitations under the License.
"""

from cvxpy.atoms import *
from cvxpy.atoms.affine.index import special_index
from cvxpy.atoms.suppfunc import SuppFuncAtom
from cvxpy.reductions.dcp2cone.atom_canonicalizers.entr_canon import *
from cvxpy.reductions.dcp2cone.atom_canonicalizers.exp_canon import *
from cvxpy.reductions.dcp2cone.atom_canonicalizers.geo_mean_canon import *
from cvxpy.reductions.dcp2cone.atom_canonicalizers.huber_canon import *
from cvxpy.reductions.dcp2cone.atom_canonicalizers.indicator_canon import *
from cvxpy.reductions.dcp2cone.atom_canonicalizers.kl_div_canon import *
from cvxpy.reductions.dcp2cone.atom_canonicalizers.lambda_max_canon import *
from cvxpy.reductions.dcp2cone.atom_canonicalizers.lambda_sum_largest_canon import *
from cvxpy.reductions.dcp2cone.atom_canonicalizers.log_canon import *
from cvxpy.reductions.dcp2cone.atom_canonicalizers.log1p_canon import *
from cvxpy.reductions.dcp2cone.atom_canonicalizers.log_det_canon import *
from cvxpy.reductions.dcp2cone.atom_canonicalizers.log_sum_exp_canon import *
from cvxpy.reductions.dcp2cone.atom_canonicalizers.logistic_canon import *
from cvxpy.reductions.dcp2cone.atom_canonicalizers.matrix_frac_canon import *
from cvxpy.reductions.dcp2cone.atom_canonicalizers.normNuc_canon import *
from cvxpy.reductions.dcp2cone.atom_canonicalizers.pnorm_canon import *
from cvxpy.reductions.dcp2cone.atom_canonicalizers.power_canon import *
from cvxpy.reductions.dcp2cone.atom_canonicalizers.quad_form_canon import *
from cvxpy.reductions.dcp2cone.atom_canonicalizers.quad_over_lin_canon import *
from cvxpy.reductions.dcp2cone.atom_canonicalizers.rel_entr_canon import *
from cvxpy.reductions.dcp2cone.atom_canonicalizers.sigma_max_canon import *
from cvxpy.reductions.dcp2cone.atom_canonicalizers.suppfunc_canon import (
    suppfunc_canon,)
from cvxpy.reductions.dcp2cone.atom_canonicalizers.von_neumann_entr_canon import von_neumann_entr_canon
from cvxpy.reductions.dcp2cone.atom_canonicalizers.xexp_canon import *
from cvxpy.reductions.eliminate_pwl.atom_canonicalizers import (
    abs_canon, cummax_canon, cumsum_canon, max_canon, maximum_canon, min_canon,
    minimum_canon, norm1_canon, norm_inf_canon, sum_largest_canon, dotsort_canon,)
from cvxpy.reductions.utilities import special_index_canon
from cvxpy.transforms.indicator import indicator

# TODO: remove pwl canonicalize methods, use EliminatePwl reduction instead
CANON_METHODS = {
    cummax : cummax_canon,
    cumsum : cumsum_canon,
    geo_mean : geo_mean_canon,
    lambda_max : lambda_max_canon,
    lambda_sum_largest : lambda_sum_largest_canon,
    log_det : log_det_canon,
    log_sum_exp : log_sum_exp_canon,
    MatrixFrac : matrix_frac_canon,
    max : max_canon,
    min : min_canon,
    norm1 : norm1_canon,
    normNuc : normNuc_canon,
    norm_inf : norm_inf_canon,
    Pnorm : pnorm_canon,
    QuadForm : quad_form_canon,
    quad_over_lin : quad_over_lin_canon,
    sigma_max : sigma_max_canon,
    sum_largest : sum_largest_canon,
    abs : abs_canon,
    entr : entr_canon,
    exp : exp_canon,
    huber : huber_canon,
    kl_div : kl_div_canon,
    log : log_canon,
    log1p : log1p_canon,
    logistic : logistic_canon,
    maximum : maximum_canon,
    minimum : minimum_canon,
    power : power_canon,
    rel_entr : rel_entr_canon,
    indicator : indicator_canon,
    special_index : special_index_canon,
    SuppFuncAtom : suppfunc_canon,
    xexp : xexp_canon,
<<<<<<< HEAD
    dotsort : dotsort_canon
=======
    von_neumann_entr: von_neumann_entr_canon
>>>>>>> f788cce6
}<|MERGE_RESOLUTION|>--- conflicted
+++ resolved
@@ -84,9 +84,6 @@
     special_index : special_index_canon,
     SuppFuncAtom : suppfunc_canon,
     xexp : xexp_canon,
-<<<<<<< HEAD
-    dotsort : dotsort_canon
-=======
-    von_neumann_entr: von_neumann_entr_canon
->>>>>>> f788cce6
+    dotsort : dotsort_canon,
+    von_neumann_entr : von_neumann_entr_canon,
 }