"""
Copyright 2013 Steven Diamond

Licensed under the Apache License, Version 2.0 (the "License");
you may not use this file except in compliance with the License.
You may obtain a copy of the License at

    http://www.apache.org/licenses/LICENSE-2.0

Unless required by applicable law or agreed to in writing, software
distributed under the License is distributed on an "AS IS" BASIS,
WITHOUT WARRANTIES OR CONDITIONS OF ANY KIND, either express or implied.
See the License for the specific language governing permissions and
limitations under the License.
"""

import cvxpy.settings as s
import numpy as np

# Conic interfaces
from cvxpy.reductions.solvers.conic_solvers.diffcp_conif \
    import DIFFCP as DIFFCP_con
from cvxpy.reductions.solvers.conic_solvers.ecos_conif \
    import ECOS as ECOS_con
from cvxpy.reductions.solvers.conic_solvers.cvxopt_conif \
    import CVXOPT as CVXOPT_con
from cvxpy.reductions.solvers.conic_solvers.glpk_conif \
    import GLPK as GLPK_con
from cvxpy.reductions.solvers.conic_solvers.glpk_mi_conif \
    import GLPK_MI as GLPK_MI_con
from cvxpy.reductions.solvers.conic_solvers.cbc_conif \
    import CBC as CBC_con
from cvxpy.reductions.solvers.conic_solvers.scs_conif \
    import SCS as SCS_con
from cvxpy.reductions.solvers.conic_solvers.gurobi_conif \
    import GUROBI as GUROBI_con
from cvxpy.reductions.solvers.conic_solvers.xpress_conif \
    import XPRESS as XPRESS_con
from cvxpy.reductions.solvers.conic_solvers.mosek_conif \
    import MOSEK as MOSEK_con
from cvxpy.reductions.solvers.conic_solvers.cplex_conif \
    import CPLEX as CPLEX_con
from cvxpy.reductions.solvers.conic_solvers.nag_conif \
    import NAG as NAG_con

# QP interfaces
from cvxpy.reductions.solvers.qp_solvers.osqp_qpif import OSQP as OSQP_qp
from cvxpy.reductions.solvers.qp_solvers.gurobi_qpif import GUROBI as GUROBI_qp
from cvxpy.reductions.solvers.qp_solvers.cplex_qpif import CPLEX as CPLEX_qp
from cvxpy.reductions.solvers.qp_solvers.xpress_qpif import XPRESS as XPRESS_qp

<<<<<<< HEAD
solver_conic_intf = [DIFFCP_con(), ECOS_con(), ECOS_BB_con(),
                     CVXOPT_con(), GLPK_con(),
                     GLPK_MI_con(), CBC_con(), SCS_con(), SuperSCS_con(),
                     GUROBI_con(), MOSEK_con(), CPLEX_con(), XPRESS_con()]
=======
solver_conic_intf = [DIFFCP_con(), ECOS_con(),
                     CVXOPT_con(), GLPK_con(), XPRESS(),
                     GLPK_MI_con(), CBC_con(), SCS_con(),
                     GUROBI_con(), MOSEK_con(), CPLEX_con(), NAG_con()]
>>>>>>> 267632b7
solver_qp_intf = [OSQP_qp(),
                  GUROBI_qp(),
                  CPLEX_qp(),
                  XPRESS_qp()
                  ]

SOLVER_MAP_CONIC = {solver.name(): solver for solver in solver_conic_intf}
SOLVER_MAP_QP = {solver.name(): solver for solver in solver_qp_intf}

# CONIC_SOLVERS and QP_SOLVERS are sorted in order of decreasing solver
# preference. QP_SOLVERS are those for which we have written interfaces
# and are supported by QpSolver.
<<<<<<< HEAD
CONIC_SOLVERS = [s.MOSEK, s.ECOS, s.SUPER_SCS, s.SCS,
                 s.CPLEX, s.GUROBI, s.GLPK, s.XPRESS,
                 s.GLPK_MI, s.CBC, s.CVXOPT, s.ECOS_BB, s.DIFFCP, s.XPRESS]
QP_SOLVERS = [s.OSQP,
              s.GUROBI,
              s.CPLEX,
              s.XPRESS]
=======
CONIC_SOLVERS = [s.MOSEK, s.ECOS, s.SCS,
                 s.CPLEX, s.GUROBI, s.GLPK, s.NAG,
                 s.GLPK_MI, s.CBC, s.CVXOPT, s.XPRESS, s.DIFFCP]
QP_SOLVERS = [s.OSQP,
              s.GUROBI,
              s.CPLEX]
MI_SOLVERS = [s.GLPK_MI, s.MOSEK, s.GUROBI,
              s.CPLEX, s.XPRESS, s.CBC]
>>>>>>> 267632b7


def installed_solvers():
    """List the installed solvers.
    """
    installed = []
    # Check conic solvers
    for name, solver in list(SOLVER_MAP_CONIC.items()):
        if solver.is_installed():
            installed.append(name)
    # Check QP solvers
    for name, solver in list(SOLVER_MAP_QP.items()):
        if solver.is_installed():
            installed.append(name)

    # Remove duplicate names (for solvers that handle both conic and QP)
    return np.unique(installed).tolist()


INSTALLED_SOLVERS = installed_solvers()
INSTALLED_CONIC_SOLVERS = [
  slv for slv in INSTALLED_SOLVERS if slv in CONIC_SOLVERS]
INSTALLED_MI_SOLVERS = [
  slv for slv in INSTALLED_SOLVERS if slv in MI_SOLVERS]<|MERGE_RESOLUTION|>--- conflicted
+++ resolved
@@ -49,17 +49,10 @@
 from cvxpy.reductions.solvers.qp_solvers.cplex_qpif import CPLEX as CPLEX_qp
 from cvxpy.reductions.solvers.qp_solvers.xpress_qpif import XPRESS as XPRESS_qp
 
-<<<<<<< HEAD
-solver_conic_intf = [DIFFCP_con(), ECOS_con(), ECOS_BB_con(),
-                     CVXOPT_con(), GLPK_con(),
-                     GLPK_MI_con(), CBC_con(), SCS_con(), SuperSCS_con(),
-                     GUROBI_con(), MOSEK_con(), CPLEX_con(), XPRESS_con()]
-=======
 solver_conic_intf = [DIFFCP_con(), ECOS_con(),
                      CVXOPT_con(), GLPK_con(), XPRESS(),
                      GLPK_MI_con(), CBC_con(), SCS_con(),
-                     GUROBI_con(), MOSEK_con(), CPLEX_con(), NAG_con()]
->>>>>>> 267632b7
+                     GUROBI_con(), MOSEK_con(), CPLEX_con(), XPRESS_con(), NAG_con()]
 solver_qp_intf = [OSQP_qp(),
                   GUROBI_qp(),
                   CPLEX_qp(),
@@ -72,24 +65,15 @@
 # CONIC_SOLVERS and QP_SOLVERS are sorted in order of decreasing solver
 # preference. QP_SOLVERS are those for which we have written interfaces
 # and are supported by QpSolver.
-<<<<<<< HEAD
-CONIC_SOLVERS = [s.MOSEK, s.ECOS, s.SUPER_SCS, s.SCS,
-                 s.CPLEX, s.GUROBI, s.GLPK, s.XPRESS,
-                 s.GLPK_MI, s.CBC, s.CVXOPT, s.ECOS_BB, s.DIFFCP, s.XPRESS]
-QP_SOLVERS = [s.OSQP,
-              s.GUROBI,
-              s.CPLEX,
-              s.XPRESS]
-=======
 CONIC_SOLVERS = [s.MOSEK, s.ECOS, s.SCS,
                  s.CPLEX, s.GUROBI, s.GLPK, s.NAG,
                  s.GLPK_MI, s.CBC, s.CVXOPT, s.XPRESS, s.DIFFCP]
 QP_SOLVERS = [s.OSQP,
               s.GUROBI,
-              s.CPLEX]
+              s.CPLEX,
+              s.XPRESS]
 MI_SOLVERS = [s.GLPK_MI, s.MOSEK, s.GUROBI,
               s.CPLEX, s.XPRESS, s.CBC]
->>>>>>> 267632b7
 
 
 def installed_solvers():
