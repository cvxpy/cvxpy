--- conflicted
+++ resolved
@@ -91,14 +91,9 @@
 CONIC_SOLVERS = [s.MOSEK, s.CLARABEL, s.SCS, s.ECOS, s.SDPA,
                  s.CPLEX, s.GUROBI, s.COPT, s.GLPK, s.NAG,
                  s.GLPK_MI, s.CBC, s.CVXOPT, s.XPRESS, s.DIFFCP,
-<<<<<<< HEAD
-                 s.SCIP, s.SCIPY, s.HIGHS, s.GLOP, s.PDLP, s.QOCO, 
-                 s.ECOS_BB, s.COSMO]
-=======
                  s.SCIP, s.SCIPY, s.HIGHS, s.GLOP, s.PDLP, s.QOCO,
-                 s.CUCLARABEL, s.CUOPT, s.ECOS_BB, s.KNITRO]
+                 s.CUCLARABEL, s.CUOPT, s.ECOS_BB, s.KNITRO, s.COSMO]
 
->>>>>>> 9009cb92
 QP_SOLVERS = [s.OSQP,
               s.GUROBI,
               s.CPLEX,
