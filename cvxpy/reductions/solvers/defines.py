"""
Copyright 2013 Steven Diamond

Licensed under the Apache License, Version 2.0 (the "License");
you may not use this file except in compliance with the License.
You may obtain a copy of the License at

    http://www.apache.org/licenses/LICENSE-2.0

Unless required by applicable law or agreed to in writing, software
distributed under the License is distributed on an "AS IS" BASIS,
WITHOUT WARRANTIES OR CONDITIONS OF ANY KIND, either express or implied.
See the License for the specific language governing permissions and
limitations under the License.
"""

import cvxpy.settings as s
import numpy as np

# Conic interfaces
from cvxpy.reductions.solvers.conic_solvers.diffcp_conif \
    import DIFFCP as DIFFCP_con
from cvxpy.reductions.solvers.conic_solvers.ecos_conif \
    import ECOS as ECOS_con
from cvxpy.reductions.solvers.conic_solvers.cvxopt_conif \
    import CVXOPT as CVXOPT_con
from cvxpy.reductions.solvers.conic_solvers.glpk_conif \
    import GLPK as GLPK_con
from cvxpy.reductions.solvers.conic_solvers.glpk_mi_conif \
    import GLPK_MI as GLPK_MI_con
from cvxpy.reductions.solvers.conic_solvers.cbc_conif \
    import CBC as CBC_con
from cvxpy.reductions.solvers.conic_solvers.scs_conif \
    import SCS as SCS_con
from cvxpy.reductions.solvers.conic_solvers.gurobi_conif \
    import GUROBI as GUROBI_con
from cvxpy.reductions.solvers.conic_solvers.xpress_conif \
    import XPRESS as XPRESS
from cvxpy.reductions.solvers.conic_solvers.mosek_conif \
    import MOSEK as MOSEK_con
from cvxpy.reductions.solvers.conic_solvers.cplex_conif \
    import CPLEX as CPLEX_con
from cvxpy.reductions.solvers.conic_solvers.nag_conif \
    import NAG as NAG_con
from cvxpy.reductions.solvers.conic_solvers.scip_conif \
    import SCIP as SCIP_con

# QP interfaces
from cvxpy.reductions.solvers.qp_solvers.osqp_qpif import OSQP as OSQP_qp
from cvxpy.reductions.solvers.qp_solvers.gurobi_qpif import GUROBI as GUROBI_qp
from cvxpy.reductions.solvers.qp_solvers.cplex_qpif import CPLEX as CPLEX_qp

solver_conic_intf = [DIFFCP_con(), ECOS_con(),
                     CVXOPT_con(), GLPK_con(), XPRESS(),
<<<<<<< HEAD
                     GLPK_MI_con(), CBC_con(), SCS_con(), SuperSCS_con(),
                     GUROBI_con(), MOSEK_con(), CPLEX_con(), NAG_con(),
                     SCIP_con()]
=======
                     GLPK_MI_con(), CBC_con(), SCS_con(),
                     GUROBI_con(), MOSEK_con(), CPLEX_con(), NAG_con()]
>>>>>>> f01fec2b
solver_qp_intf = [OSQP_qp(),
                  GUROBI_qp(),
                  CPLEX_qp(),
                  ]

SOLVER_MAP_CONIC = {solver.name(): solver for solver in solver_conic_intf}
SOLVER_MAP_QP = {solver.name(): solver for solver in solver_qp_intf}

# CONIC_SOLVERS and QP_SOLVERS are sorted in order of decreasing solver
# preference. QP_SOLVERS are those for which we have written interfaces
# and are supported by QpSolver.
<<<<<<< HEAD
CONIC_SOLVERS = [s.MOSEK, s.ECOS, s.SUPER_SCS, s.SCS,
                 s.CPLEX, s.GUROBI, s.GLPK, s.XPRESS,
                 s.GLPK_MI, s.CBC, s.CVXOPT, s.NAG, s.DIFFCP,
                 s.SCIP]
=======
CONIC_SOLVERS = [s.MOSEK, s.ECOS, s.SCS,
                 s.CPLEX, s.GUROBI, s.GLPK, s.NAG,
                 s.GLPK_MI, s.CBC, s.CVXOPT, s.XPRESS, s.DIFFCP]
>>>>>>> f01fec2b
QP_SOLVERS = [s.OSQP,
              s.GUROBI,
              s.CPLEX]
MI_SOLVERS = [s.GLPK_MI, s.MOSEK, s.GUROBI,
              s.CPLEX, s.XPRESS, s.CBC]


def installed_solvers():
    """List the installed solvers.
    """
    installed = []
    # Check conic solvers
    for name, solver in SOLVER_MAP_CONIC.items():
        if solver.is_installed():
            installed.append(name)
    # Check QP solvers
    for name, solver in SOLVER_MAP_QP.items():
        if solver.is_installed():
            installed.append(name)

    # Remove duplicate names (for solvers that handle both conic and QP)
    return np.unique(installed).tolist()


INSTALLED_SOLVERS = installed_solvers()
INSTALLED_CONIC_SOLVERS = [
  slv for slv in INSTALLED_SOLVERS if slv in CONIC_SOLVERS]
INSTALLED_MI_SOLVERS = [
  slv for slv in INSTALLED_SOLVERS if slv in MI_SOLVERS]<|MERGE_RESOLUTION|>--- conflicted
+++ resolved
@@ -52,17 +52,12 @@
 
 solver_conic_intf = [DIFFCP_con(), ECOS_con(),
                      CVXOPT_con(), GLPK_con(), XPRESS(),
-<<<<<<< HEAD
-                     GLPK_MI_con(), CBC_con(), SCS_con(), SuperSCS_con(),
+                     GLPK_MI_con(), CBC_con(), SCS_con(),
                      GUROBI_con(), MOSEK_con(), CPLEX_con(), NAG_con(),
                      SCIP_con()]
-=======
-                     GLPK_MI_con(), CBC_con(), SCS_con(),
-                     GUROBI_con(), MOSEK_con(), CPLEX_con(), NAG_con()]
->>>>>>> f01fec2b
 solver_qp_intf = [OSQP_qp(),
                   GUROBI_qp(),
-                  CPLEX_qp(),
+                  CPLEX_qp()
                   ]
 
 SOLVER_MAP_CONIC = {solver.name(): solver for solver in solver_conic_intf}
@@ -71,16 +66,10 @@
 # CONIC_SOLVERS and QP_SOLVERS are sorted in order of decreasing solver
 # preference. QP_SOLVERS are those for which we have written interfaces
 # and are supported by QpSolver.
-<<<<<<< HEAD
-CONIC_SOLVERS = [s.MOSEK, s.ECOS, s.SUPER_SCS, s.SCS,
-                 s.CPLEX, s.GUROBI, s.GLPK, s.XPRESS,
-                 s.GLPK_MI, s.CBC, s.CVXOPT, s.NAG, s.DIFFCP,
-                 s.SCIP]
-=======
 CONIC_SOLVERS = [s.MOSEK, s.ECOS, s.SCS,
                  s.CPLEX, s.GUROBI, s.GLPK, s.NAG,
-                 s.GLPK_MI, s.CBC, s.CVXOPT, s.XPRESS, s.DIFFCP]
->>>>>>> f01fec2b
+                 s.GLPK_MI, s.CBC, s.CVXOPT, s.XPRESS, s.DIFFCP,
+                 s.SCIP]]
 QP_SOLVERS = [s.OSQP,
               s.GUROBI,
               s.CPLEX]
