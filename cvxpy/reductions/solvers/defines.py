"""
Copyright 2013 Steven Diamond

Licensed under the Apache License, Version 2.0 (the "License");
you may not use this file except in compliance with the License.
You may obtain a copy of the License at

    http://www.apache.org/licenses/LICENSE-2.0

Unless required by applicable law or agreed to in writing, software
distributed under the License is distributed on an "AS IS" BASIS,
WITHOUT WARRANTIES OR CONDITIONS OF ANY KIND, either express or implied.
See the License for the specific language governing permissions and
limitations under the License.
"""

import cvxpy.settings as s
import numpy as np

# Conic interfaces
from cvxpy.reductions.solvers.conic_solvers.diffcp_conif \
    import DIFFCP as DIFFCP_con
from cvxpy.reductions.solvers.conic_solvers.ecos_conif \
    import ECOS as ECOS_con
from cvxpy.reductions.solvers.conic_solvers.cvxopt_conif \
    import CVXOPT as CVXOPT_con
from cvxpy.reductions.solvers.conic_solvers.glpk_conif \
    import GLPK as GLPK_con
from cvxpy.reductions.solvers.conic_solvers.glpk_mi_conif \
    import GLPK_MI as GLPK_MI_con
from cvxpy.reductions.solvers.conic_solvers.cbc_conif \
    import CBC as CBC_con
from cvxpy.reductions.solvers.conic_solvers.scs_conif \
    import SCS as SCS_con
from cvxpy.reductions.solvers.conic_solvers.gurobi_conif \
    import GUROBI as GUROBI_con
from cvxpy.reductions.solvers.conic_solvers.xpress_conif \
    import XPRESS as XPRESS_con
from cvxpy.reductions.solvers.conic_solvers.mosek_conif \
    import MOSEK as MOSEK_con
from cvxpy.reductions.solvers.conic_solvers.cplex_conif \
    import CPLEX as CPLEX_con
from cvxpy.reductions.solvers.conic_solvers.nag_conif \
    import NAG as NAG_con

# QP interfaces
from cvxpy.reductions.solvers.qp_solvers.osqp_qpif import OSQP as OSQP_qp
from cvxpy.reductions.solvers.qp_solvers.gurobi_qpif import GUROBI as GUROBI_qp
from cvxpy.reductions.solvers.qp_solvers.cplex_qpif import CPLEX as CPLEX_qp
from cvxpy.reductions.solvers.qp_solvers.xpress_qpif import XPRESS as XPRESS_qp

solver_conic_intf = [DIFFCP_con(), ECOS_con(),
                     CVXOPT_con(), GLPK_con(),
                     GLPK_MI_con(), CBC_con(), SCS_con(),
<<<<<<< HEAD
                     GUROBI_con(), MOSEK_con(), CPLEX_con(), NAG_con(), XPRESS_con()]
=======
                     GUROBI_con(), MOSEK_con(), CPLEX_con(), XPRESS_con(), NAG_con()]
>>>>>>> 37e7179d
solver_qp_intf = [OSQP_qp(),
                  GUROBI_qp(),
                  CPLEX_qp(),
                  XPRESS_qp()
                  ]

SOLVER_MAP_CONIC = {solver.name(): solver for solver in solver_conic_intf}
SOLVER_MAP_QP = {solver.name(): solver for solver in solver_qp_intf}

# CONIC_SOLVERS and QP_SOLVERS are sorted in order of decreasing solver
# preference. QP_SOLVERS are those for which we have written interfaces
# and are supported by QpSolver.
CONIC_SOLVERS = [s.MOSEK, s.ECOS, s.SCS,
                 s.CPLEX, s.GUROBI, s.GLPK, s.NAG,
                 s.GLPK_MI, s.CBC, s.CVXOPT, s.XPRESS, s.DIFFCP]
QP_SOLVERS = [s.OSQP,
              s.GUROBI,
              s.CPLEX,
              s.XPRESS]
MI_SOLVERS = [s.GLPK_MI, s.MOSEK, s.GUROBI,
              s.CPLEX, s.XPRESS, s.CBC]


def installed_solvers():
    """List the installed solvers.
    """
    installed = []
    # Check conic solvers
    for name, solver in list(SOLVER_MAP_CONIC.items()):
        if solver.is_installed():
            installed.append(name)
    # Check QP solvers
    for name, solver in list(SOLVER_MAP_QP.items()):
        if solver.is_installed():
            installed.append(name)

    # Remove duplicate names (for solvers that handle both conic and QP)
    return np.unique(installed).tolist()


INSTALLED_SOLVERS = installed_solvers()
INSTALLED_CONIC_SOLVERS = [
  slv for slv in INSTALLED_SOLVERS if slv in CONIC_SOLVERS]
INSTALLED_MI_SOLVERS = [
  slv for slv in INSTALLED_SOLVERS if slv in MI_SOLVERS]<|MERGE_RESOLUTION|>--- conflicted
+++ resolved
@@ -52,11 +52,7 @@
 solver_conic_intf = [DIFFCP_con(), ECOS_con(),
                      CVXOPT_con(), GLPK_con(),
                      GLPK_MI_con(), CBC_con(), SCS_con(),
-<<<<<<< HEAD
-                     GUROBI_con(), MOSEK_con(), CPLEX_con(), NAG_con(), XPRESS_con()]
-=======
                      GUROBI_con(), MOSEK_con(), CPLEX_con(), XPRESS_con(), NAG_con()]
->>>>>>> 37e7179d
 solver_qp_intf = [OSQP_qp(),
                   GUROBI_qp(),
                   CPLEX_qp(),
