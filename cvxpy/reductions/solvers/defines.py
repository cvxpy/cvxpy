--- conflicted
+++ resolved
@@ -24,11 +24,8 @@
 from cvxpy.reductions.solvers.conic_solvers.clarabel_conif import CLARABEL as CLARABEL_con
 from cvxpy.reductions.solvers.conic_solvers.copt_conif import COPT as COPT_con
 from cvxpy.reductions.solvers.conic_solvers.cplex_conif import CPLEX as CPLEX_con
-<<<<<<< HEAD
+from cvxpy.reductions.solvers.conic_solvers.cuclarabel_conif import CUCLARABEL as CUCLARABEL_con
 from cvxpy.reductions.solvers.conic_solvers.cuopt_conif import CUOPT as CUOPT_con
-=======
-from cvxpy.reductions.solvers.conic_solvers.cuclarabel_conif import CUCLARABEL as CUCLARABEL_con
->>>>>>> 2cb7206b
 from cvxpy.reductions.solvers.conic_solvers.cvxopt_conif import CVXOPT as CVXOPT_con
 from cvxpy.reductions.solvers.conic_solvers.diffcp_conif import DIFFCP as DIFFCP_con
 from cvxpy.reductions.solvers.conic_solvers.ecos_bb_conif import ECOS_BB as ECOS_BB_con
@@ -66,12 +63,8 @@
                      GLPK_MI_con(), CBC_con(), CLARABEL_con(), SCS_con(), SDPA_con(),
                      GUROBI_con(), MOSEK_con(), CPLEX_con(), NAG_con(), XPRESS_con(),
                      SCIP_con(), SCIPY_con(), HIGHS_con(), GLOP_con(), PDLP_con(),
-<<<<<<< HEAD
-                     QOCO_con(), CUOPT_con(), ECOS_BB_con()]
+                     QOCO_con(), CUCLARABEL_con(), CUOPT_con(), ECOS_BB_con()]
 
-=======
-                     QOCO_con(), CUCLARABEL_con(), ECOS_BB_con()]
->>>>>>> 2cb7206b
 solver_qp_intf = [OSQP_qp(),
                   GUROBI_qp(),
                   CPLEX_qp(),
@@ -93,12 +86,9 @@
 CONIC_SOLVERS = [s.MOSEK, s.CLARABEL, s.SCS, s.ECOS, s.SDPA,
                  s.CPLEX, s.GUROBI, s.COPT, s.GLPK, s.NAG,
                  s.GLPK_MI, s.CBC, s.CVXOPT, s.XPRESS, s.DIFFCP,
-                 s.SCIP, s.SCIPY, s.HIGHS, s.GLOP, s.PDLP, s.QOCO, 
-<<<<<<< HEAD
-                 s.CUOPT, s.ECOS_BB]
-=======
-                 s.CUCLARABEL, s.ECOS_BB]
->>>>>>> 2cb7206b
+                 s.SCIP, s.SCIPY, s.HIGHS, s.GLOP, s.PDLP, s.QOCO,
+                 s.CUCLARABEL, s.CUOPT, s.ECOS_BB]
+
 QP_SOLVERS = [s.OSQP,
               s.GUROBI,
               s.CPLEX,
