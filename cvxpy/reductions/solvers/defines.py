--- conflicted
+++ resolved
@@ -76,17 +76,11 @@
                  s.SCIP, s.ECOS_BB]
 QP_SOLVERS = [s.OSQP,
               s.GUROBI,
-<<<<<<< HEAD
-              s.CPLEX]
-MI_SOLVERS = [s.GLPK_MI, s.MOSEK, s.GUROBI,
-              s.CPLEX, s.XPRESS, s.CBC, s.SCIP]
-MI_SOCP_SOLVERS = [s.MOSEK, s.GUROBI, s.CPLEX, s.XPRESS, s.SCIP]
-=======
               s.CPLEX,
               s.XPRESS]
-MI_SOLVERS = [s.GLPK_MI, s.MOSEK, s.GUROBI, s.ECOS_BB,
-              s.CPLEX, s.XPRESS, s.CBC, s.SCIP]
->>>>>>> 0f3923bb
+MI_SOLVERS = [s.GLPK_MI, s.MOSEK, s.GUROBI,
+              s.CPLEX, s.XPRESS, s.CBC, s.SCIP, s.ECOS_BB]
+MI_SOCP_SOLVERS = [s.MOSEK, s.GUROBI, s.CPLEX, s.XPRESS, s.SCIP, s.ECOS_BB]
 
 
 def installed_solvers():
