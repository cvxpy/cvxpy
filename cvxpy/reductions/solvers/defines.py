"""
Copyright 2013 Steven Diamond

Licensed under the Apache License, Version 2.0 (the "License");
you may not use this file except in compliance with the License.
You may obtain a copy of the License at

    http://www.apache.org/licenses/LICENSE-2.0

Unless required by applicable law or agreed to in writing, software
distributed under the License is distributed on an "AS IS" BASIS,
WITHOUT WARRANTIES OR CONDITIONS OF ANY KIND, either express or implied.
See the License for the specific language governing permissions and
limitations under the License.
"""

import numpy as np
import scipy  # For version checks

import cvxpy.settings as s

# Conic interfaces
from cvxpy.reductions.solvers.conic_solvers.cbc_conif import CBC as CBC_con
from cvxpy.reductions.solvers.conic_solvers.clarabel_conif import CLARABEL as CLARABEL_con
from cvxpy.reductions.solvers.conic_solvers.copt_conif import COPT as COPT_con
from cvxpy.reductions.solvers.conic_solvers.cosmo_conif import COSMO as COSMO_con
from cvxpy.reductions.solvers.conic_solvers.cplex_conif import CPLEX as CPLEX_con
from cvxpy.reductions.solvers.conic_solvers.cuclarabel_conif import CUCLARABEL as CUCLARABEL_con
from cvxpy.reductions.solvers.conic_solvers.cuopt_conif import CUOPT as CUOPT_con
from cvxpy.reductions.solvers.conic_solvers.cvxopt_conif import CVXOPT as CVXOPT_con
from cvxpy.reductions.solvers.conic_solvers.diffcp_conif import DIFFCP as DIFFCP_con
from cvxpy.reductions.solvers.conic_solvers.ecos_bb_conif import ECOS_BB as ECOS_BB_con
from cvxpy.reductions.solvers.conic_solvers.ecos_conif import ECOS as ECOS_con
from cvxpy.reductions.solvers.conic_solvers.glop_conif import GLOP as GLOP_con
from cvxpy.reductions.solvers.conic_solvers.glpk_conif import GLPK as GLPK_con
from cvxpy.reductions.solvers.conic_solvers.glpk_mi_conif import GLPK_MI as GLPK_MI_con
from cvxpy.reductions.solvers.conic_solvers.gurobi_conif import GUROBI as GUROBI_con
from cvxpy.reductions.solvers.conic_solvers.highs_conif import HIGHS as HIGHS_con
from cvxpy.reductions.solvers.conic_solvers.knitro_conif import KNITRO as KNITRO_con
from cvxpy.reductions.solvers.conic_solvers.mosek_conif import MOSEK as MOSEK_con
from cvxpy.reductions.solvers.conic_solvers.nag_conif import NAG as NAG_con
from cvxpy.reductions.solvers.conic_solvers.pdlp_conif import PDLP as PDLP_con
from cvxpy.reductions.solvers.conic_solvers.qoco_conif import QOCO as QOCO_con
from cvxpy.reductions.solvers.conic_solvers.scip_conif import SCIP as SCIP_con
from cvxpy.reductions.solvers.conic_solvers.scipy_conif import SCIPY as SCIPY_con
from cvxpy.reductions.solvers.conic_solvers.scs_conif import SCS as SCS_con
from cvxpy.reductions.solvers.conic_solvers.sdpa_conif import SDPA as SDPA_con
from cvxpy.reductions.solvers.conic_solvers.xpress_conif import XPRESS as XPRESS_con
<<<<<<< HEAD
from cvxpy.reductions.solvers.nlp_solvers.ipopt_nlpif import IPOPT as IPOPT_nlp
from cvxpy.reductions.solvers.qp_solvers.copt_qpif import COPT as COPT_qp
from cvxpy.reductions.solvers.qp_solvers.cplex_qpif import CPLEX as CPLEX_qp
=======
>>>>>>> 4fafd0f0

# QP interfaces
from cvxpy.reductions.solvers.qp_solvers.copt_qpif import COPT as COPT_qp
from cvxpy.reductions.solvers.qp_solvers.cplex_qpif import CPLEX as CPLEX_qp
from cvxpy.reductions.solvers.qp_solvers.daqp_qpif import DAQP as DAQP_qp
from cvxpy.reductions.solvers.qp_solvers.gurobi_qpif import GUROBI as GUROBI_qp
from cvxpy.reductions.solvers.qp_solvers.highs_qpif import HIGHS as HIGHS_qp
from cvxpy.reductions.solvers.qp_solvers.knitro_qpif import KNITRO as KNITRO_qp
from cvxpy.reductions.solvers.qp_solvers.mpax_qpif import MPAX as MPAX_qp
from cvxpy.reductions.solvers.qp_solvers.osqp_qpif import OSQP as OSQP_qp
from cvxpy.reductions.solvers.qp_solvers.piqp_qpif import PIQP as PIQP_qp
from cvxpy.reductions.solvers.qp_solvers.proxqp_qpif import PROXQP as PROXQP_qp
from cvxpy.reductions.solvers.qp_solvers.qpalm_qpif import QPALM as QPALM_qp
from cvxpy.reductions.solvers.qp_solvers.xpress_qpif import XPRESS as XPRESS_qp
from cvxpy.utilities.versioning import Version

solver_conic_intf = [DIFFCP_con(), ECOS_con(),
                     CVXOPT_con(), GLPK_con(), COPT_con(),
                     GLPK_MI_con(), CBC_con(), CLARABEL_con(), COSMO_con(), SCS_con(), SDPA_con(),
                     GUROBI_con(), MOSEK_con(), CPLEX_con(), NAG_con(), XPRESS_con(),
                     SCIP_con(), SCIPY_con(), HIGHS_con(), GLOP_con(), PDLP_con(),
                     QOCO_con(), CUCLARABEL_con(), CUOPT_con(), ECOS_BB_con(),
                     KNITRO_con()]

solver_qp_intf = [OSQP_qp(),
                  GUROBI_qp(),
                  CPLEX_qp(),
                  XPRESS_qp(),
                  COPT_qp(),
                  PIQP_qp(),
                  PROXQP_qp(),
                  QPALM_qp(),
                  DAQP_qp(),
                  HIGHS_qp(),
                  MPAX_qp(),
                  KNITRO_qp(),
                  ]
solver_nlp_intf = [IPOPT_nlp()]

SOLVER_MAP_CONIC = {solver.name(): solver for solver in solver_conic_intf}
SOLVER_MAP_QP = {solver.name(): solver for solver in solver_qp_intf}
SOLVER_MAP_NLP = {solver.name(): solver for solver in solver_nlp_intf}

# CONIC_SOLVERS and QP_SOLVERS are sorted in order of decreasing solver
# preference. QP_SOLVERS are those for which we have written interfaces
# and are supported by QpSolver.
CONIC_SOLVERS = [s.MOSEK, s.CLARABEL, s.SCS, s.ECOS, s.SDPA,
                 s.CPLEX, s.GUROBI, s.COPT, s.GLPK, s.NAG,
                 s.GLPK_MI, s.CBC, s.CVXOPT, s.XPRESS, s.DIFFCP,
                 s.SCIP, s.SCIPY, s.HIGHS, s.GLOP, s.PDLP, s.QOCO,
                 s.CUCLARABEL, s.CUOPT, s.ECOS_BB, s.KNITRO, s.COSMO]

QP_SOLVERS = [s.OSQP,
              s.GUROBI,
              s.CPLEX,
              s.XPRESS,
              s.HIGHS,
              s.COPT,
              s.PIQP,
              s.PROXQP,
              s.QPALM,
              s.DAQP,
<<<<<<< HEAD
              s.MPAX]
NLP_SOLVERS = [s.IPOPT]
=======
              s.MPAX,
              s.KNITRO]
>>>>>>> 4fafd0f0
DISREGARD_CLARABEL_SDP_SUPPORT_FOR_DEFAULT_RESOLUTION = True
MI_SOLVERS = [s.GLPK_MI, s.MOSEK, s.GUROBI, s.CPLEX,
              s.XPRESS, s.CBC, s.SCIP, s.HIGHS, s.COPT,
              s.CUOPT, s.ECOS_BB, s.KNITRO]
MI_SOCP_SOLVERS = [s.MOSEK, s.GUROBI, s.CPLEX, s.XPRESS,
                   s.SCIP, s.ECOS_BB, s.KNITRO]

# Acknowledge MI solver support for SciPy >= 1.9.
if not (Version(scipy.__version__) < Version('1.9.0')):
    MI_SOLVERS.append(s.SCIPY)


def installed_solvers():
    """List the installed solvers.
    """
    installed = []
    # Check conic solvers
    for name, solver in SOLVER_MAP_CONIC.items():
        if solver.is_installed():
            installed.append(name)
    # Check QP solvers
    for name, solver in SOLVER_MAP_QP.items():
        if solver.is_installed():
            installed.append(name)
    # Check NLP solvers
    for name, solver in SOLVER_MAP_NLP.items():
        if solver.is_installed():
            installed.append(name)

    # Remove duplicate names (for solvers that handle both conic and QP)
    return np.unique(installed).tolist()


INSTALLED_SOLVERS = installed_solvers()
INSTALLED_CONIC_SOLVERS = [
  slv for slv in INSTALLED_SOLVERS if slv in CONIC_SOLVERS]
INSTALLED_MI_SOLVERS = [
  slv for slv in INSTALLED_SOLVERS if slv in MI_SOLVERS]
<|MERGE_RESOLUTION|>--- conflicted
+++ resolved
@@ -46,12 +46,7 @@
 from cvxpy.reductions.solvers.conic_solvers.scs_conif import SCS as SCS_con
 from cvxpy.reductions.solvers.conic_solvers.sdpa_conif import SDPA as SDPA_con
 from cvxpy.reductions.solvers.conic_solvers.xpress_conif import XPRESS as XPRESS_con
-<<<<<<< HEAD
 from cvxpy.reductions.solvers.nlp_solvers.ipopt_nlpif import IPOPT as IPOPT_nlp
-from cvxpy.reductions.solvers.qp_solvers.copt_qpif import COPT as COPT_qp
-from cvxpy.reductions.solvers.qp_solvers.cplex_qpif import CPLEX as CPLEX_qp
-=======
->>>>>>> 4fafd0f0
 
 # QP interfaces
 from cvxpy.reductions.solvers.qp_solvers.copt_qpif import COPT as COPT_qp
@@ -114,13 +109,9 @@
               s.PROXQP,
               s.QPALM,
               s.DAQP,
-<<<<<<< HEAD
-              s.MPAX]
-NLP_SOLVERS = [s.IPOPT]
-=======
               s.MPAX,
               s.KNITRO]
->>>>>>> 4fafd0f0
+NLP_SOLVERS = [s.IPOPT]
 DISREGARD_CLARABEL_SDP_SUPPORT_FOR_DEFAULT_RESOLUTION = True
 MI_SOLVERS = [s.GLPK_MI, s.MOSEK, s.GUROBI, s.CPLEX,
               s.XPRESS, s.CBC, s.SCIP, s.HIGHS, s.COPT,
