--- conflicted
+++ resolved
@@ -143,7 +143,6 @@
         constrain_gurobi_infty(b)
         constrain_gurobi_infty(g)
 
-<<<<<<< HEAD
         if 'model' not in solver_cache:
             model = self._build_model(vars_offsets, offsets_to_vars, id2var, verbose)
             solver_cache['model'] = model
@@ -153,95 +152,6 @@
             if F.shape[0] > 0:
                 mconstrs_le = model.addMConstr(F, None, grb.GRB.LESS_EQUAL, g)
                 solver_cache['mconstrs_le'] = mconstrs_le
-=======
-        # Create a new model
-        model = grb.Model()
-        # Pass through verbosity
-        model.setParam("OutputFlag", verbose)
-
-        # Add variables
-        vtypes = {}
-        for ind in data[s.BOOL_IDX]:
-            vtypes[ind] = grb.GRB.BINARY
-        for ind in data[s.INT_IDX]:
-            vtypes[ind] = grb.GRB.INTEGER
-        for i in range(n):
-            if i not in vtypes:
-                vtypes[i] = grb.GRB.CONTINUOUS
-        x_grb = model.addVars(int(n),
-                              ub={i: grb.GRB.INFINITY for i in range(n)},
-                              lb={i: -grb.GRB.INFINITY for i in range(n)},
-                              vtype=vtypes)
-
-        if warm_start and solver_cache is not None \
-                and self.name() in solver_cache:
-            old_model = solver_cache[self.name()]
-            old_status = self.STATUS_MAP.get(old_model.Status,
-                                             s.SOLVER_ERROR)
-            if (old_status in s.SOLUTION_PRESENT) or (old_model.solCount > 0):
-                old_x_grb = old_model.getVars()
-                for idx in range(len(x_grb)):
-                    x_grb[idx].start = old_x_grb[idx].X
-        model.update()
-
-        x = np.array(model.getVars(), copy=False)
-
-        if A.shape[0] > 0:
-            if hasattr(model, 'addMConstrs'):
-                # We can pass all of A @ x == b at once, use stable API
-                # introduced with Gurobi v9
-                model.addMConstrs(A, None, grb.GRB.EQUAL, b)
-            elif hasattr(model, '_v811_addMConstrs'):
-                # We can pass all of A @ x == b at once, API only for Gurobi
-                # v811
-                A.eliminate_zeros()  # Work around bug in gurobipy v811
-                sense = np.repeat(grb.GRB.EQUAL, A.shape[0])
-                model._v811_addMConstrs(A, sense, b)
-            else:
-                # Add equality constraints: iterate over the rows of A
-                # adding each row into the model
-                for i in range(A.shape[0]):
-                    start = A.indptr[i]
-                    end = A.indptr[i+1]
-                    variables = x[A.indices[start:end]]
-                    coeff = A.data[start:end]
-                    expr = grb.LinExpr(coeff, variables)
-                    model.addConstr(expr, grb.GRB.EQUAL, b[i])
-        model.update()
-
-        if F.shape[0] > 0:
-            if hasattr(model, 'addMConstrs'):
-                # We can pass all of F @ x <= g at once, use stable API
-                # introduced with Gurobi v9
-                model.addMConstrs(F, None, grb.GRB.LESS_EQUAL, g)
-            elif hasattr(model, '_v811_addMConstrs'):
-                # We can pass all of F @ x <= g at once, API only for Gurobi
-                # v811.
-                F.eliminate_zeros()  # Work around bug in gurobipy v811
-                sense = np.repeat(grb.GRB.LESS_EQUAL, F.shape[0])
-                model._v811_addMConstrs(F, sense, g)
-            else:
-                # Add inequality constraints: iterate over the rows of F
-                # adding each row into the model
-                for i in range(F.shape[0]):
-                    start = F.indptr[i]
-                    end = F.indptr[i+1]
-                    variables = x[F.indices[start:end]]
-                    coeff = F.data[start:end]
-                    expr = grb.LinExpr(coeff, variables)
-                    model.addConstr(expr, grb.GRB.LESS_EQUAL, g[i])
-        model.update()
-
-        # Define objective
-        if hasattr(model, 'setMObjective'):
-            # Use stable API starting in Gurobi v9
-            P = P.tocoo()
-            model.setMObjective(0.5 * P, q, 0.0)
-        elif hasattr(model, '_v811_setMObjective'):
-            # Use temporary API for Gurobi v811 only
-            P = P.tocoo()
-            model._v811_setMObjective(0.5 * P, q)
->>>>>>> fd125b8e
         else:
             model = solver_cache['model']
             if A.shape[0] > 0:
@@ -267,7 +177,4 @@
 
         results_dict["model"] = model
 
-        if solver_cache is not None:
-            solver_cache[self.name()] = model
-
         return results_dict