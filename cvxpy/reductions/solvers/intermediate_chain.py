--- conflicted
+++ resolved
@@ -79,18 +79,13 @@
     if not gp and not problem.is_dcp():
         append = build_dcp_error_msg()
         if problem.is_dgp():
-<<<<<<< HEAD
-            append = ("\nHowever, the problem does follow DGP rules. "
-                      "Consider calling this function with `gp=True`.")
-        raise DCPError("Problem does not follow DCP rules. Specifically:\n" + append)
-=======
-            append = (" However, the problem does follow DGP rules. "
+            append += ("\nHowever, the problem does follow DGP rules. "
                       "Consider calling solve() with `gp=True`.")
         elif problem.is_dqcp():
-            append = (" However, the problem does follow DQCP rules. "
-                      "Consider calling solve() with `qcp=True`.")
-        raise DCPError("Problem does not follow DCP rules." + append)
->>>>>>> 9469e9ae
+            append += ("\nHowever, the problem does follow DQCP rules. "
+                      "Consider calling solve() with `qcp=True`."
+        raise DCPError("Problem does not follow DCP rules. Specifically:\n" + append)
+
     elif gp and not problem.is_dgp():
         append = ""
         if problem.is_dcp():
