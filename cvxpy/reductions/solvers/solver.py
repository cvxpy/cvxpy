--- conflicted
+++ resolved
@@ -18,30 +18,7 @@
 from cvxpy.reductions.reduction import Reduction
 
 
-<<<<<<< HEAD
-def group_constraints(constraints):
-    """Organize the constraints into a dictionary keyed by constraint names.
-
-    Paramters
-    ---------
-    constraints : list of constraints
-
-    Returns
-    -------
-    dict
-        A dict keyed by constraint types where dict[cone_type] maps to a list
-        of exactly those constraints that are of type cone_type.
-    """
-    constr_map = defaultdict(list)
-    for c in constraints:
-        constr_map[type(c)].append(c)
-    return constr_map
-
-
-class Solver(Reduction, metaclass=abc.ABCMeta):
-=======
 class Solver(Reduction):
->>>>>>> 95e728b0
     """Generic interface for a solver that uses reduction semantics
     """
 
