from __future__ import annotations

import warnings

from cvxpy.atoms import EXP_ATOMS, NONPOS_ATOMS, PSD_ATOMS, SOC_ATOMS
from cvxpy.constraints import (
    PSD,
    SOC,
    Equality,
    ExpCone,
    FiniteSet,
    Inequality,
    NonNeg,
    NonPos,
    PowCone3D,
    PowConeND,
    Zero,
)
from cvxpy.constraints.exponential import OpRelEntrConeQuad, RelEntrConeQuad
from cvxpy.error import DCPError, DGPError, DPPError, SolverError
from cvxpy.problems.objective import Maximize
from cvxpy.reductions.chain import Chain
from cvxpy.reductions.complex2real import complex2real
from cvxpy.reductions.cone2cone.approximations import APPROX_CONES, QuadApprox
from cvxpy.reductions.cone2cone.exotic2common import (
    EXOTIC_CONES,
    Exotic2Common,
)
from cvxpy.reductions.cone2cone.soc2psd import SOC2PSD
from cvxpy.reductions.cone2cone.soc_dim3 import SOCDim3
from cvxpy.reductions.cvx_attr2constr import CvxAttr2Constr
from cvxpy.reductions.dcp2cone.cone_matrix_stuffing import ConeMatrixStuffing
from cvxpy.reductions.dcp2cone.dcp2cone import Dcp2Cone
from cvxpy.reductions.dgp2dcp.dgp2dcp import Dgp2Dcp
from cvxpy.reductions.discrete2mixedint.valinvec2mixedint import (
    Valinvec2mixedint,
)
from cvxpy.reductions.eval_params import EvalParams
from cvxpy.reductions.flip_objective import FlipObjective
from cvxpy.reductions.reduction import Reduction
from cvxpy.reductions.solvers import defines as slv_def
from cvxpy.reductions.solvers.constant_solver import ConstantSolver
from cvxpy.reductions.solvers.solver import Solver
from cvxpy.settings import CLARABEL, COO_CANON_BACKEND, DPP_PARAM_THRESHOLD
from cvxpy.utilities import scopes
from cvxpy.utilities.debug_tools import build_non_disciplined_error_msg

DPP_ERROR_MSG = (
    "You are solving a parameterized problem that is not DPP. "
    "Because the problem is not DPP, subsequent solves will not be "
    "faster than the first one. For more information, see the "
    "documentation on Disciplined Parametrized Programming, at "
    "https://www.cvxpy.org/tutorial/dpp/index.html"
)

ECOS_DEP_DEPRECATION_MSG = (
    """
    You specified your problem should be solved by ECOS. Starting in
    CXVPY 1.6.0, ECOS will no longer be installed by default with CVXPY.
    Please either add ECOS as an explicit install dependency to your project
    or switch to our new default solver, Clarabel, by either not specifying a
    solver argument or specifying ``solver=cp.CLARABEL``. To suppress this
    warning while continuing to use ECOS, you can filter this warning using
    Python's ``warnings`` module until you are using 1.6.0.
    """
)

ECOS_DEPRECATION_MSG = (
    """
    Your problem is being solved with the ECOS solver by default. Starting in
    CVXPY 1.5.0, Clarabel will be used as the default solver instead. To continue
    using ECOS, specify the ECOS solver explicitly using the ``solver=cp.ECOS``
    argument to the ``problem.solve`` method.
    """
)


def _is_lp(self):
    """Is problem a linear program?
    """
    for c in self.constraints:
        if not (isinstance(c, (Equality, Zero)) or c.args[0].is_pwl()):
            return False
    for var in self.variables():
        if var.is_psd() or var.is_nsd():
            return False
    return (self.is_dcp() and self.objective.args[0].is_pwl())


def _solve_as_qp(problem, candidates, ignore_dpp: bool = False):
    if _is_lp(problem) and \
            [s for s in candidates['conic_solvers'] if s not in candidates['qp_solvers']]:
        # OSQP can take many iterations for LPs; use a conic solver instead
        # GUROBI and CPLEX QP/LP interfaces are more efficient
        #   -> Use them instead of conic if applicable.
        return False
    # For DPP problems with parameters, check is_qp in DPP scope
    # because canonicalization will preserve parameters as non-constant
    if not ignore_dpp and problem.parameters() and problem.is_dpp():
        with scopes.dpp_scope():
            return candidates['qp_solvers'] and problem.is_qp()
    return candidates['qp_solvers'] and problem.is_qp()


def _reductions_for_problem_class(problem, candidates, gp: bool = False,
                                   ignore_dpp: bool = False, solver_opts=None) \
        -> list[Reduction]:
    """
    Builds a chain that rewrites a problem into an intermediate
    representation suitable for numeric reductions.

    Parameters
    ----------
    problem : Problem
        The problem for which to build a chain.
    candidates : dict
        Dictionary of candidate solvers divided in qp_solvers
        and conic_solvers.
    gp : bool
        If True, the problem is parsed as a Disciplined Geometric Program
        instead of as a Disciplined Convex Program.
    ignore_dpp : bool
        If True, DPP analysis is skipped when checking problem type.
    Returns
    -------
    list of Reduction objects
        A list of reductions that can be used to convert the problem to an
        intermediate form.
    Raises
    ------
    DCPError
        Raised if the problem is not DCP and `gp` is False.
    DGPError
        Raised if the problem is not DGP and `gp` is True.
    """
    reductions = []
    # TODO Handle boolean constraints.
    if complex2real.accepts(problem):
        reductions += [complex2real.Complex2Real()]
    if gp:
        reductions += [Dgp2Dcp()]

    if not gp and not problem.is_dcp():
        append = build_non_disciplined_error_msg(problem, 'DCP')
        if problem.is_dgp():
            append += ("\nHowever, the problem does follow DGP rules. "
                       "Consider calling solve() with `gp=True`.")
        elif problem.is_dqcp():
            append += ("\nHowever, the problem does follow DQCP rules. "
                       "Consider calling solve() with `qcp=True`.")
        raise DCPError(
            "Problem does not follow DCP rules. Specifically:\n" + append)
    elif gp and not problem.is_dgp():
        append = build_non_disciplined_error_msg(problem, 'DGP')
        if problem.is_dcp():
            append += ("\nHowever, the problem does follow DCP rules. "
                       "Consider calling solve() with `gp=False`.")
        elif problem.is_dqcp():
            append += ("\nHowever, the problem does follow DQCP rules. "
                       "Consider calling solve() with `qcp=True`.")
        raise DGPError("Problem does not follow DGP rules." + append)

    # Dcp2Cone requires problems to minimize their objectives.
    if type(problem.objective) == Maximize:
        reductions += [FlipObjective()]

    # Special reduction for finite set constraint,
    # used by both QP and conic pathways.
    constr_types = {type(c) for c in problem.constraints}
    if FiniteSet in constr_types:
        reductions += [Valinvec2mixedint()]

    use_quad = True if solver_opts is None else solver_opts.get('use_quad_obj', True)
    valid_qp = _solve_as_qp(problem, candidates, ignore_dpp) and use_quad
    valid_conic = len(candidates['conic_solvers']) > 0
    if not valid_qp and not valid_conic:
        raise SolverError("Problem could not be reduced to a QP, and no "
                            "conic solvers exist among candidate solvers "
                            "(%s)." % candidates)

    return reductions


def construct_solving_chain(problem, candidates,
                            gp: bool = False,
                            enforce_dpp: bool = False,
                            ignore_dpp: bool = False,
                            canon_backend: str | None = None,
                            solver_opts: dict | None = None,
                            specified_solver: str | None = None,
                            ) -> "SolvingChain":
    """Build a reduction chain from a problem to an installed solver.

    Note that if the supplied problem has 0 variables, then the solver
    parameter will be ignored.

    Parameters
    ----------
    problem : Problem
        The problem for which to build a chain.
    candidates : dict
        Dictionary of candidate solvers divided in qp_solvers
        and conic_solvers.
    gp : bool
        If True, the problem is parsed as a Disciplined Geometric Program
        instead of as a Disciplined Convex Program.
    enforce_dpp : bool, optional
        When True, a DPPError will be thrown when trying to parse a non-DPP
        problem (instead of just a warning). Defaults to False.
    ignore_dpp : bool, optional
        When True, DPP problems will be treated as non-DPP,
        which may speed up compilation. Defaults to False.
    canon_backend : str, optional
        'CPP' (default) | 'SCIPY'
        Specifies which backend to use for canonicalization, which can affect
        compilation time. Defaults to None, i.e., selecting the default
        backend.
    solver_opts : dict, optional
        Additional arguments to pass to the solver.
    specified_solver: str, optional
        A solver specified by the user.

    Returns
    -------
    SolvingChain
        A SolvingChain that can be used to solve the problem.

    Raises
    ------
    SolverError
        Raised if no suitable solver exists among the installed solvers, or
        if the target solver is not installed.
    """
    if len(problem.variables()) == 0:
        return SolvingChain(reductions=[ConstantSolver()])
    reductions = _reductions_for_problem_class(problem, candidates, gp, ignore_dpp,
                                               solver_opts)

    # Process DPP status of the problem.
    dpp_context = 'dcp' if not gp else 'dgp'
    if ignore_dpp or not problem.is_dpp(dpp_context):
        # No warning for ignore_dpp.
        if ignore_dpp:
            reductions = [EvalParams()] + reductions
        elif not enforce_dpp:
            warnings.warn(DPP_ERROR_MSG)
            reductions = [EvalParams()] + reductions
        else:
            raise DPPError(DPP_ERROR_MSG)
<<<<<<< HEAD
    elif any(param.is_complex() for param in problem.parameters()):
        reductions = [EvalParams()] + reductions
    else:
        # Compilation with DPP - auto-select COO backend for large DPP problems
        if canon_backend is None:
            total_param_size = sum(p.size for p in problem.parameters())
            if total_param_size >= DPP_PARAM_THRESHOLD:
                canon_backend = COO_CANON_BACKEND
=======
    else:  # Compilation with DPP (including complex parameters).
        n_parameters = sum(np.prod(param.shape) for param in problem.parameters())
        if n_parameters >= PARAM_THRESHOLD:
            warnings.warn(
                "Your problem has too many parameters for efficient DPP "
                "compilation. We suggest setting 'ignore_dpp = True'."
            )
>>>>>>> bd2f8e9e

    # Conclude with matrix stuffing; choose one of the following paths:
    #   (1) ConeMatrixStuffing(quad_obj=True) --> [a QpSolver],
    #   (2) ConeMatrixStuffing --> [a ConicSolver]
    use_quad = True if solver_opts is None else solver_opts.get('use_quad_obj', True)
    if _solve_as_qp(problem, candidates, ignore_dpp) and use_quad:
        # Route to a QP solver via the conic canonicalization path
        solver = candidates['qp_solvers'][0]
        solver_instance = slv_def.SOLVER_MAP_QP[solver]
        reductions += [
            Dcp2Cone(quad_obj=True),
            CvxAttr2Constr(reduce_bounds=not solver_instance.BOUNDED_VARIABLES),
            ConeMatrixStuffing(quad_obj=True, canon_backend=canon_backend),
            solver_instance,
        ]
        return SolvingChain(reductions=reductions)

    # Canonicalize as a cone program
    if not candidates['conic_solvers']:
        raise SolverError("Problem could not be reduced to a QP, and no "
                          "conic solvers exist among candidate solvers "
                          "(%s)." % candidates)

    constr_types = set()
    # ^ We use constr_types to infer an incomplete list of cones that
    # the solver will need after canonicalization.
    for c in problem.constraints:
        constr_types.add(type(c))
    approx_cos = [ct for ct in constr_types if ct in APPROX_CONES]
    # ^ The way we populate "ex_cos" will need to change if and when
    # we have atoms that require exotic cones.

    for co in approx_cos:
        app_cos = APPROX_CONES[co]
        constr_types.update(app_cos)
        constr_types.remove(co)
    # We now go over individual elementary cones support by CVXPY (
    # SOC, ExpCone, NonNeg, Zero, PSD, PowCone3D) and check if
    # they've appeared in constr_types or if the problem has an atom
    # requiring that cone.
    cones = []
    atoms = problem.atoms()
    if SOC in constr_types or any(atom in SOC_ATOMS for atom in atoms):
        cones.append(SOC)
    if ExpCone in constr_types or any(atom in EXP_ATOMS for atom in atoms):
        cones.append(ExpCone)
    if any(t in constr_types for t in [Inequality, NonPos, NonNeg]) \
            or any(atom in NONPOS_ATOMS for atom in atoms):
        cones.append(NonNeg)
    if Equality in constr_types or Zero in constr_types:
        cones.append(Zero)
    if PSD in constr_types \
            or any(atom in PSD_ATOMS for atom in atoms) \
            or any(v.is_psd() or v.is_nsd() for v in problem.variables()):
        cones.append(PSD)
    # Here, we make use of the observation that canonicalization only
    # increases the number of constraints in our problem.
    var_domains = sum([var.domain for var in problem.variables()], start = [])
    has_constr = len(cones) > 0 or len(problem.constraints) > 0 or len(var_domains) > 0

    if PSD in cones \
            and slv_def.DISREGARD_CLARABEL_SDP_SUPPORT_FOR_DEFAULT_RESOLUTION \
            and specified_solver is None:
        candidates['conic_solvers'] = [s for s in candidates['conic_solvers'] if s != CLARABEL]

    for solver in candidates['conic_solvers']:
        solver_instance = slv_def.SOLVER_MAP_CONIC[solver]
        # Cones supported for MI problems may differ from non MI.
        if problem.is_mixed_integer():
            supported_constraints = solver_instance.MI_SUPPORTED_CONSTRAINTS
        else:
            supported_constraints = solver_instance.SUPPORTED_CONSTRAINTS


        ex_cos = (constr_types & set(EXOTIC_CONES)) - set(supported_constraints)

        for co in ex_cos:
            sim_cos = set(EXOTIC_CONES[co]) 
            constr_types.update(sim_cos)
            constr_types.discard(co)

        if PowCone3D in constr_types and PowCone3D not in cones:
            # if we add in atoms that specifically use the 3D power cone
            # (rather than the ND power cone), then we'll need to check
            # for those atoms here as well.
            cones.append(PowCone3D)
        if PowConeND in constr_types and PowConeND not in cones:
            cones.append(PowConeND)

        unsupported_constraints = [
            cone for cone in cones if cone not in supported_constraints
        ]

        if has_constr or not solver_instance.REQUIRES_CONSTR:
            if ex_cos:
                reductions.append(Exotic2Common())
            if RelEntrConeQuad in approx_cos or OpRelEntrConeQuad in approx_cos:
                reductions.append(QuadApprox())

            # Should the objective be canonicalized to a quadratic?
            if solver_opts is None:
                use_quad_obj = True
            else:
                use_quad_obj = solver_opts.get("use_quad_obj", True)
            quad_obj = use_quad_obj and solver_instance.supports_quad_obj() and \
                problem.objective.expr.has_quadratic_term()
            reductions += [
                Dcp2Cone(quad_obj=quad_obj),
                CvxAttr2Constr(reduce_bounds=not solver_instance.BOUNDED_VARIABLES),
            ]
            if all(c in supported_constraints for c in cones):
                # Check if solver only supports dim-3 SOC cones
                if solver_instance.SOC_DIM3_ONLY and SOC in cones:
                    # Add SOCDim3 reduction to convert n-dim SOC to 3D SOC
                    reductions.append(SOCDim3())
                # Return the reduction chain.
                reductions += [
                    ConeMatrixStuffing(quad_obj=quad_obj, canon_backend=canon_backend),
                    solver_instance
                ]
                return SolvingChain(reductions=reductions)
            elif all(c==SOC for c in unsupported_constraints) and PSD in supported_constraints:
                reductions += [
                    SOC2PSD(),
                    ConeMatrixStuffing(quad_obj=quad_obj, canon_backend=canon_backend),
                    solver_instance
                ]
                return SolvingChain(reductions=reductions)

    raise SolverError("Either candidate conic solvers (%s) do not support the "
                      "cones output by the problem (%s), or there are not "
                      "enough constraints in the problem." % (
                          candidates['conic_solvers'],
                          ", ".join([cone.__name__ for cone in cones])))


class SolvingChain(Chain):
    """A reduction chain that ends with a solver.

    Parameters
    ----------
    reductions : list[Reduction]
        A list of reductions. The last reduction in the list must be a solver
        instance.

    Attributes
    ----------
    reductions : list[Reduction]
        A list of reductions.
    solver : Solver
        The solver, i.e., reductions[-1].
    """

    def __init__(self, problem=None, reductions=None) -> None:
        super(SolvingChain, self).__init__(problem=problem,
                                           reductions=reductions)
        if not isinstance(self.reductions[-1], Solver):
            raise ValueError("Solving chains must terminate with a Solver.")
        self.solver = self.reductions[-1]

    def prepend(self, chain) -> "SolvingChain":
        """
        Create and return a new SolvingChain by concatenating
        chain with this instance.
        """
        return SolvingChain(reductions=chain.reductions + self.reductions)

    def solve(self, problem, warm_start: bool, verbose: bool, solver_opts):
        """Solves the problem by applying the chain.

        Applies each reduction in the chain to the problem, solves it,
        and then inverts the chain to return a solution of the supplied
        problem.

        Parameters
        ----------
        problem : Problem
            The problem to solve.
        warm_start : bool
            Whether to warm start the solver.
        verbose : bool
            Whether to enable solver verbosity.
        solver_opts : dict
            Solver specific options.

        Returns
        -------
        solution : Solution
            A solution to the problem.
        """
        data, inverse_data = self.apply(problem)
        solution = self.solver.solve_via_data(data, warm_start,
                                              verbose, solver_opts)
        return self.invert(solution, inverse_data)

    def solve_via_data(self, problem, data, warm_start: bool = False, verbose: bool = False,
                       solver_opts={}):
        """Solves the problem using the data output by the an apply invocation.

        The semantics are:

        .. code :: python

            data, inverse_data = solving_chain.apply(problem)
            solution = solving_chain.invert(solver_chain.solve_via_data(data, ...))

        which is equivalent to writing

        .. code :: python

            solution = solving_chain.solve(problem, ...)

        Parameters
        ----------
        problem : Problem
            The problem to solve.
        data : map
            Data for the solver.
        warm_start : bool
            Whether to warm start the solver.
        verbose : bool
            Whether to enable solver verbosity.
        solver_opts : dict
            Solver specific options.

        Returns
        -------
        raw solver solution
            The information returned by the solver; this is not necessarily
            a Solution object.
        """
        return self.solver.solve_via_data(data, warm_start, verbose,
                                          solver_opts, problem._solver_cache)<|MERGE_RESOLUTION|>--- conflicted
+++ resolved
@@ -247,24 +247,12 @@
             reductions = [EvalParams()] + reductions
         else:
             raise DPPError(DPP_ERROR_MSG)
-<<<<<<< HEAD
-    elif any(param.is_complex() for param in problem.parameters()):
-        reductions = [EvalParams()] + reductions
     else:
         # Compilation with DPP - auto-select COO backend for large DPP problems
         if canon_backend is None:
             total_param_size = sum(p.size for p in problem.parameters())
             if total_param_size >= DPP_PARAM_THRESHOLD:
                 canon_backend = COO_CANON_BACKEND
-=======
-    else:  # Compilation with DPP (including complex parameters).
-        n_parameters = sum(np.prod(param.shape) for param in problem.parameters())
-        if n_parameters >= PARAM_THRESHOLD:
-            warnings.warn(
-                "Your problem has too many parameters for efficient DPP "
-                "compilation. We suggest setting 'ignore_dpp = True'."
-            )
->>>>>>> bd2f8e9e
 
     # Conclude with matrix stuffing; choose one of the following paths:
     #   (1) ConeMatrixStuffing(quad_obj=True) --> [a QpSolver],
