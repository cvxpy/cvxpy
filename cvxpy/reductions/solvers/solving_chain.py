from __future__ import annotations

import warnings

import numpy as np

from cvxpy.atoms import EXP_ATOMS, NONPOS_ATOMS, PSD_ATOMS, SOC_ATOMS
from cvxpy.constraints import (
    PSD,
    SOC,
    Equality,
    ExpCone,
    FiniteSet,
    Inequality,
    NonNeg,
    NonPos,
    PowCone3D,
    PowConeND,
    Zero,
)
from cvxpy.constraints.exponential import OpRelEntrConeQuad, RelEntrConeQuad
from cvxpy.error import DCPError, DGPError, DPPError, SolverError
from cvxpy.problems.objective import Maximize
from cvxpy.reductions.chain import Chain
from cvxpy.reductions.complex2real import complex2real
from cvxpy.reductions.cone2cone.approximations import APPROX_CONES, QuadApprox
from cvxpy.reductions.cone2cone.exotic2common import (
    EXOTIC_CONES,
    Exotic2Common,
)
from cvxpy.reductions.cone2cone.soc2psd import SOC2PSD
from cvxpy.reductions.cone2cone.soc_dim3 import SOCDim3
from cvxpy.reductions.cvx_attr2constr import CvxAttr2Constr
from cvxpy.reductions.dcp2cone.cone_matrix_stuffing import ConeMatrixStuffing
from cvxpy.reductions.dcp2cone.dcp2cone import Dcp2Cone
from cvxpy.reductions.dgp2dcp.dgp2dcp import Dgp2Dcp
from cvxpy.reductions.discrete2mixedint.valinvec2mixedint import (
    Valinvec2mixedint,
)
from cvxpy.reductions.eval_params import EvalParams
from cvxpy.reductions.flip_objective import FlipObjective
from cvxpy.reductions.reduction import Reduction
from cvxpy.reductions.solvers import defines as slv_def
from cvxpy.reductions.solvers.constant_solver import ConstantSolver
from cvxpy.reductions.solvers.solver import Solver
from cvxpy.settings import (
    CLARABEL,
    PARAM_THRESHOLD,
)
from cvxpy.utilities import scopes
from cvxpy.utilities.debug_tools import build_non_disciplined_error_msg

DPP_ERROR_MSG = (
    "You are solving a parameterized problem that is not DPP. "
    "Because the problem is not DPP, subsequent solves will not be "
    "faster than the first one. For more information, see the "
    "documentation on Disciplined Parametrized Programming, at "
    "https://www.cvxpy.org/tutorial/dpp/index.html"
)

ECOS_DEP_DEPRECATION_MSG = (
    """
    You specified your problem should be solved by ECOS. Starting in
    CXVPY 1.6.0, ECOS will no longer be installed by default with CVXPY.
    Please either add ECOS as an explicit install dependency to your project
    or switch to our new default solver, Clarabel, by either not specifying a
    solver argument or specifying ``solver=cp.CLARABEL``. To suppress this
    warning while continuing to use ECOS, you can filter this warning using
    Python's ``warnings`` module until you are using 1.6.0.
    """
)

ECOS_DEPRECATION_MSG = (
    """
    Your problem is being solved with the ECOS solver by default. Starting in
    CVXPY 1.5.0, Clarabel will be used as the default solver instead. To continue
    using ECOS, specify the ECOS solver explicitly using the ``solver=cp.ECOS``
    argument to the ``problem.solve`` method.
    """
)


def _is_lp(self):
    """Is problem a linear program?
    """
    for c in self.constraints:
        if not (isinstance(c, (Equality, Zero)) or c.args[0].is_pwl()):
            return False
    for var in self.variables():
        if var.is_psd() or var.is_nsd():
            return False
    return (self.is_dcp() and self.objective.args[0].is_pwl())


def _solve_as_qp(problem, candidates, ignore_dpp: bool = False):
    if _is_lp(problem) and \
            [s for s in candidates['conic_solvers'] if s not in candidates['qp_solvers']]:
        # OSQP can take many iterations for LPs; use a conic solver instead
        # GUROBI and CPLEX QP/LP interfaces are more efficient
        #   -> Use them instead of conic if applicable.
        return False
    # For DPP problems with parameters, check is_qp in DPP scope
    # because canonicalization will preserve parameters as non-constant
    if not ignore_dpp and problem.parameters() and problem.is_dpp():
        with scopes.dpp_scope():
            return candidates['qp_solvers'] and problem.is_qp()
    return candidates['qp_solvers'] and problem.is_qp()


<<<<<<< HEAD
def _reductions_for_problem_class(
    problem,
    candidates,
    gp: bool = False,
    solver_opts=None,
) -> list[Reduction]:
=======
def _reductions_for_problem_class(problem, candidates, gp: bool = False,
                                   ignore_dpp: bool = False, solver_opts=None) \
        -> list[Reduction]:
>>>>>>> f618350f
    """
    Builds a chain that rewrites a problem into an intermediate
    representation suitable for numeric reductions.

    Parameters
    ----------
    problem : Problem
        The problem for which to build a chain.
    candidates : dict
        Dictionary of candidate solvers divided in qp_solvers
        and conic_solvers.
    gp : bool
        If True, the problem is parsed as a Disciplined Geometric Program
        instead of as a Disciplined Convex Program.
    ignore_dpp : bool
        If True, DPP analysis is skipped when checking problem type.
    Returns
    -------
    list of Reduction objects
        A list of reductions that can be used to convert the problem to an
        intermediate form.
    Raises
    ------
    DCPError
        Raised if the problem is not DCP and `gp` is False.
    DGPError
        Raised if the problem is not DGP and `gp` is True.
    """
    reductions = []
    # TODO Handle boolean constraints.
    if complex2real.accepts(problem):
        reductions += [complex2real.Complex2Real()]
    if gp:
        reductions += [Dgp2Dcp()]
    if not gp and not problem.is_dcp():
        append = build_non_disciplined_error_msg(problem, 'DCP')
        if problem.is_dgp():
            append += ("\nHowever, the problem does follow DGP rules. "
                       "Consider calling solve() with `gp=True`.")
        elif problem.is_dqcp():
            append += ("\nHowever, the problem does follow DQCP rules. "
                       "Consider calling solve() with `qcp=True`.")
        raise DCPError(
            "Problem does not follow DCP rules. Specifically:\n" + append)
    elif gp and not problem.is_dgp():
        append = build_non_disciplined_error_msg(problem, 'DGP')
        if problem.is_dcp():
            append += ("\nHowever, the problem does follow DCP rules. "
                       "Consider calling solve() with `gp=False`.")
        elif problem.is_dqcp():
            append += ("\nHowever, the problem does follow DQCP rules. "
                       "Consider calling solve() with `qcp=True`.")
        raise DGPError("Problem does not follow DGP rules." + append)

    # Dcp2Cone requires problems to minimize their objectives.
    if type(problem.objective) == Maximize:
        reductions += [FlipObjective()]

    # Special reduction for finite set constraint,
    # used by both QP and conic pathways.
    constr_types = {type(c) for c in problem.constraints}
    if FiniteSet in constr_types:
        reductions += [Valinvec2mixedint()]

    use_quad = True if solver_opts is None else solver_opts.get('use_quad_obj', True)
    valid_qp = _solve_as_qp(problem, candidates, ignore_dpp) and use_quad
    valid_conic = len(candidates['conic_solvers']) > 0
    if not valid_qp and not valid_conic:
        raise SolverError("Problem could not be reduced to a QP, and no "
                            "conic solvers exist among candidate solvers "
                            "(%s)." % candidates)

    return reductions


def construct_solving_chain(problem, candidates,
                            gp: bool = False,
                            enforce_dpp: bool = False,
                            ignore_dpp: bool = False,
                            canon_backend: str | None = None,
                            solver_opts: dict | None = None,
                            specified_solver: str | None = None,
                            ) -> "SolvingChain":
    """Build a reduction chain from a problem to an installed solver.

    Note that if the supplied problem has 0 variables, then the solver
    parameter will be ignored.

    Parameters
    ----------
    problem : Problem
        The problem for which to build a chain.
    candidates : dict
        Dictionary of candidate solvers divided in qp_solvers
        and conic_solvers.
    gp : bool
        If True, the problem is parsed as a Disciplined Geometric Program
        instead of as a Disciplined Convex Program.
    enforce_dpp : bool, optional
        When True, a DPPError will be thrown when trying to parse a non-DPP
        problem (instead of just a warning). Defaults to False.
    ignore_dpp : bool, optional
        When True, DPP problems will be treated as non-DPP,
        which may speed up compilation. Defaults to False.
    canon_backend : str, optional
        'CPP' (default) | 'SCIPY'
        Specifies which backend to use for canonicalization, which can affect
        compilation time. Defaults to None, i.e., selecting the default
        backend.
    solver_opts : dict, optional
        Additional arguments to pass to the solver.
    specified_solver: str, optional
        A solver specified by the user.

    Returns
    -------
    SolvingChain
        A SolvingChain that can be used to solve the problem.

    Raises
    ------
    SolverError
        Raised if no suitable solver exists among the installed solvers, or
        if the target solver is not installed.
    """
    if len(problem.variables()) == 0:
        return SolvingChain(reductions=[ConstantSolver()])
    reductions = _reductions_for_problem_class(problem, candidates, gp, ignore_dpp,
                                               solver_opts)

    # Process DPP status of the problem.
    dpp_context = 'dcp' if not gp else 'dgp'
    if ignore_dpp or not problem.is_dpp(dpp_context):
        # No warning for ignore_dpp.
        if ignore_dpp:
            reductions = [EvalParams()] + reductions
        elif not enforce_dpp:
            warnings.warn(DPP_ERROR_MSG)
            reductions = [EvalParams()] + reductions
        else:
            raise DPPError(DPP_ERROR_MSG)
    else:  # Compilation with DPP (including complex parameters).
        n_parameters = sum(np.prod(param.shape) for param in problem.parameters())
        if n_parameters >= PARAM_THRESHOLD:
            warnings.warn(
                "Your problem has too many parameters for efficient DPP "
                "compilation. We suggest setting 'ignore_dpp = True'."
            )

    # Conclude with matrix stuffing; choose one of the following paths:
    #   (1) ConeMatrixStuffing(quad_obj=True) --> [a QpSolver],
    #   (2) ConeMatrixStuffing --> [a ConicSolver]
    use_quad = True if solver_opts is None else solver_opts.get('use_quad_obj', True)
    if _solve_as_qp(problem, candidates, ignore_dpp) and use_quad:
        # Route to a QP solver via the conic canonicalization path
        solver = candidates['qp_solvers'][0]
        solver_instance = slv_def.SOLVER_MAP_QP[solver]
        reductions += [
            Dcp2Cone(quad_obj=True),
            CvxAttr2Constr(reduce_bounds=not solver_instance.BOUNDED_VARIABLES),
            ConeMatrixStuffing(quad_obj=True, canon_backend=canon_backend),
            solver_instance,
        ]
        return SolvingChain(reductions=reductions)

    # Canonicalize as a cone program
    if not candidates['conic_solvers']:
        raise SolverError("Problem could not be reduced to a QP, and no "
                          "conic solvers exist among candidate solvers "
                          "(%s)." % candidates)

    constr_types = set()
    # ^ We use constr_types to infer an incomplete list of cones that
    # the solver will need after canonicalization.
    for c in problem.constraints:
        constr_types.add(type(c))
    approx_cos = [ct for ct in constr_types if ct in APPROX_CONES]
    # ^ The way we populate "ex_cos" will need to change if and when
    # we have atoms that require exotic cones.

    for co in approx_cos:
        app_cos = APPROX_CONES[co]
        constr_types.update(app_cos)
        constr_types.remove(co)
    # We now go over individual elementary cones support by CVXPY (
    # SOC, ExpCone, NonNeg, Zero, PSD, PowCone3D) and check if
    # they've appeared in constr_types or if the problem has an atom
    # requiring that cone.
    cones = []
    atoms = problem.atoms()
    if SOC in constr_types or any(atom in SOC_ATOMS for atom in atoms):
        cones.append(SOC)
    if ExpCone in constr_types or any(atom in EXP_ATOMS for atom in atoms):
        cones.append(ExpCone)
    if any(t in constr_types for t in [Inequality, NonPos, NonNeg]) \
            or any(atom in NONPOS_ATOMS for atom in atoms):
        cones.append(NonNeg)
    if Equality in constr_types or Zero in constr_types:
        cones.append(Zero)
    if PSD in constr_types \
            or any(atom in PSD_ATOMS for atom in atoms) \
            or any(v.is_psd() or v.is_nsd() for v in problem.variables()):
        cones.append(PSD)
    # Here, we make use of the observation that canonicalization only
    # increases the number of constraints in our problem.
    var_domains = sum([var.domain for var in problem.variables()], start = [])
    has_constr = len(cones) > 0 or len(problem.constraints) > 0 or len(var_domains) > 0

    if PSD in cones \
            and slv_def.DISREGARD_CLARABEL_SDP_SUPPORT_FOR_DEFAULT_RESOLUTION \
            and specified_solver is None:
        candidates['conic_solvers'] = [s for s in candidates['conic_solvers'] if s != CLARABEL]

    for solver in candidates['conic_solvers']:
        solver_instance = slv_def.SOLVER_MAP_CONIC[solver]
        # Cones supported for MI problems may differ from non MI.
        if problem.is_mixed_integer():
            supported_constraints = solver_instance.MI_SUPPORTED_CONSTRAINTS
        else:
            supported_constraints = solver_instance.SUPPORTED_CONSTRAINTS


        ex_cos = (constr_types & set(EXOTIC_CONES)) - set(supported_constraints)

        for co in ex_cos:
            sim_cos = set(EXOTIC_CONES[co]) 
            constr_types.update(sim_cos)
            constr_types.discard(co)

        if PowCone3D in constr_types and PowCone3D not in cones:
            # if we add in atoms that specifically use the 3D power cone
            # (rather than the ND power cone), then we'll need to check
            # for those atoms here as well.
            cones.append(PowCone3D)
        if PowConeND in constr_types and PowConeND not in cones:
            cones.append(PowConeND)

        unsupported_constraints = [
            cone for cone in cones if cone not in supported_constraints
        ]

        if has_constr or not solver_instance.REQUIRES_CONSTR:
            if ex_cos:
                reductions.append(Exotic2Common())
            if RelEntrConeQuad in approx_cos or OpRelEntrConeQuad in approx_cos:
                reductions.append(QuadApprox())

            # Should the objective be canonicalized to a quadratic?
            if solver_opts is None:
                use_quad_obj = True
            else:
                use_quad_obj = solver_opts.get("use_quad_obj", True)
            quad_obj = use_quad_obj and solver_instance.supports_quad_obj() and \
                problem.objective.expr.has_quadratic_term()
            reductions += [
                Dcp2Cone(quad_obj=quad_obj),
                CvxAttr2Constr(reduce_bounds=not solver_instance.BOUNDED_VARIABLES),
            ]
            if all(c in supported_constraints for c in cones):
                # Check if solver only supports dim-3 SOC cones
                if solver_instance.SOC_DIM3_ONLY and SOC in cones:
                    # Add SOCDim3 reduction to convert n-dim SOC to 3D SOC
                    reductions.append(SOCDim3())
                # Return the reduction chain.
                reductions += [
                    ConeMatrixStuffing(quad_obj=quad_obj, canon_backend=canon_backend),
                    solver_instance
                ]
                return SolvingChain(reductions=reductions)
            elif all(c==SOC for c in unsupported_constraints) and PSD in supported_constraints:
                reductions += [
                    SOC2PSD(),
                    ConeMatrixStuffing(quad_obj=quad_obj, canon_backend=canon_backend),
                    solver_instance
                ]
                return SolvingChain(reductions=reductions)

    raise SolverError("Either candidate conic solvers (%s) do not support the "
                      "cones output by the problem (%s), or there are not "
                      "enough constraints in the problem." % (
                          candidates['conic_solvers'],
                          ", ".join([cone.__name__ for cone in cones])))


class SolvingChain(Chain):
    """A reduction chain that ends with a solver.

    Parameters
    ----------
    reductions : list[Reduction]
        A list of reductions. The last reduction in the list must be a solver
        instance.

    Attributes
    ----------
    reductions : list[Reduction]
        A list of reductions.
    solver : Solver
        The solver, i.e., reductions[-1].
    """

    def __init__(self, problem=None, reductions=None) -> None:
        super(SolvingChain, self).__init__(problem=problem,
                                           reductions=reductions)
        if not isinstance(self.reductions[-1], Solver):
            raise ValueError("Solving chains must terminate with a Solver.")
        self.solver = self.reductions[-1]

    def prepend(self, chain) -> "SolvingChain":
        """
        Create and return a new SolvingChain by concatenating
        chain with this instance.
        """
        return SolvingChain(reductions=chain.reductions + self.reductions)

    def solve(self, problem, warm_start: bool, verbose: bool, solver_opts):
        """Solves the problem by applying the chain.

        Applies each reduction in the chain to the problem, solves it,
        and then inverts the chain to return a solution of the supplied
        problem.

        Parameters
        ----------
        problem : Problem
            The problem to solve.
        warm_start : bool
            Whether to warm start the solver.
        verbose : bool
            Whether to enable solver verbosity.
        solver_opts : dict
            Solver specific options.

        Returns
        -------
        solution : Solution
            A solution to the problem.
        """
        data, inverse_data = self.apply(problem)
        solution = self.solver.solve_via_data(data, warm_start,
                                              verbose, solver_opts)
        return self.invert(solution, inverse_data)

    def solve_via_data(self, problem, data, warm_start: bool = False, verbose: bool = False,
                       solver_opts={}):
        """Solves the problem using the data output by the an apply invocation.

        The semantics are:

        .. code :: python

            data, inverse_data = solving_chain.apply(problem)
            solution = solving_chain.invert(solver_chain.solve_via_data(data, ...))

        which is equivalent to writing

        .. code :: python

            solution = solving_chain.solve(problem, ...)

        Parameters
        ----------
        problem : Problem
            The problem to solve.
        data : map
            Data for the solver.
        warm_start : bool
            Whether to warm start the solver.
        verbose : bool
            Whether to enable solver verbosity.
        solver_opts : dict
            Solver specific options.

        Returns
        -------
        raw solver solution
            The information returned by the solver; this is not necessarily
            a Solution object.
        """
        return self.solver.solve_via_data(data, warm_start, verbose,
                                          solver_opts, problem._solver_cache)<|MERGE_RESOLUTION|>--- conflicted
+++ resolved
@@ -107,18 +107,12 @@
     return candidates['qp_solvers'] and problem.is_qp()
 
 
-<<<<<<< HEAD
 def _reductions_for_problem_class(
     problem,
     candidates,
     gp: bool = False,
     solver_opts=None,
 ) -> list[Reduction]:
-=======
-def _reductions_for_problem_class(problem, candidates, gp: bool = False,
-                                   ignore_dpp: bool = False, solver_opts=None) \
-        -> list[Reduction]:
->>>>>>> f618350f
     """
     Builds a chain that rewrites a problem into an intermediate
     representation suitable for numeric reductions.
