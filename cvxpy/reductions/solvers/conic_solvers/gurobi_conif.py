--- conflicted
+++ resolved
@@ -103,13 +103,8 @@
         """Returns the solution to the original problem given the inverse_data.
         """
         status = solution['status']
-<<<<<<< HEAD
-        attr = {s.SOLVE_TIME: solution[s.SOLVE_TIME],
-                s.EXTRA_STATS: solution['model']}
-=======
         attr = {s.EXTRA_STATS: solution['model'],
                 s.SOLVE_TIME: solution[s.SOLVE_TIME]}
->>>>>>> a82ccd20
 
         primal_vars = None
         dual_vars = None
