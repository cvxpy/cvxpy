--- conflicted
+++ resolved
@@ -180,18 +180,6 @@
             )
         model.update()
 
-<<<<<<< HEAD
-        eq_constrs = self.add_model_lin_constr(model, variables,
-                                               list(range(dims[s.EQ_DIM])),
-                                               gurobipy.GRB.EQUAL,
-                                               A, b)
-        leq_start = dims[s.EQ_DIM]
-        leq_end = dims[s.EQ_DIM] + dims[s.LEQ_DIM]
-        ineq_constrs = self.add_model_lin_constr(model, variables,
-                                                 list(range(leq_start, leq_end)),
-                                                 gurobipy.GRB.LESS_EQUAL,
-                                                 A, b)
-=======
         leq_start = dims[s.EQ_DIM]
         leq_end = dims[s.EQ_DIM] + dims[s.LEQ_DIM]
         if hasattr(model, 'addMConstrs'):
@@ -210,7 +198,6 @@
                                                      A, b)
 
         # TODO: add all SOC constrs at once! Be careful with return values
->>>>>>> c451fea2
         soc_start = leq_end
         soc_constrs = []
         new_leq_constrs = []
