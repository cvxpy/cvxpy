--- conflicted
+++ resolved
@@ -274,6 +274,7 @@
 
         # setup options
         unpack_highs_options_inplace(solver_opts)
+        write_model_file = solver_opts.pop("write_model_file", None)
         solver.setOptionValue("log_to_console", verbose)
         for name, value in solver_opts.items():
             # note that calling setOptionValue directly on the solver
@@ -284,8 +285,7 @@
                     f"HIGHS returned status kError for option (name, value): ({name}, {value})"
                 )
 
-<<<<<<< HEAD
-        if options.write_model_file:
+        if write_model_file:
             # TODO: Names can be collected upstream more systematically
             # (or in the parent class) to be used by all solvers.
             column_names = []
@@ -296,16 +296,12 @@
                 collect_column_names(variable, column_names)
             lp.col_names_ = column_names
 
-        solver = hp.Highs()
-        solver.passOptions(options)
-=======
->>>>>>> 2776b5e8
         solver.passModel(model)
 
-        if options.write_model_file:
+        if write_model_file:
             # TODO: This part can be removed once the following HiGS PR is released:
             # https://github.com/ERGO-Code/HiGHS/pull/2274
-            solver.writeModel(options.write_model_file)
+            solver.writeModel(write_model_file)
 
         if warm_start and solver_cache is not None and self.name() in solver_cache:
             old_solver, old_data, old_result = solver_cache[self.name()]
