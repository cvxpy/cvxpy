"""
Copyright 2015 Enzo Busseti, 2017 Robin Verschueren, 2018 Riley Murray

Licensed under the Apache License, Version 2.0 (the "License");
you may not use this file except in compliance with the License.
You may obtain a copy of the License at

    http://www.apache.org/licenses/LICENSE-2.0

Unless required by applicable law or agreed to in writing, software
distributed under the License is distributed on an "AS IS" BASIS,
WITHOUT WARRANTIES OR CONDITIONS OF ANY KIND, either express or implied.
See the License for the specific language governing permissions and
limitations under the License.
"""
from __future__ import annotations

import warnings
from collections import defaultdict

import numpy as np
import scipy as sp

import cvxpy.settings as s
from cvxpy.constraints import PSD, SOC, ExpCone, PowCone3D
from cvxpy.reductions.cone2cone import affine2direct as a2d
from cvxpy.reductions.cone2cone.affine2direct import Dualize, Slacks
from cvxpy.reductions.solution import Solution
from cvxpy.reductions.solvers.conic_solvers.conic_solver import ConicSolver
from cvxpy.reductions.solvers.utilities import expcone_permutor

__MSK_ENUM_PARAM_DEPRECATION__ = """
Using MOSEK constants to specify parameters is deprecated.
Use generic string names instead.
For example, replace mosek.iparam.num_threads with 'MSK_IPAR_NUM_THREADS'
"""


def vectorized_lower_tri_to_mat(v, dim):
    """
    :param v: a list of length (dim * (dim + 1) / 2)
    :param dim: the number of rows (equivalently, columns) in the output array.
    :return: Return the symmetric 2D array defined by taking "v" to
      specify its lower triangular entries.
    """
    rows, cols, vals = vectorized_lower_tri_to_triples(v, dim)
    A = sp.sparse.coo_matrix((vals, (rows, cols)), shape=(dim, dim)).toarray()
    d = np.diag(np.diag(A))
    A = A + A.T - d
    return A


def vectorized_lower_tri_to_triples(A: sp.sparse.coo_matrix | list[float] | np.ndarray, dim: int) \
        -> tuple[list[int], list[int], list[float]]:
    """
    Attributes
    ----------
    A : scipy.sparse.coo_matrix | list[float] | np.ndarray
        Contains the lower triangular entries of a symmetric matrix, flattened into a 1D array in
        column-major order.
    dim : int
        The number of rows (equivalently, columns) in the original matrix.

    Returns
    -------
    rows : list[int]
        The row indices of the entries in the original matrix.
    cols : list[int]
        The column indices of the entries in the original matrix.
    vals : list[float]
        The values of the entries in the original matrix.
    """

    if isinstance(A, sp.sparse.coo_matrix):
        vals = A.data
        flattened_cols = A.col
        # Ensure that the columns are sorted.
        if not np.all(flattened_cols[:-1] < flattened_cols[1:]):
            sort_idx = np.argsort(flattened_cols)
            vals = vals[sort_idx]
            flattened_cols = flattened_cols[sort_idx]
    elif isinstance(A, list):
        vals = A
        flattened_cols = np.arange(len(A))
    elif isinstance(A, np.ndarray):
        vals = list(A)
        flattened_cols = np.arange(len(A))
    else:
        raise TypeError(f"Expected A to be a coo_matrix, list, or ndarray, "
                        f"but got {type(A)} instead.")

    cum_cols = np.cumsum(np.arange(dim, 0, -1))
    rows, cols = [], []
    current_col = 0
    for v in flattened_cols:
        for c in range(current_col, dim):
            if v < cum_cols[c]:
                cols.append(c)
                prev_row = 0 if c == 0 else cum_cols[c - 1]
                rows.append(v - prev_row + c)
                break
            else:
                current_col += 1

    return rows, cols, vals


class MOSEK(ConicSolver):
    """ An interface for the Mosek solver.
    """

    MIP_CAPABLE = True
    SUPPORTED_CONSTRAINTS = ConicSolver.SUPPORTED_CONSTRAINTS + [SOC, PSD]
    EXP_CONE_ORDER = [2, 1, 0]
    DUAL_EXP_CONE_ORDER = [0, 1, 2]
    # Does not support MISDP.
    MI_SUPPORTED_CONSTRAINTS = ConicSolver.SUPPORTED_CONSTRAINTS + [SOC]

    """
    Note that MOSEK.SUPPORTED_CONSTRAINTS does not include the exponential cone
    by default. CVXPY will check for exponential cone support when
    "import_solver( ... )" or "accepts( ... )" is called.

    The cvxpy standard for the exponential cone is:
        K_e = closure{(x,y,z) |  z >= y * exp(x/y), y>0}.
    Whenever a solver uses this convention, EXP_CONE_ORDER should be [0, 1, 2].

    MOSEK uses the convention:
        K_e = closure{(x,y,z) | x >= y * exp(z/y), x,y >= 0}.
    with this convention, EXP_CONE_ORDER should be should be [2, 1, 0].
    """

    def import_solver(self) -> None:
        """Imports the solver (updates the set of supported constraints, if applicable).
        """
        import mosek  # noqa F401

        if hasattr(mosek.conetype, 'pexp') and ExpCone not in MOSEK.SUPPORTED_CONSTRAINTS:
            MOSEK.SUPPORTED_CONSTRAINTS.append(ExpCone)
            MOSEK.SUPPORTED_CONSTRAINTS.append(PowCone3D)
            MOSEK.MI_SUPPORTED_CONSTRAINTS.append(ExpCone)
            MOSEK.MI_SUPPORTED_CONSTRAINTS.append(PowCone3D)

    def name(self):
        """The name of the solver.
        """
        return s.MOSEK

    def accepts(self, problem) -> bool:
        """Can the installed version of Mosek solve the problem?
        """
        # TODO check if is matrix stuffed.
        self.import_solver()
        if not problem.objective.args[0].is_affine():
            return False
        for constr in problem.constraints:
            if type(constr) not in MOSEK.SUPPORTED_CONSTRAINTS:
                return False
            for arg in constr.args:
                if not arg.is_affine():
                    return False
        return True

    @staticmethod
    def psd_format_mat(constr):
        """Return a linear operator to multiply by PSD constraint coefficients.

        Special cases PSD constraints, as MOSEK expects constraints to be
        imposed on solely the lower triangular part of the variable matrix.

        This function differs from ``SCS.psd_format_mat`` only in that it does not
        apply sqrt(2) scaling on off-diagonal entries. This difference from SCS is
        necessary based on how we implement ``MOSEK.bar_data``.
        """
        rows = cols = constr.expr.shape[0]
        entries = rows * (cols + 1)//2

        row_arr = np.arange(0, entries)

        lower_diag_indices = np.tril_indices(rows)
        col_arr = np.sort(np.ravel_multi_index(lower_diag_indices,
                                               (rows, cols),
                                               order='F'))

        val_arr = np.zeros((rows, cols))
        val_arr[lower_diag_indices] = 1
        np.fill_diagonal(val_arr, 1.0)
        val_arr = np.ravel(val_arr, order='F')
        val_arr = val_arr[np.nonzero(val_arr)]

        shape = (entries, rows*cols)
        scaled_lower_tri = sp.sparse.csc_matrix((val_arr, (row_arr, col_arr)), shape)

        idx = np.arange(rows * cols)
        val_symm = 0.5 * np.ones(2 * rows * cols)
        K = idx.reshape((rows, cols))
        row_symm = np.append(idx, np.ravel(K, order='F'))
        col_symm = np.append(idx, np.ravel(K.T, order='F'))
        symm_matrix = sp.sparse.csc_matrix((val_symm, (row_symm, col_symm)))

        return scaled_lower_tri @ symm_matrix

    @staticmethod
    def bar_data(A_psd, c_psd, K):
        # TODO: investigate how to transform or represent "A_psd" so that the following
        #  indexing and slicing operations are computationally cheap. Or just rewrite
        #  the function so that explicit slicing is not needed on a SciPy sparse matrix.
        n = A_psd.shape[0]
        c_bar_data, A_bar_data = [], []
        idx = 0
        for j, dim in enumerate(K[a2d.PSD]):  # psd variable index j.
            vec_len = dim * (dim + 1) // 2
            A_block = A_psd[:, idx:idx + vec_len]
            # ^ each row specifies a linear operator on PSD variable.
            for i in range(n):
                # A_row defines a symmetric matrix by where the first "order" entries
                #   gives the matrix's first column, the second "order-1" entries gives
                #   the matrix's second column (diagonal and below), and so on.
                A_row = A_block[i, :]
                if A_row.nnz == 0:
                    continue

                A_row_coo = A_row.tocoo()
                rows, cols, vals = vectorized_lower_tri_to_triples(A_row_coo, dim)
                A_bar_data.append((i, j, (rows, cols, vals)))

            c_block = c_psd[idx:idx + vec_len]
            rows, cols, vals = vectorized_lower_tri_to_triples(c_block, dim)
            c_bar_data.append((j, (rows, cols, vals)))
            idx += vec_len
        return A_bar_data, c_bar_data

    def apply(self, problem):
        if not problem.formatted:
            problem = self.format_constraints(problem, self.EXP_CONE_ORDER)
        if problem.x.boolean_idx or problem.x.integer_idx:  # check if either list is empty
            data, inv_data = Slacks.apply(problem, [a2d.NONNEG])
        else:
            data, inv_data = Dualize.apply(problem)
            # need to do more to handle SDP.
            A, c, K = data[s.A], data[s.C], data['K_dir']
            num_psd = len(K[a2d.PSD])
            if num_psd > 0:
                idx = K[a2d.FREE] + K[a2d.NONNEG] + sum(K[a2d.SOC])
                total_psd = sum([d * (d+1) // 2 for d in K[a2d.PSD]])
                A_psd = A[:, idx:idx+total_psd]
                c_psd = c[idx:idx+total_psd]
                if (K[a2d.DUAL_EXP] == 0) and (K[a2d.DUAL_POW3D] == 0):
                    data[s.A] = A[:, :idx]
                    data[s.C] = c[:idx]
                else:
                    data[s.A] = sp.sparse.hstack([A[:, :idx], A[:, idx+total_psd:]])
                    data[s.C] = np.concatenate([c[:idx], c[idx+total_psd:]])
                A_bar_data, c_bar_data = MOSEK.bar_data(A_psd, c_psd, K)
                data['A_bar_data'] = A_bar_data
                data['c_bar_data'] = c_bar_data
            else:
                data['A_bar_data'] = []
                data['c_bar_data'] = []

        data[s.PARAM_PROB] = problem
        return data, inv_data

    def solve_via_data(self, data, warm_start: bool, verbose: bool, solver_opts, solver_cache=None):
        import mosek

        if 'dualized' in data:
            if len(data[s.C]) == 0 and len(data['c_bar_data']) == 0:
                # primal problem was unconstrained minimization of a linear function.
                if np.linalg.norm(data[s.B]) > 0:
                    sol = Solution(s.INFEASIBLE, -np.inf, None, None, dict())
                    return {'sol': sol}
                else:
                    sol = Solution(s.OPTIMAL, 0.0, dict(), {s.EQ_DUAL: data[s.B]}, dict())
                    return {'sol': sol}
            else:
                env = mosek.Env()
                task = env.Task(0, 0)
                save_file = MOSEK.handle_options(env, task, verbose, solver_opts)
                task = MOSEK._build_dualized_task(task, data)
        else:
            if len(data[s.C]) == 0:
                sol = Solution(s.OPTIMAL, 0.0, dict(), dict(), dict())
                return {'sol': sol}
            else:
                env = mosek.Env()
                task = env.Task(0, 0)
                save_file = MOSEK.handle_options(env, task, verbose, solver_opts)
                task = MOSEK._build_slack_task(task, data)

        # Optimize the Mosek Task, and return the result.
        if save_file:
            task.writedata(save_file)
        task.optimize()

        if verbose:
            task.solutionsummary(mosek.streamtype.msg)

        return {'env': env, 'task': task, 'solver_options': solver_opts}

    @staticmethod
    def _build_dualized_task(task, data):
        """
        This function assumes "data" is formatted according to MOSEK.apply when the problem
        features no integer constraints. This dictionary should contain keys s.C, s.A, s.B,
        'K_dir', 'c_bar_data' and 'A_bar_data'.

        If the problem has no PSD constraints, then we construct a Task representing

           max{ c.T @ x : A @ x == b, x in K_dir }

        If the problem has PSD constraints, then the Task looks like

           max{ c.T @ x + c_bar(X_bars) : A @ x + A_bar(X_bars) == b, x in K_dir, X_bars PSD }

        In the above formulation, c_bar is effectively specified by a list of appropriately
        formatted symmetric matrices (one symmetric matrix for each PSD variable). A_bar
        is specified a collection of symmetric matrix data indexed by (i, j) where the j-th
        PSD variable contributes a certain scalar to the i-th linear equation in the system
        "A @ x + A_bar(X_bars) == b".
        """
        import mosek

        # problem data
        c, A, b, K = data[s.C], data[s.A], data[s.B], data['K_dir']
        n, m = A.shape
        task.appendvars(m)
        o = np.zeros(m)
        task.putvarboundlist(np.arange(m, dtype=int), [mosek.boundkey.fr] * m, o, o)
        task.appendcons(n)
        # objective
        task.putclist(np.arange(c.size, dtype=int), c)
        task.putobjsense(mosek.objsense.maximize)
        # equality constraints
        rows, cols, vals = sp.sparse.find(A)
        task.putaijlist(rows.tolist(), cols.tolist(), vals.tolist())
        task.putconboundlist(np.arange(n, dtype=int), [mosek.boundkey.fx] * n, b, b)
        # conic constraints
        idx = K[a2d.FREE]
        num_pos = K[a2d.NONNEG]
        if num_pos > 0:
            o = np.zeros(num_pos)
            task.putvarboundlist(np.arange(idx, idx + num_pos, dtype=int),
                                 [mosek.boundkey.lo] * num_pos, o, o)
            idx += num_pos
        num_soc = len(K[a2d.SOC])
        if num_soc > 0:
            cones = [mosek.conetype.quad] * num_soc
            task.appendconesseq(cones, [0] * num_soc, K[a2d.SOC], idx)
            idx += sum(K[a2d.SOC])
        num_dexp = K[a2d.DUAL_EXP]
        if num_dexp > 0:
            cones = [mosek.conetype.dexp] * num_dexp
            task.appendconesseq(cones, [0] * num_dexp, [3] * num_dexp, idx)
            idx += 3 * num_dexp
        num_dpow = len(K[a2d.DUAL_POW3D])
        if num_dpow > 0:
            cones = [mosek.conetype.dpow] * num_dpow
            task.appendconesseq(cones, K[a2d.DUAL_POW3D], [3] * num_dpow, idx)
            idx += 3 * num_dpow
        num_psd = len(K[a2d.PSD])
        if num_psd > 0:
            task.appendbarvars(K[a2d.PSD])
            psd_dims = np.array(K[a2d.PSD])
            for i, j, triples in data['A_bar_data']:
                order = psd_dims[j]
                operator_id = task.appendsparsesymmat(order, triples[0], triples[1], triples[2])
                task.putbaraij(i, j, [operator_id], [1.0])
            for j, triples in data['c_bar_data']:
                order = psd_dims[j]
                operator_id = task.appendsparsesymmat(order, triples[0], triples[1], triples[2])
                task.putbarcj(j, [operator_id], [1.0])
        return task

    @staticmethod
    def _build_slack_task(task, data):
        """
        This function assumes "data" is formatted by MOSEK.apply, and is only intended when
        the problem has integer constraints. As of MOSEK version 9.2, MOSEK does not support
        mixed-integer SDP. This implementation relies on that fact.

        "data" is a dict, keyed by s.C, s.A, s.B, 'K_dir', 'K_aff', s.BOOL_IDX and s.INT_IDX.
        The data 'K_aff' corresponds to constraints which MOSEK accepts as "A @ x <=_{K_aff}"
        (so-called "affine"  conic constraints), in contrast with constraints which must be stated
        as "x in K_dir" ("direct" conic constraints). As of MOSEK 9.2, the only allowed K_aff is
        the zero cone and the nonnegative orthant. All other constraints must be specified in a
        "direct" sense.

        The returned Task represents

            min{ c.T @ x : A @ x <=_{K_aff} b,  x in K_dir, x[bools] in {0,1}, x[ints] in Z }.
        """
        import mosek
        K_aff = data['K_aff']
        # K_aff keyed by a2d.ZERO, a2d.NONNEG
        c, A, b = data[s.C], data[s.A], data[s.B]
        # The rows of (A, b) go by a2d.ZERO and then a2d.NONNEG
        K_dir = data['K_dir']
        # Components of the vector "x" are constrained in the order
        # a2d.FREE, then a2d.SOC, then a2d.EXP. PSD is not supported.
        m, n = A.shape
        task.appendvars(n)
        o = np.zeros(n)
        task.putvarboundlist(np.arange(n, dtype=int), [mosek.boundkey.fr] * n, o, o)
        task.appendcons(m)
        # objective
        task.putclist(np.arange(n, dtype=int), c)
        task.putobjsense(mosek.objsense.minimize)
        # elementwise constraints
        rows, cols, vals = sp.sparse.find(A)
        task.putaijlist(rows, cols, vals)
        eq_keys = [mosek.boundkey.fx] * K_aff[a2d.ZERO]
        ineq_keys = [mosek.boundkey.up] * K_aff[a2d.NONNEG]
        task.putconboundlist(np.arange(m, dtype=int), eq_keys + ineq_keys, b, b)
        # conic constraints
        idx = K_dir[a2d.FREE]
        num_soc = len(K_dir[a2d.SOC])
        if num_soc > 0:
            conetypes = [mosek.conetype.quad] * num_soc
            task.appendconesseq(conetypes, [0] * num_soc, K_dir[a2d.SOC], idx)
            idx += sum(K_dir[a2d.SOC])
        num_exp = K_dir[a2d.EXP]
        if num_exp > 0:
            conetypes = [mosek.conetype.pexp] * num_exp
            task.appendconesseq(conetypes, [0] * num_exp, [3] * num_exp, idx)
            idx += 3*num_exp
        num_pow = len(K_dir[a2d.POW3D])
        if num_pow > 0:
            conetypes = [mosek.conetype.ppow] * num_pow
            task.appendconesseq(conetypes, K_dir[a2d.POW3D], [3] * num_pow, idx)
            idx += 3*num_pow
        # integrality constraints
        num_bool = len(data[s.BOOL_IDX])
        num_int = len(data[s.INT_IDX])
        vartypes = [mosek.variabletype.type_int] * (num_bool + num_int)
        task.putvartypelist(data[s.INT_IDX] + data[s.BOOL_IDX], vartypes)
        if num_bool > 0:
            task.putvarboundlist(data[s.BOOL_IDX], [mosek.boundkey.ra] * num_bool,
                                 [0] * num_bool, [1] * num_bool)
        return task

    def invert(self, solver_output, inverse_data):
        """
        This function parses data from the MOSEK Task as though we only cared about the
        Task *exactly* as stated (i.e. we are indifferent to whether the Task represents
        the dual formulation to an earlier CVXPY problem). Once we have parsed that data
        into a Solution object called "raw_sol", we call the appropriate invert-step of
        the dualize or slack reduction to obtain a final result in terms of CVXPY's
        standard-form cone programs.
        """
        if 'sol' in solver_output:
            # The presence of this key means the original problem was somehow degenerate
            # (e.g. no variables, or no constraints). The MOSEK.solve_via_data function
            # automatically constructions appropriate solutions for these situations. So
            # in this case we only need to invert the transformations from MOSEK.apply.
            sol = solver_output['sol']
            if 'dualized' in inverse_data:
                sol = Dualize.invert(sol, inverse_data)
            else:
                sol = Slacks.invert(sol, inverse_data)
            return sol
        # If we reach this point in the code, then we actually called MOSEK's optimizer,
        # and we need to properly parse the result.

        import mosek

        STATUS_MAP = {mosek.solsta.optimal: s.OPTIMAL,
                      mosek.solsta.integer_optimal: s.OPTIMAL,
                      mosek.solsta.prim_feas: s.OPTIMAL_INACCURATE,    # for integer problems
                      mosek.solsta.prim_infeas_cer: s.INFEASIBLE,
                      mosek.solsta.dual_infeas_cer: s.UNBOUNDED}

        solver_opts = solver_output['solver_options']

        if solver_opts.get('accept_unknown', False):
            STATUS_MAP[mosek.solsta.unknown] = s.OPTIMAL_INACCURATE

        # "Near" statuses only up to Mosek 8.1
        if hasattr(mosek.solsta, 'near_optimal'):
            STATUS_MAP[mosek.solsta.near_optimal] = s.OPTIMAL_INACCURATE
            STATUS_MAP[mosek.solsta.near_integer_optimal] = s.OPTIMAL_INACCURATE
            STATUS_MAP[mosek.solsta.near_prim_infeas_cer] = s.INFEASIBLE_INACCURATE
            STATUS_MAP[mosek.solsta.near_dual_infeas_cer] = s.UNBOUNDED_INACCURATE
        STATUS_MAP = defaultdict(lambda: s.SOLVER_ERROR, STATUS_MAP)

        env = solver_output['env']
        task = solver_output['task']

        if solver_opts.get('eps') is not None:
            # Fixed list for optimality tolerance parameters from
            # https://docs.mosek.com/7.0/toolbox/Parameters.html
            tol_params = {"MSK_DPAR_INTPNT_CO_TOL_MU_RED", "MSK_DPAR_INTPNT_CO_TOL_NEAR_REL"}
            if solver_opts.get('mosek_params') is not None:
                for key in tol_params:
                    # If tolerance parameter is already provided by the user, user choice is used
                    if key not in solver_opts['mosek_params']:
                        solver_opts['mosek_params'][key] = solver_opts.get('eps')
            else:
                mosek_params_tol_dict = {}
                for key in tol_params:
                    mosek_params_tol_dict[key] = solver_opts.get('eps')
                mosek_params_dict = {'mosek_params': mosek_params_tol_dict}
                solver_opts.update(mosek_params_dict)

        if task.getnumintvar() > 0:
            sol_type = mosek.soltype.itg
        elif 'bfs' in solver_opts and solver_opts['bfs'] and task.getnumcone() == 0:
            sol_type = mosek.soltype.bas  # the basic feasible solution
        else:
            sol_type = mosek.soltype.itr  # the solution found via interior point method

        prim_vars = None
        dual_vars = None
        problem_status = task.getprosta(sol_type)
        if sol_type == mosek.soltype.itg and problem_status == mosek.prosta.prim_infeas:
            status = s.INFEASIBLE
            prob_val = np.inf
        else:
            solsta = task.getsolsta(sol_type)
            status = STATUS_MAP[solsta]
            prob_val = np.NaN
            if status in s.SOLUTION_PRESENT:
                prob_val = task.getprimalobj(sol_type)
                K = inverse_data['K_dir']
                prim_vars = MOSEK.recover_primal_variables(task, sol_type, K)
                dual_vars = MOSEK.recover_dual_variables(task, sol_type)
        attr = {s.SOLVE_TIME: task.getdouinf(mosek.dinfitem.optimizer_time)}
        raw_sol = Solution(status, prob_val, prim_vars, dual_vars, attr)

        if task.getobjsense() == mosek.objsense.maximize:
            sol = Dualize.invert(raw_sol, inverse_data)
        else:
            sol = Slacks.invert(raw_sol, inverse_data)

        # Delete the mosek Task and Environment
        task.__exit__(None, None, None)
        env.__exit__(None, None, None)

        return sol

    @staticmethod
    def recover_dual_variables(task, sol):
        # This function is only designed to recover dual variables
        # when the "dualize" transformation has been applied.
        # A problem is dualized if and only if it has no discrete variables.
        if task.getnumintvar() == 0:
            dual_vars = dict()
            dual_var = [0.] * task.getnumcon()
            task.gety(sol, dual_var)
            dual_vars[s.EQ_DUAL] = np.array(dual_var)
            # We only need to recover dual variables related to the equality constraints.
            # Dual variables related to the "direct" conic constraints are not needed when
            # inverting the solution to undo dualization.
        else:
            dual_vars = None
        return dual_vars

    @staticmethod
    def recover_primal_variables(task, sol, K_dir):
        # This function applies both when slacks are introduced, and
        # when the problem is dualized.
        prim_vars = dict()
        idx = 0
        m_free = K_dir[a2d.FREE]
        if m_free > 0:
            temp = [0.] * m_free
            task.getxxslice(sol, idx, len(temp), temp)
            prim_vars[a2d.FREE] = np.array(temp)
            idx += m_free
        if task.getnumintvar() > 0:
            return prim_vars  # Skip the slack variables.
        m_pos = K_dir[a2d.NONNEG]
        if m_pos > 0:
            temp = [0.] * m_pos
            task.getxxslice(sol, idx, idx + m_pos, temp)
            prim_vars[a2d.NONNEG] = np.array(temp)
            idx += m_pos
        num_soc = len(K_dir[a2d.SOC])
        if num_soc > 0:
            soc_vars = []
            for dim in K_dir[a2d.SOC]:
                temp = [0.] * dim
                task.getxxslice(sol, idx, idx + dim, temp)
                soc_vars.append(np.array(temp))
                idx += dim
            prim_vars[a2d.SOC] = soc_vars
        num_dexp = K_dir[a2d.DUAL_EXP]
        if num_dexp > 0:
            temp = [0.] * (3 * num_dexp)
            task.getxxslice(sol, idx, idx + len(temp), temp)
            temp = np.array(temp)
            perm = expcone_permutor(num_dexp, MOSEK.EXP_CONE_ORDER)
            prim_vars[a2d.DUAL_EXP] = temp[perm]
            idx += (3 * num_dexp)
        num_dpow = len(K_dir[a2d.DUAL_POW3D])
        if num_dpow > 0:
            temp = [0.] * (3 * num_dpow)
            task.getxxslice(sol, idx, idx + len(temp), temp)
            temp = np.array(temp)
            prim_vars[a2d.DUAL_POW3D] = temp
            idx += (3 * num_dpow)
        num_psd = len(K_dir[a2d.PSD])
        if num_psd > 0:
            psd_vars = []
            for j, dim in enumerate(K_dir[a2d.PSD]):
                xj = [0.] * (dim * (dim + 1) // 2)
                task.getbarxj(sol, j, xj)
                psd_vars.append(vectorized_lower_tri_to_mat(xj, dim))
            prim_vars[a2d.PSD] = psd_vars
        return prim_vars

    @staticmethod
    def handle_options(env, task, verbose: bool, solver_opts):
        # If verbose, then set default logging parameters.
        import mosek

        if verbose:

            def streamprinter(text):
                s.LOGGER.info(text.rstrip('\n'))

            print('\n')
            env.set_Stream(mosek.streamtype.log, streamprinter)
            task.set_Stream(mosek.streamtype.log, streamprinter)

        # Parse all user-specified parameters (override default logging
        # parameters if applicable).
        kwargs = sorted(solver_opts.keys())
        save_file = None
        bfs = False
        if 'mosek_params' in kwargs:
            # Issue a warning if Mosek enums are used as parameter names / keys
            if any(isinstance(param, mosek.iparam) or
                   isinstance(param, mosek.dparam) or
                   isinstance(param, mosek.sparam) for param in solver_opts['mosek_params'].keys()):
                warnings.warn(__MSK_ENUM_PARAM_DEPRECATION__, DeprecationWarning)
                warnings.warn(__MSK_ENUM_PARAM_DEPRECATION__, UserWarning)
            # Now set parameters
            for param, value in solver_opts['mosek_params'].items():
                if isinstance(param, str):
                    # Parameters are set through generic string names (recommended)
                    param = param.strip()
                    if isinstance(value, str):
                        # The value is also a string.
                        # Examples: "MSK_IPAR_INTPNT_SOLVE_FORM": "MSK_SOLVE_DUAL"
                        #           "MSK_DPAR_CO_TOL_PFEAS": "1.0e-9"
                        task.putparam(param, value)
                    else:
                        # Otherwise we assume the value is of correct type
                        if param.startswith("MSK_DPAR_"):
                            task.putnadouparam(param, value)
                        elif param.startswith("MSK_IPAR_"):
                            task.putnaintparam(param, value)
                        elif param.startswith("MSK_SPAR_"):
                            task.putnastrparam(param, value)
                        else:
                            raise ValueError("Invalid MOSEK parameter '%s'." % param)
                else:
                    # Parameters are set through Mosek enums (deprecated)
                    if isinstance(param, mosek.dparam):
                        task.putdouparam(param, value)
                    elif isinstance(param, mosek.iparam):
                        task.putintparam(param, value)
                    elif isinstance(param, mosek.sparam):
                        task.putstrparam(param, value)
                    else:
                        raise ValueError("Invalid MOSEK parameter '%s'." % param)
            kwargs.remove('mosek_params')
        if 'save_file' in kwargs:
            save_file = solver_opts['save_file']
            kwargs.remove('save_file')
        if 'bfs' in kwargs:
            bfs = solver_opts['bfs']
            kwargs.remove('bfs')
<<<<<<< HEAD
        if 'eps' in kwargs:
            kwargs.remove('eps')
=======
        if 'accept_unknown' in kwargs:
            kwargs.remove('accept_unknown')
>>>>>>> 15f1b42d
        if kwargs:
            raise ValueError("Invalid keyword-argument '%s'" % kwargs[0])

        # Decide whether basis identification is needed for intpnt solver
        # This is only required if solve() was called with bfs=True
        if bfs:
            task.putintparam(mosek.iparam.intpnt_basis, mosek.basindtype.always)
        else:
            task.putintparam(mosek.iparam.intpnt_basis, mosek.basindtype.never)
        return save_file<|MERGE_RESOLUTION|>--- conflicted
+++ resolved
@@ -672,13 +672,10 @@
         if 'bfs' in kwargs:
             bfs = solver_opts['bfs']
             kwargs.remove('bfs')
-<<<<<<< HEAD
         if 'eps' in kwargs:
             kwargs.remove('eps')
-=======
         if 'accept_unknown' in kwargs:
             kwargs.remove('accept_unknown')
->>>>>>> 15f1b42d
         if kwargs:
             raise ValueError("Invalid keyword-argument '%s'" % kwargs[0])
 
