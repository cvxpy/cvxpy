--- conflicted
+++ resolved
@@ -408,7 +408,6 @@
         # a2d.FREE, then a2d.SOC, then a2d.EXP. PSD is not supported.
         m, n = A.shape
         task.appendvars(n)
-<<<<<<< HEAD
         # Create mosek bound keys if variables have bounds
         if data[s.LOWER_BOUNDS] is not None and data[s.UPPER_BOUNDS] is not None:
             bl, bu = data[s.LOWER_BOUNDS], data[s.UPPER_BOUNDS]
@@ -425,14 +424,10 @@
             # Replace infinite values with zeros for free variables
             bl[~mask[0]] = 0.0
             bu[~mask[1]] = 0.0
-            task.putvarboundlist(np.arange(n, dtype=int), list(bk), bl, bu)
+            task.putvarboundlist(np.arange(n, dtype=np.int32), list(bk), bl, bu)
         else:
             o = np.zeros(n)
-            task.putvarboundlist(np.arange(n, dtype=int), [mosek.boundkey.fr] * n, o, o)
-=======
-        o = np.zeros(n)
-        task.putvarboundlist(np.arange(n, dtype=np.int32), [mosek.boundkey.fr] * n, o, o)
->>>>>>> 1e481328
+            task.putvarboundlist(np.arange(n, dtype=np.int32), [mosek.boundkey.fr] * n, o, o)
         task.appendcons(m)
         # objective
         task.putclist(np.arange(n, dtype=np.int32), c)
