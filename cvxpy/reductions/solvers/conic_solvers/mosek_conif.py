--- conflicted
+++ resolved
@@ -81,19 +81,11 @@
     SUPPORTED_CONSTRAINTS = ConicSolver.SUPPORTED_CONSTRAINTS + [SOC, PSD]
     EXP_CONE_ORDER = [2, 1, 0]
 
-<<<<<<< HEAD
-    """    
-    Note that MOSEK.SUPPORTED_CONSTRAINTS does not include the exponential cone 
-    by default. CVXPY will check for exponential cone support when 
-    "import_solver( ... )" or "accepts( ... )" is called.
-    
-=======
     """
     Note that MOSEK.SUPPORTED_CONSTRAINTS does not include the exponential cone
     by default. CVXPY will check for exponential cone support when
     "import_solver( ... )" or "accepts( ... )" is called.
 
->>>>>>> b84ea166
     The cvxpy standard for the exponential cone is:
         K_e = closure{(x,y,z) |  y >= z * exp(x/z), z>0}.
     Whenever a solver uses this convention, EXP_CONE_ORDER should be [0, 1, 2].
@@ -104,11 +96,7 @@
 
     Well for whatever reason, NO. After trying all 6 possible values for "EXP_CONE_ORDER",
     the only one that passes units tests is EXP_CONE_ORDER = [2, 1, 0]. However "hackish",
-<<<<<<< HEAD
-    trying all 6 possibilities during development is really not a problem. We recommend 
-=======
     trying all 6 possibilities during development is really not a problem. We recommend
->>>>>>> b84ea166
     doing the same to add exponential cone support for other solvers.
     """
 
@@ -268,10 +256,7 @@
                 # If verbose, then set default logging parameters.
                 if verbose:
                     import sys
-<<<<<<< HEAD
-=======
-
->>>>>>> b84ea166
+
                     def streamprinter(text):
                         sys.stdout.write(text)
                         sys.stdout.flush()
@@ -280,7 +265,6 @@
                     task.set_Stream(mosek.streamtype.log, streamprinter)
                     task.putintparam(mosek.iparam.infeas_report_auto, mosek.onoffkey.on)
                     task.putintparam(mosek.iparam.log_presolve, 0)
-<<<<<<< HEAD
 
                 # Parse all user-specified parameters (override default logging
                 # parameters if applicable).
@@ -293,20 +277,6 @@
                 if kwargs:
                     raise ValueError("Invalid keyword-argument '%s'" % kwargs[0])
 
-=======
-
-                # Parse all user-specified parameters (override default logging
-                # parameters if applicable).
-                kwargs = sorted(solver_opts.keys())
-                if 'mosek_params' in kwargs:
-                    self._handle_mosek_params(task, solver_opts['mosek_params'])
-                    kwargs.remove('mosek_params')
-                if 'bfs' in kwargs:
-                    kwargs.remove('bfs')
-                if kwargs:
-                    raise ValueError("Invalid keyword-argument '%s'" % kwargs[0])
-
->>>>>>> b84ea166
                 # Check if the cvxpy standard form has zero variables. If so,
                 # return a trivial solution. This is necessary because MOSEK
                 # will crash if handed a problem with zero variables.
@@ -547,33 +517,6 @@
         corresponding dual variables in the current solution.
         """
         dual_vars = dict()
-<<<<<<< HEAD
-
-        # Dual variables for the inequality constraints
-        suc_len = sum([ell for _, ell in inverse_data['suc_slacks']])
-        suc = [0.] * suc_len
-        task.getsucslice(sol, 0, suc_len, suc)
-        dual_vars.update(MOSEK.parse_dual_vars(suc, inverse_data['suc_slacks']))
-
-        # Dual variables for the original equality constraints
-        y_len = sum([ell for _, ell in inverse_data['y_slacks']])
-        y = [0.] * y_len
-        task.getyslice(sol, suc_len, suc_len + y_len, y)
-        dual_vars.update(MOSEK.parse_dual_vars(y, inverse_data['y_slacks']))
-
-        # Dual variables for SOC and EXP constraints
-        snx_len = sum([ell for _, ell in inverse_data['snx_slacks']])
-        snx = np.zeros(snx_len)
-        task.getsnxslice(sol, inverse_data['n0'], inverse_data['n0'] + snx_len, snx)
-        dual_vars.update(MOSEK.parse_dual_vars(snx, inverse_data['snx_slacks']))
-
-        # Dual variables for PSD constraints
-        for j, (id, dim) in enumerate(inverse_data['psd_dims']):
-            sj = [0.] * (dim * (dim + 1) // 2)
-            task.getbarsj(sol, j, sj)
-            dual_vars[id] = vectorized_lower_tri_to_mat(sj, dim)
-
-=======
 
         # Dual variables for the inequality constraints
         suc_len = sum([ell for _, ell in inverse_data['suc_slacks']])
@@ -600,7 +543,6 @@
             task.getbarsj(sol, j, sj)
             dual_vars[id] = vectorized_lower_tri_to_mat(sj, dim)
 
->>>>>>> b84ea166
         return dual_vars
 
     @staticmethod
