"""
Copyright 2015 Enzo Busseti, 2017 Robin Verschueren, 2018 Riley Murray

Licensed under the Apache License, Version 2.0 (the "License");
you may not use this file except in compliance with the License.
You may obtain a copy of the License at

    http://www.apache.org/licenses/LICENSE-2.0

Unless required by applicable law or agreed to in writing, software
distributed under the License is distributed on an "AS IS" BASIS,
WITHOUT WARRANTIES OR CONDITIONS OF ANY KIND, either express or implied.
See the License for the specific language governing permissions and
limitations under the License.
"""
from __future__ import annotations

import warnings
from collections import defaultdict
from enum import Enum

import numpy as np
import scipy as sp

import cvxpy.settings as s
from cvxpy.constraints import PSD, SOC, ExpCone, PowCone3D
from cvxpy.reductions.cone2cone import affine2direct as a2d
from cvxpy.reductions.cone2cone.affine2direct import Dualize, Slacks
from cvxpy.reductions.solution import Solution
from cvxpy.reductions.solvers.conic_solvers.conic_solver import ConicSolver
from cvxpy.reductions.solvers.utilities import expcone_permutor

__MSK_ENUM_PARAM_DEPRECATION__ = """
Using MOSEK constants to specify parameters is deprecated.
Use generic string names instead.
For example, replace mosek.iparam.num_threads with 'MSK_IPAR_NUM_THREADS'
"""


def vectorized_lower_tri_to_mat(v, dim):
    """
    :param v: a list of length (dim * (dim + 1) / 2)
    :param dim: the number of rows (equivalently, columns) in the output array.
    :return: Return the symmetric 2D array defined by taking "v" to
      specify its lower triangular entries.
    """
    rows, cols, vals = vectorized_lower_tri_to_triples(v, dim)
    A = sp.sparse.coo_matrix((vals, (rows, cols)), shape=(dim, dim)).toarray()
    d = np.diag(np.diag(A))
    A = A + A.T - d
    return A


def vectorized_lower_tri_to_triples(A: sp.sparse.coo_matrix | list[float] | np.ndarray, dim: int) \
        -> tuple[list[int], list[int], list[float]]:
    """
    Attributes
    ----------
    A : scipy.sparse.coo_matrix | list[float] | np.ndarray
        Contains the lower triangular entries of a symmetric matrix, flattened into a 1D array in
        column-major order.
    dim : int
        The number of rows (equivalently, columns) in the original matrix.

    Returns
    -------
    rows : list[int]
        The row indices of the entries in the original matrix.
    cols : list[int]
        The column indices of the entries in the original matrix.
    vals : list[float]
        The values of the entries in the original matrix.
    """

    if isinstance(A, sp.sparse.coo_matrix):
        vals = A.data
        flattened_cols = A.col
        # Ensure that the columns are sorted.
        if not np.all(flattened_cols[:-1] < flattened_cols[1:]):
            sort_idx = np.argsort(flattened_cols)
            vals = vals[sort_idx]
            flattened_cols = flattened_cols[sort_idx]
    elif isinstance(A, list):
        vals = A
        flattened_cols = np.arange(len(A))
    elif isinstance(A, np.ndarray):
        vals = list(A)
        flattened_cols = np.arange(len(A))
    else:
        raise TypeError(f"Expected A to be a coo_matrix, list, or ndarray, "
                        f"but got {type(A)} instead.")

    cum_cols = np.cumsum(np.arange(dim, 0, -1))
    rows, cols = [], []
    current_col = 0
    for v in flattened_cols:
        for c in range(current_col, dim):
            if v < cum_cols[c]:
                cols.append(c)
                prev_row = 0 if c == 0 else cum_cols[c - 1]
                rows.append(v - prev_row + c)
                break
            else:
                current_col += 1

    return rows, cols, vals


class MOSEK(ConicSolver):
    """ An interface for the Mosek solver.
    """

    MIP_CAPABLE = True
    SUPPORTED_CONSTRAINTS = ConicSolver.SUPPORTED_CONSTRAINTS + [SOC, PSD]
    EXP_CONE_ORDER = [2, 1, 0]
    DUAL_EXP_CONE_ORDER = [0, 1, 2]
    # Does not support MISDP.
    MI_SUPPORTED_CONSTRAINTS = ConicSolver.SUPPORTED_CONSTRAINTS + [SOC]

    """
    Note that MOSEK.SUPPORTED_CONSTRAINTS does not include the exponential cone
    by default. CVXPY will check for exponential cone support when
    "import_solver( ... )" or "accepts( ... )" is called.

    The cvxpy standard for the exponential cone is:
        K_e = closure{(x,y,z) |  z >= y * exp(x/y), y>0}.
    Whenever a solver uses this convention, EXP_CONE_ORDER should be [0, 1, 2].

    MOSEK uses the convention:
        K_e = closure{(x,y,z) | x >= y * exp(z/y), x,y >= 0}.
    with this convention, EXP_CONE_ORDER should be should be [2, 1, 0].
    """

    def import_solver(self) -> None:
        """Imports the solver (updates the set of supported constraints, if applicable).
        """
        import mosek  # noqa F401

        if hasattr(mosek.conetype, 'pexp') and ExpCone not in MOSEK.SUPPORTED_CONSTRAINTS:
            MOSEK.SUPPORTED_CONSTRAINTS.append(ExpCone)
            MOSEK.SUPPORTED_CONSTRAINTS.append(PowCone3D)
            MOSEK.MI_SUPPORTED_CONSTRAINTS.append(ExpCone)
            MOSEK.MI_SUPPORTED_CONSTRAINTS.append(PowCone3D)

    def name(self):
        """The name of the solver.
        """
        return s.MOSEK

    def accepts(self, problem) -> bool:
        """Can the installed version of Mosek solve the problem?
        """
        # TODO check if is matrix stuffed.
        self.import_solver()
        if not problem.objective.args[0].is_affine():
            return False
        for constr in problem.constraints:
            if type(constr) not in MOSEK.SUPPORTED_CONSTRAINTS:
                return False
            for arg in constr.args:
                if not arg.is_affine():
                    return False
        return True

    @staticmethod
    def psd_format_mat(constr):
        """Return a linear operator to multiply by PSD constraint coefficients.

        Special cases PSD constraints, as MOSEK expects constraints to be
        imposed on solely the lower triangular part of the variable matrix.

        This function differs from ``SCS.psd_format_mat`` only in that it does not
        apply sqrt(2) scaling on off-diagonal entries. This difference from SCS is
        necessary based on how we implement ``MOSEK.bar_data``.
        """
        rows = cols = constr.expr.shape[0]
        entries = rows * (cols + 1)//2

        row_arr = np.arange(0, entries)

        lower_diag_indices = np.tril_indices(rows)
        col_arr = np.sort(np.ravel_multi_index(lower_diag_indices,
                                               (rows, cols),
                                               order='F'))

        val_arr = np.zeros((rows, cols))
        val_arr[lower_diag_indices] = 1
        np.fill_diagonal(val_arr, 1.0)
        val_arr = np.ravel(val_arr, order='F')
        val_arr = val_arr[np.nonzero(val_arr)]

        shape = (entries, rows*cols)
        scaled_lower_tri = sp.sparse.csc_matrix((val_arr, (row_arr, col_arr)), shape)

        idx = np.arange(rows * cols)
        val_symm = 0.5 * np.ones(2 * rows * cols)
        K = idx.reshape((rows, cols))
        row_symm = np.append(idx, np.ravel(K, order='F'))
        col_symm = np.append(idx, np.ravel(K.T, order='F'))
        symm_matrix = sp.sparse.csc_matrix((val_symm, (row_symm, col_symm)))

        return scaled_lower_tri @ symm_matrix

    @staticmethod
    def bar_data(A_psd, c_psd, K):
        # TODO: investigate how to transform or represent "A_psd" so that the following
        #  indexing and slicing operations are computationally cheap. Or just rewrite
        #  the function so that explicit slicing is not needed on a SciPy sparse matrix.
        n = A_psd.shape[0]
        c_bar_data, A_bar_data = [], []
        idx = 0
        for j, dim in enumerate(K[a2d.PSD]):  # psd variable index j.
            vec_len = dim * (dim + 1) // 2
            A_block = A_psd[:, idx:idx + vec_len]
            # ^ each row specifies a linear operator on PSD variable.
            for i in range(n):
                # A_row defines a symmetric matrix by where the first "order" entries
                #   gives the matrix's first column, the second "order-1" entries gives
                #   the matrix's second column (diagonal and below), and so on.
                A_row = A_block[i, :]
                if A_row.nnz == 0:
                    continue

                A_row_coo = A_row.tocoo()
                rows, cols, vals = vectorized_lower_tri_to_triples(A_row_coo, dim)
                A_bar_data.append((i, j, (rows, cols, vals)))

            c_block = c_psd[idx:idx + vec_len]
            rows, cols, vals = vectorized_lower_tri_to_triples(c_block, dim)
            c_bar_data.append((j, (rows, cols, vals)))
            idx += vec_len
        return A_bar_data, c_bar_data

    def apply(self, problem):
        if not problem.formatted:
            problem = self.format_constraints(problem, self.EXP_CONE_ORDER)
        if problem.x.boolean_idx or problem.x.integer_idx:  # check if either list is empty
            data, inv_data = Slacks.apply(problem, [a2d.NONNEG])
        else:
            data, inv_data = Dualize.apply(problem)
            # need to do more to handle SDP.
            A, c, K = data[s.A], data[s.C], data['K_dir']
            num_psd = len(K[a2d.PSD])
            if num_psd > 0:
                idx = K[a2d.FREE] + K[a2d.NONNEG] + sum(K[a2d.SOC])
                total_psd = sum([d * (d+1) // 2 for d in K[a2d.PSD]])
                A_psd = A[:, idx:idx+total_psd]
                c_psd = c[idx:idx+total_psd]
                if (K[a2d.DUAL_EXP] == 0) and (K[a2d.DUAL_POW3D] == 0):
                    data[s.A] = A[:, :idx]
                    data[s.C] = c[:idx]
                else:
                    data[s.A] = sp.sparse.hstack([A[:, :idx], A[:, idx+total_psd:]])
                    data[s.C] = np.concatenate([c[:idx], c[idx+total_psd:]])
                A_bar_data, c_bar_data = MOSEK.bar_data(A_psd, c_psd, K)
                data['A_bar_data'] = A_bar_data
                data['c_bar_data'] = c_bar_data
            else:
                data['A_bar_data'] = []
                data['c_bar_data'] = []

        data[s.PARAM_PROB] = problem
        return data, inv_data

    def solve_via_data(self, data, warm_start: bool, verbose: bool, solver_opts, solver_cache=None):
        import mosek

        if 'dualized' in data:
            if len(data[s.C]) == 0 and len(data['c_bar_data']) == 0:
                # primal problem was unconstrained minimization of a linear function.
                if np.linalg.norm(data[s.B]) > 0:
                    sol = Solution(s.INFEASIBLE, -np.inf, None, None, dict())
                    return {'sol': sol}
                else:
                    sol = Solution(s.OPTIMAL, 0.0, dict(), {s.EQ_DUAL: data[s.B]}, dict())
                    return {'sol': sol}
            else:
                env = mosek.Env()
                task = env.Task(0, 0)
                solver_opts = MOSEK.handle_options(env, task, verbose, solver_opts)
                task = MOSEK._build_dualized_task(task, data)
        else:
            if len(data[s.C]) == 0:
                sol = Solution(s.OPTIMAL, 0.0, dict(), dict(), dict())
                return {'sol': sol}
            else:
                env = mosek.Env()
                task = env.Task(0, 0)
                solver_opts = MOSEK.handle_options(env, task, verbose, solver_opts)
                task = MOSEK._build_slack_task(task, data)

        # Save the task to a file if requested.
        save_file = solver_opts['save_file']
        if save_file:
            task.writedata(save_file)

        # Optimize the Mosek Task, and return the result.
        task.optimize()

        if verbose:
            task.solutionsummary(mosek.streamtype.msg)

        return {'env': env, 'task': task, 'solver_options': solver_opts}

    @staticmethod
    def _build_dualized_task(task, data):
        """
        This function assumes "data" is formatted according to MOSEK.apply when the problem
        features no integer constraints. This dictionary should contain keys s.C, s.A, s.B,
        'K_dir', 'c_bar_data' and 'A_bar_data'.

        If the problem has no PSD constraints, then we construct a Task representing

           max{ c.T @ x : A @ x == b, x in K_dir }

        If the problem has PSD constraints, then the Task looks like

           max{ c.T @ x + c_bar(X_bars) : A @ x + A_bar(X_bars) == b, x in K_dir, X_bars PSD }

        In the above formulation, c_bar is effectively specified by a list of appropriately
        formatted symmetric matrices (one symmetric matrix for each PSD variable). A_bar
        is specified a collection of symmetric matrix data indexed by (i, j) where the j-th
        PSD variable contributes a certain scalar to the i-th linear equation in the system
        "A @ x + A_bar(X_bars) == b".
        """
        import mosek

        # problem data
        c, A, b, K = data[s.C], data[s.A], data[s.B], data['K_dir']
        n, m = A.shape
        task.appendvars(m)
        o = np.zeros(m)
        task.putvarboundlist(np.arange(m, dtype=int), [mosek.boundkey.fr] * m, o, o)
        task.appendcons(n)
        # objective
        task.putclist(np.arange(c.size, dtype=int), c)
        task.putobjsense(mosek.objsense.maximize)
        # equality constraints
        rows, cols, vals = sp.sparse.find(A)
        task.putaijlist(rows.tolist(), cols.tolist(), vals.tolist())
        task.putconboundlist(np.arange(n, dtype=int), [mosek.boundkey.fx] * n, b, b)
        # conic constraints
        idx = K[a2d.FREE]
        num_pos = K[a2d.NONNEG]
        if num_pos > 0:
            o = np.zeros(num_pos)
            task.putvarboundlist(np.arange(idx, idx + num_pos, dtype=int),
                                 [mosek.boundkey.lo] * num_pos, o, o)
            idx += num_pos
        num_soc = len(K[a2d.SOC])
        if num_soc > 0:
            cones = [mosek.conetype.quad] * num_soc
            task.appendconesseq(cones, [0] * num_soc, K[a2d.SOC], idx)
            idx += sum(K[a2d.SOC])
        num_dexp = K[a2d.DUAL_EXP]
        if num_dexp > 0:
            cones = [mosek.conetype.dexp] * num_dexp
            task.appendconesseq(cones, [0] * num_dexp, [3] * num_dexp, idx)
            idx += 3 * num_dexp
        num_dpow = len(K[a2d.DUAL_POW3D])
        if num_dpow > 0:
            cones = [mosek.conetype.dpow] * num_dpow
            task.appendconesseq(cones, K[a2d.DUAL_POW3D], [3] * num_dpow, idx)
            idx += 3 * num_dpow
        num_psd = len(K[a2d.PSD])
        if num_psd > 0:
            task.appendbarvars(K[a2d.PSD])
            psd_dims = np.array(K[a2d.PSD])
            for i, j, triples in data['A_bar_data']:
                order = psd_dims[j]
                operator_id = task.appendsparsesymmat(order, triples[0], triples[1], triples[2])
                task.putbaraij(i, j, [operator_id], [1.0])
            for j, triples in data['c_bar_data']:
                order = psd_dims[j]
                operator_id = task.appendsparsesymmat(order, triples[0], triples[1], triples[2])
                task.putbarcj(j, [operator_id], [1.0])
        return task

    @staticmethod
    def _build_slack_task(task, data):
        """
        This function assumes "data" is formatted by MOSEK.apply, and is only intended when
        the problem has integer constraints. As of MOSEK version 9.2, MOSEK does not support
        mixed-integer SDP. This implementation relies on that fact.

        "data" is a dict, keyed by s.C, s.A, s.B, 'K_dir', 'K_aff', s.BOOL_IDX and s.INT_IDX.
        The data 'K_aff' corresponds to constraints which MOSEK accepts as "A @ x <=_{K_aff}"
        (so-called "affine"  conic constraints), in contrast with constraints which must be stated
        as "x in K_dir" ("direct" conic constraints). As of MOSEK 9.2, the only allowed K_aff is
        the zero cone and the nonnegative orthant. All other constraints must be specified in a
        "direct" sense.

        The returned Task represents

            min{ c.T @ x : A @ x <=_{K_aff} b,  x in K_dir, x[bools] in {0,1}, x[ints] in Z }.
        """
        import mosek
        K_aff = data['K_aff']
        # K_aff keyed by a2d.ZERO, a2d.NONNEG
        c, A, b = data[s.C], data[s.A], data[s.B]
        # The rows of (A, b) go by a2d.ZERO and then a2d.NONNEG
        K_dir = data['K_dir']
        # Components of the vector "x" are constrained in the order
        # a2d.FREE, then a2d.SOC, then a2d.EXP. PSD is not supported.
        m, n = A.shape
        task.appendvars(n)
        o = np.zeros(n)
        task.putvarboundlist(np.arange(n, dtype=int), [mosek.boundkey.fr] * n, o, o)
        task.appendcons(m)
        # objective
        task.putclist(np.arange(n, dtype=int), c)
        task.putobjsense(mosek.objsense.minimize)
        # elementwise constraints
        rows, cols, vals = sp.sparse.find(A)
        task.putaijlist(rows, cols, vals)
        eq_keys = [mosek.boundkey.fx] * K_aff[a2d.ZERO]
        ineq_keys = [mosek.boundkey.up] * K_aff[a2d.NONNEG]
        task.putconboundlist(np.arange(m, dtype=int), eq_keys + ineq_keys, b, b)
        # conic constraints
        idx = K_dir[a2d.FREE]
        num_soc = len(K_dir[a2d.SOC])
        if num_soc > 0:
            conetypes = [mosek.conetype.quad] * num_soc
            task.appendconesseq(conetypes, [0] * num_soc, K_dir[a2d.SOC], idx)
            idx += sum(K_dir[a2d.SOC])
        num_exp = K_dir[a2d.EXP]
        if num_exp > 0:
            conetypes = [mosek.conetype.pexp] * num_exp
            task.appendconesseq(conetypes, [0] * num_exp, [3] * num_exp, idx)
            idx += 3*num_exp
        num_pow = len(K_dir[a2d.POW3D])
        if num_pow > 0:
            conetypes = [mosek.conetype.ppow] * num_pow
            task.appendconesseq(conetypes, K_dir[a2d.POW3D], [3] * num_pow, idx)
            idx += 3*num_pow
        # integrality constraints
        num_bool = len(data[s.BOOL_IDX])
        num_int = len(data[s.INT_IDX])
        vartypes = [mosek.variabletype.type_int] * (num_bool + num_int)
        task.putvartypelist(data[s.INT_IDX] + data[s.BOOL_IDX], vartypes)
        if num_bool > 0:
            task.putvarboundlist(data[s.BOOL_IDX], [mosek.boundkey.ra] * num_bool,
                                 [0] * num_bool, [1] * num_bool)
        return task

    def invert(self, solver_output, inverse_data):
        """
        This function parses data from the MOSEK Task as though we only cared about the
        Task *exactly* as stated (i.e. we are indifferent to whether the Task represents
        the dual formulation to an earlier CVXPY problem). Once we have parsed that data
        into a Solution object called "raw_sol", we call the appropriate invert-step of
        the dualize or slack reduction to obtain a final result in terms of CVXPY's
        standard-form cone programs.
        """
        if 'sol' in solver_output:
            # The presence of this key means the original problem was somehow degenerate
            # (e.g. no variables, or no constraints). The MOSEK.solve_via_data function
            # automatically constructions appropriate solutions for these situations. So
            # in this case we only need to invert the transformations from MOSEK.apply.
            sol = solver_output['sol']
            if 'dualized' in inverse_data:
                sol = Dualize.invert(sol, inverse_data)
            else:
                sol = Slacks.invert(sol, inverse_data)
            return sol
        # If we reach this point in the code, then we actually called MOSEK's optimizer,
        # and we need to properly parse the result.

        import mosek

        STATUS_MAP = {mosek.solsta.optimal: s.OPTIMAL,
                      mosek.solsta.integer_optimal: s.OPTIMAL,
                      mosek.solsta.prim_feas: s.OPTIMAL_INACCURATE,    # for integer problems
                      mosek.solsta.prim_infeas_cer: s.INFEASIBLE,
                      mosek.solsta.dual_infeas_cer: s.UNBOUNDED}

        solver_opts = solver_output['solver_options']

        if solver_opts['accept_unknown']:
            STATUS_MAP[mosek.solsta.unknown] = s.OPTIMAL_INACCURATE

        # "Near" statuses only up to Mosek 8.1
        if hasattr(mosek.solsta, 'near_optimal'):
            STATUS_MAP[mosek.solsta.near_optimal] = s.OPTIMAL_INACCURATE
            STATUS_MAP[mosek.solsta.near_integer_optimal] = s.OPTIMAL_INACCURATE
            STATUS_MAP[mosek.solsta.near_prim_infeas_cer] = s.INFEASIBLE_INACCURATE
            STATUS_MAP[mosek.solsta.near_dual_infeas_cer] = s.UNBOUNDED_INACCURATE
        STATUS_MAP = defaultdict(lambda: s.SOLVER_ERROR, STATUS_MAP)

        env = solver_output['env']
        task = solver_output['task']
        solver_opts = solver_output['solver_options']
        simplex_algs = [
            mosek.optimizertype.primal_simplex,
            mosek.optimizertype.dual_simplex,
        ]
        current_optimizer = task.getintparam(mosek.iparam.optimizer)
        bfs_active = "bfs" in solver_opts and solver_opts["bfs"] and task.getnumcone() == 0

        if task.getnumintvar() > 0:
            sol_type = mosek.soltype.itg
<<<<<<< HEAD
        elif solver_opts['bfs'] and task.getnumcone() == 0:
=======
        elif current_optimizer in simplex_algs or bfs_active:
>>>>>>> 39ec380d
            sol_type = mosek.soltype.bas  # the basic feasible solution
        else:
            sol_type = mosek.soltype.itr  # the solution found via interior point method

        prim_vars = None
        dual_vars = None
        problem_status = task.getprosta(sol_type)
        if sol_type == mosek.soltype.itg and problem_status == mosek.prosta.prim_infeas:
            status = s.INFEASIBLE
            prob_val = np.inf
        else:
            solsta = task.getsolsta(sol_type)
            status = STATUS_MAP[solsta]
            prob_val = np.NaN
            if status in s.SOLUTION_PRESENT:
                prob_val = task.getprimalobj(sol_type)
                K = inverse_data['K_dir']
                prim_vars = MOSEK.recover_primal_variables(task, sol_type, K)
                dual_vars = MOSEK.recover_dual_variables(task, sol_type)
        attr = {s.SOLVE_TIME: task.getdouinf(mosek.dinfitem.optimizer_time)}
        raw_sol = Solution(status, prob_val, prim_vars, dual_vars, attr)

        if task.getobjsense() == mosek.objsense.maximize:
            sol = Dualize.invert(raw_sol, inverse_data)
        else:
            sol = Slacks.invert(raw_sol, inverse_data)

        # Delete the mosek Task and Environment
        task.__exit__(None, None, None)
        env.__exit__(None, None, None)

        return sol

    @staticmethod
    def recover_dual_variables(task, sol):
        # This function is only designed to recover dual variables
        # when the "dualize" transformation has been applied.
        # A problem is dualized if and only if it has no discrete variables.
        if task.getnumintvar() == 0:
            dual_vars = dict()
            dual_var = [0.] * task.getnumcon()
            task.gety(sol, dual_var)
            dual_vars[s.EQ_DUAL] = np.array(dual_var)
            # We only need to recover dual variables related to the equality constraints.
            # Dual variables related to the "direct" conic constraints are not needed when
            # inverting the solution to undo dualization.
        else:
            dual_vars = None
        return dual_vars

    @staticmethod
    def recover_primal_variables(task, sol, K_dir):
        # This function applies both when slacks are introduced, and
        # when the problem is dualized.
        prim_vars = dict()
        idx = 0
        m_free = K_dir[a2d.FREE]
        if m_free > 0:
            temp = [0.] * m_free
            task.getxxslice(sol, idx, len(temp), temp)
            prim_vars[a2d.FREE] = np.array(temp)
            idx += m_free
        if task.getnumintvar() > 0:
            return prim_vars  # Skip the slack variables.
        m_pos = K_dir[a2d.NONNEG]
        if m_pos > 0:
            temp = [0.] * m_pos
            task.getxxslice(sol, idx, idx + m_pos, temp)
            prim_vars[a2d.NONNEG] = np.array(temp)
            idx += m_pos
        num_soc = len(K_dir[a2d.SOC])
        if num_soc > 0:
            soc_vars = []
            for dim in K_dir[a2d.SOC]:
                temp = [0.] * dim
                task.getxxslice(sol, idx, idx + dim, temp)
                soc_vars.append(np.array(temp))
                idx += dim
            prim_vars[a2d.SOC] = soc_vars
        num_dexp = K_dir[a2d.DUAL_EXP]
        if num_dexp > 0:
            temp = [0.] * (3 * num_dexp)
            task.getxxslice(sol, idx, idx + len(temp), temp)
            temp = np.array(temp)
            perm = expcone_permutor(num_dexp, MOSEK.EXP_CONE_ORDER)
            prim_vars[a2d.DUAL_EXP] = temp[perm]
            idx += (3 * num_dexp)
        num_dpow = len(K_dir[a2d.DUAL_POW3D])
        if num_dpow > 0:
            temp = [0.] * (3 * num_dpow)
            task.getxxslice(sol, idx, idx + len(temp), temp)
            temp = np.array(temp)
            prim_vars[a2d.DUAL_POW3D] = temp
            idx += (3 * num_dpow)
        num_psd = len(K_dir[a2d.PSD])
        if num_psd > 0:
            psd_vars = []
            for j, dim in enumerate(K_dir[a2d.PSD]):
                xj = [0.] * (dim * (dim + 1) // 2)
                task.getbarxj(sol, j, xj)
                psd_vars.append(vectorized_lower_tri_to_mat(xj, dim))
            prim_vars[a2d.PSD] = psd_vars
        return prim_vars

    @staticmethod
    def handle_options(env, task, verbose: bool, solver_opts: dict) -> dict:
        """
        Handle user-specified solver options.

        Options that have to be applied before the optimization are applied to the task here.
        A new dictionary is returned with the processed options and default options applied.
        """

        # If verbose, then set default logging parameters.
        import mosek

        if verbose:

            def streamprinter(text):
                s.LOGGER.info(text.rstrip('\n'))

            print('\n')
            env.set_Stream(mosek.streamtype.log, streamprinter)
            task.set_Stream(mosek.streamtype.log, streamprinter)

        solver_opts = parse_eps_keyword(solver_opts)

        # Parse all user-specified parameters (override default logging
        # parameters if applicable).

        mosek_params = solver_opts.pop('mosek_params', dict())
        # Issue a warning if Mosek enums are used as parameter names / keys
        if any(isinstance(param, mosek.iparam) or
               isinstance(param, mosek.dparam) or
               isinstance(param, mosek.sparam) for param in mosek_params):
            warnings.warn(__MSK_ENUM_PARAM_DEPRECATION__, DeprecationWarning)
            warnings.warn(__MSK_ENUM_PARAM_DEPRECATION__, UserWarning)
        # Now set parameters
        for param, value in mosek_params.items():
            if isinstance(param, str):
                # Parameters are set through generic string names (recommended)
                param = param.strip()
                if isinstance(value, str):
                    # The value is also a string.
                    # Examples: "MSK_IPAR_INTPNT_SOLVE_FORM": "MSK_SOLVE_DUAL"
                    #           "MSK_DPAR_CO_TOL_PFEAS": "1.0e-9"
                    task.putparam(param, value)
                else:
                    # Otherwise we assume the value is of correct type
                    if param.startswith("MSK_DPAR_"):
                        task.putnadouparam(param, value)
                    elif param.startswith("MSK_IPAR_"):
                        task.putnaintparam(param, value)
                    elif param.startswith("MSK_SPAR_"):
                        task.putnastrparam(param, value)
                    else:
                        raise ValueError("Invalid MOSEK parameter '%s'." % param)
            else:
                # Parameters are set through Mosek enums (deprecated)
                if isinstance(param, mosek.dparam):
                    task.putdouparam(param, value)
                elif isinstance(param, mosek.iparam):
                    task.putintparam(param, value)
                elif isinstance(param, mosek.sparam):
                    task.putstrparam(param, value)
                else:
                    raise ValueError("Invalid MOSEK parameter '%s'." % param)

        # The options as passed to the solver
        processed_opts = dict()
        processed_opts['mosek_params'] = mosek_params
        processed_opts['save_file'] = solver_opts.pop('save_file', False)
        processed_opts['bfs'] = solver_opts.pop('bfs', False)
        processed_opts['accept_unknown'] = solver_opts.pop('accept_unknown', False)

        # Check if any unknown options were passed
        if solver_opts:
            raise ValueError(f"Invalid keyword-argument(s) {solver_opts.keys()} passed "
                             f"to MOSEK solver.")

        # Decide whether basis identification is needed for intpnt solver
        # This is only required if solve() was called with bfs=True
        if processed_opts['bfs']:
            task.putintparam(mosek.iparam.intpnt_basis, mosek.basindtype.always)
        else:
            task.putintparam(mosek.iparam.intpnt_basis, mosek.basindtype.never)
        return processed_opts

class TolParams(Enum):
    # Fixed list for optimality tolerance parameters from
    # https://docs.mosek.com/9.3/pythonapi/param-groups.html

    # Conic interior-point tolerances
    INTPNT_CO_TOL_DFEAS = "MSK_DPAR_INTPNT_CO_TOL_DFEAS"
    INTPNT_CO_TOL_INFEAS = "MSK_DPAR_INTPNT_CO_TOL_INFEAS"
    INTPNT_CO_TOL_MU_RED = "MSK_DPAR_INTPNT_CO_TOL_MU_RED"
    INTPNT_CO_TOL_PFEAS = "MSK_DPAR_INTPNT_CO_TOL_PFEAS"
    INTPNT_CO_TOL_REL_GAP = "MSK_DPAR_INTPNT_CO_TOL_REL_GAP"

    # Interior-point tolerances
    INTPNT_TOL_DFEAS = "MSK_DPAR_INTPNT_TOL_DFEAS"
    INTPNT_TOL_INFEAS = "MSK_DPAR_INTPNT_TOL_INFEAS"
    INTPNT_TOL_MU_RED = "MSK_DPAR_INTPNT_TOL_MU_RED"
    INTPNT_TOL_PFEAS = "MSK_DPAR_INTPNT_TOL_PFEAS"
    INTPNT_TOL_REL_GAP = "MSK_DPAR_INTPNT_TOL_REL_GAP"

    # Simplex tolerances
    BASIS_REL_TOL_S = "MSK_DPAR_BASIS_REL_TOL_S"
    BASIS_TOL_S = "MSK_DPAR_BASIS_TOL_S"
    BASIS_TOL_X = "MSK_DPAR_BASIS_TOL_X"

    # MIO tolerances
    MIO_TOL_ABS_GAP = "MSK_DPAR_MIO_TOL_ABS_GAP"
    MIO_TOL_ABS_RELAX_INT = "MSK_DPAR_MIO_TOL_ABS_RELAX_INT"
    MIO_TOL_FEAS = "MSK_DPAR_MIO_TOL_FEAS"
    MIO_TOL_REL_GAP = "MSK_DPAR_MIO_TOL_REL_GAP"


def parse_eps_keyword(solver_opts: dict) -> dict:
    """
    Parse the eps keyword and update the corresponding MOSEK parameters.
    If additional tolerances are specified explicitly, they take precedence over the
    eps keyword.
    """

    if 'eps' not in solver_opts:
        return solver_opts

    tol_params = TolParams
    mosek_params = solver_opts.get('mosek_params', dict())
    solver_opts['mosek_params'] = mosek_params
    eps = solver_opts.pop('eps')
    for tol_param in tol_params:
        solver_opts['mosek_params'][tol_param.value] = \
            solver_opts['mosek_params'].get(tol_param.value, eps)
    return solver_opts<|MERGE_RESOLUTION|>--- conflicted
+++ resolved
@@ -499,11 +499,7 @@
 
         if task.getnumintvar() > 0:
             sol_type = mosek.soltype.itg
-<<<<<<< HEAD
-        elif solver_opts['bfs'] and task.getnumcone() == 0:
-=======
         elif current_optimizer in simplex_algs or bfs_active:
->>>>>>> 39ec380d
             sol_type = mosek.soltype.bas  # the basic feasible solution
         else:
             sol_type = mosek.soltype.itr  # the solution found via interior point method
