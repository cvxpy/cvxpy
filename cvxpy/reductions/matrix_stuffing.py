"""
Copyright 2017 Robin Verschueren, 2017 Akshay Agrawal

Licensed under the Apache License, Version 2.0 (the "License");
you may not use this file except in compliance with the License.
You may obtain a copy of the License at

    http://www.apache.org/licenses/LICENSE-2.0

Unless required by applicable law or agreed to in writing, software
distributed under the License is distributed on an "AS IS" BASIS,
WITHOUT WARRANTIES OR CONDITIONS OF ANY KIND, either express or implied.
See the License for the specific language governing permissions and
limitations under the License.
"""


import abc

from cvxpy.reductions import Reduction

import numpy as np


def extract_mip_idx(variables):
    """Coalesces bool, int indices for variables.

       The indexing scheme assumes that the variables will be coalesced into
       a single one-dimensional variable, with each variable being reshaped
       in Fortran order.
    """
    def ravel_multi_index(multi_index, x, vert_offset):
        """Ravel a multi-index and add a vertical offset to it.
        """
        ravel_idx = np.ravel_multi_index(multi_index, max(x.shape, (1,)), order='F')
        return [(vert_offset + idx,) for idx in ravel_idx]
    boolean_idx = []
    integer_idx = []
    vert_offset = 0
    for x in variables:
        if x.boolean_idx:
            multi_index = list(zip(*x.boolean_idx))
            boolean_idx += ravel_multi_index(multi_index, x, vert_offset)
        if x.integer_idx:
            multi_index = list(zip(*x.integer_idx))
            integer_idx += ravel_multi_index(multi_index, x, vert_offset)
        vert_offset += x.size
    return boolean_idx, integer_idx


class MatrixStuffing(Reduction, metaclass=abc.ABCMeta):
    """Stuffs a problem into a standard form for a family of solvers."""

    def apply(self, problem):
        """Returns a stuffed problem.

        The returned problem is a minimization problem in which every
        constraint in the problem has affine arguments that are expressed in
        the form A @ x + b.


        Parameters
        ----------
        problem: The problem to stuff; the arguments of every constraint
            must be affine
        constraints: A list of constraints, whose arguments are affine

        Returns
        -------
        Problem
            The stuffed problem
        InverseData
            Data for solution retrieval
        """
    def invert(self, solution, inverse_data):
<<<<<<< HEAD
        """Returns the solution to the original problem given the inverse_data."""
        var_map = inverse_data.var_offsets
        con_map = inverse_data.cons_id_map
        # Flip sign of opt val if maximize.
        opt_val = solution.opt_val
        if solution.status not in s.ERROR and not inverse_data.minimize:
            opt_val = -solution.opt_val

        primal_vars, dual_vars = {}, {}
        if solution.status not in s.SOLUTION_PRESENT:
            return Solution(solution.status, opt_val, primal_vars, dual_vars,
                            solution.attr)

        # Split vectorized variable into components.
        x_opt = list(solution.primal_vars.values())[0]
        for var_id, offset in list(var_map.items()):
            shape = inverse_data.var_shapes[var_id]
            size = np.prod(shape, dtype=int)
            primal_vars[var_id] = np.reshape(x_opt[offset:offset+size], shape,
                                             order='F')
        # Remap dual variables if dual exists (problem is convex).
        if solution.dual_vars is not None:
            for old_con, new_con in list(con_map.items()):
                con_obj = inverse_data.id2cons[old_con]
                shape = con_obj.shape
                # TODO rationalize Exponential.
                if shape == () or isinstance(con_obj, (ExpCone, SOC)):
                    dual_vars[old_con] = solution.dual_vars[new_con]
                else:
                    dual_vars[old_con] = np.reshape(
                        solution.dual_vars[new_con],
                        shape,
                        order='F'
                    )

        # Add constant part
        if inverse_data.minimize:
            opt_val += inverse_data.r
        else:
            opt_val -= inverse_data.r

        return Solution(solution.status, opt_val, primal_vars, dual_vars,
                        solution.attr)
=======
        return NotImplementedError
>>>>>>> 95e728b0

    def stuffed_objective(self, problem, inverse_data):
        return NotImplementedError<|MERGE_RESOLUTION|>--- conflicted
+++ resolved
@@ -73,53 +73,7 @@
             Data for solution retrieval
         """
     def invert(self, solution, inverse_data):
-<<<<<<< HEAD
-        """Returns the solution to the original problem given the inverse_data."""
-        var_map = inverse_data.var_offsets
-        con_map = inverse_data.cons_id_map
-        # Flip sign of opt val if maximize.
-        opt_val = solution.opt_val
-        if solution.status not in s.ERROR and not inverse_data.minimize:
-            opt_val = -solution.opt_val
-
-        primal_vars, dual_vars = {}, {}
-        if solution.status not in s.SOLUTION_PRESENT:
-            return Solution(solution.status, opt_val, primal_vars, dual_vars,
-                            solution.attr)
-
-        # Split vectorized variable into components.
-        x_opt = list(solution.primal_vars.values())[0]
-        for var_id, offset in list(var_map.items()):
-            shape = inverse_data.var_shapes[var_id]
-            size = np.prod(shape, dtype=int)
-            primal_vars[var_id] = np.reshape(x_opt[offset:offset+size], shape,
-                                             order='F')
-        # Remap dual variables if dual exists (problem is convex).
-        if solution.dual_vars is not None:
-            for old_con, new_con in list(con_map.items()):
-                con_obj = inverse_data.id2cons[old_con]
-                shape = con_obj.shape
-                # TODO rationalize Exponential.
-                if shape == () or isinstance(con_obj, (ExpCone, SOC)):
-                    dual_vars[old_con] = solution.dual_vars[new_con]
-                else:
-                    dual_vars[old_con] = np.reshape(
-                        solution.dual_vars[new_con],
-                        shape,
-                        order='F'
-                    )
-
-        # Add constant part
-        if inverse_data.minimize:
-            opt_val += inverse_data.r
-        else:
-            opt_val -= inverse_data.r
-
-        return Solution(solution.status, opt_val, primal_vars, dual_vars,
-                        solution.attr)
-=======
         return NotImplementedError
->>>>>>> 95e728b0
 
     def stuffed_objective(self, problem, inverse_data):
         return NotImplementedError