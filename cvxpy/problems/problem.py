"""
Copyright 2013 Steven Diamond, 2017 Akshay Agrawal

Licensed under the Apache License, Version 2.0 (the "License");
you may not use this file except in compliance with the License.
You may obtain a copy of the License at

    http://www.apache.org/licenses/LICENSE-2.0

Unless required by applicable law or agreed to in writing, software
distributed under the License is distributed on an "AS IS" BASIS,
WITHOUT WARRANTIES OR CONDITIONS OF ANY KIND, either express or implied.
See the License for the specific language governing permissions and
limitations under the License.
"""

import time
import warnings
from collections import namedtuple
from typing import Optional

import numpy as np

import cvxpy.utilities as u
import cvxpy.utilities.performance_utils as perf
<<<<<<< HEAD
from cvxpy import Constant, error
from cvxpy import settings as s
from cvxpy.constraints import Equality, Inequality, NonNeg, NonPos, Zero
=======
from cvxpy import error
from cvxpy import settings as s, Constant
from cvxpy.constraints.constraint import Constraint
from cvxpy.constraints import Equality, Inequality, NonPos, Zero, NonNeg
>>>>>>> f722fadc
from cvxpy.expressions import cvxtypes
from cvxpy.interface.matrix_utilities import scalar_value
from cvxpy.problems.objective import Maximize, Minimize
from cvxpy.reductions import InverseData
from cvxpy.reductions.chain import Chain
from cvxpy.reductions.dgp2dcp.dgp2dcp import Dgp2Dcp
from cvxpy.reductions.dqcp2dcp import dqcp2dcp
from cvxpy.reductions.eval_params import EvalParams
from cvxpy.reductions.flip_objective import FlipObjective
from cvxpy.reductions.solvers import bisection
from cvxpy.reductions.solvers import defines as slv_def
from cvxpy.reductions.solvers.conic_solvers.conic_solver import ConicSolver
from cvxpy.reductions.solvers.defines import SOLVER_MAP_CONIC, SOLVER_MAP_QP
from cvxpy.reductions.solvers.qp_solvers.qp_solver import QpSolver
from cvxpy.reductions.solvers.solver import Solver
from cvxpy.reductions.solvers.solving_chain import (SolvingChain,
                                                    construct_solving_chain,)
from cvxpy.settings import SOLVERS
from cvxpy.utilities.deterministic import unique_list

SolveResult = namedtuple(
    'SolveResult',
    ['opt_value', 'status', 'primal_values', 'dual_values'])


_COL_WIDTH = 79
_HEADER = (
    '='*_COL_WIDTH +
    '\n' +
    ('CVXPY').center(_COL_WIDTH) +
    '\n' +
    ('v' + cvxtypes.version()).center(_COL_WIDTH) +
    '\n' +
    '='*_COL_WIDTH
)
_COMPILATION_STR = (
    '-'*_COL_WIDTH +
    '\n' +
    ('Compilation').center(_COL_WIDTH) +
    '\n' +
    '-'*_COL_WIDTH
)
_NUM_SOLVER_STR = (
    '-'*_COL_WIDTH +
    '\n' +
    ('Numerical solver').center(_COL_WIDTH) +
    '\n' +
    '-'*_COL_WIDTH
)
_FOOTER = (
    '-'*_COL_WIDTH +
    '\n' +
    ('Summary').center(_COL_WIDTH) +
    '\n' +
    '-'*_COL_WIDTH
)


class Cache:
    def __init__(self) -> None:
        self.key = None
        self.solving_chain: Optional[SolvingChain] = None
        self.param_prog = None
        self.inverse_data: Optional[InverseData] = None

    def invalidate(self) -> None:
        self.key = None
        self.solving_chain = None
        self.param_prog = None
        self.inverse_data = None

    def make_key(self, solver, gp):
        return (solver, gp)

    def gp(self):
        return self.key is not None and self.key[1]


def _validate_constraint(constraint):
    if isinstance(constraint, Constraint):
        return constraint
    elif isinstance(constraint, bool):
        # replace `True` or `False` values with equivalent Expressions.
        return (Constant(0) <= Constant(1) if constraint else
                Constant(1) <= Constant(0))
    else:
        raise ValueError("Problem has an invalid constraint of type %s" %
                         type(constraint))


class Problem(u.Canonical):
    """A convex optimization problem.

    Problems are immutable, save for modification through the specification
    of :class:`~cvxpy.expressions.constants.parameters.Parameter`

    Arguments
    ---------
    objective : Minimize or Maximize
        The problem's objective.
    constraints : list
        The constraints on the problem variables.
    """

    # The solve methods available.
    REGISTERED_SOLVE_METHODS = {}

    def __init__(self, objective, constraints=None) -> None:
        if constraints is None:
            constraints = []
        # Check that objective is Minimize or Maximize.
        if not isinstance(objective, (Minimize, Maximize)):
            raise error.DCPError("Problem objective must be Minimize or Maximize.")
        # Constraints and objective are immutable.
        self._objective = objective
        self._constraints = [_validate_constraint(c) for c in constraints]
        self._value = None
        self._status = None
        self._solution = None
        self._cache = Cache()
        self._solver_cache = {}
        # Information about the shape of the problem and its constituent parts
        self._size_metrics = None
        # Benchmarks reported by the solver:
        self._solver_stats = None
        self._compilation_time = None
        self._solve_time = None
        self.args = [self._objective, self._constraints]

    @property
    def value(self):
        """float : The value from the last time the problem was solved
                   (or None if not solved).
        """
        if self._value is None:
            return None
        else:
            return scalar_value(self._value)

    @property
    def status(self):
        """str : The status from the last time the problem was solved; one
                 of optimal, infeasible, or unbounded (with or without
                 suffix inaccurate).
        """
        return self._status

    @property
    def solution(self):
        """Solution : The solution from the last time the problem was solved.
        """
        return self._solution

    @property
    def objective(self):
        """Minimize or Maximize : The problem's objective.

        Note that the objective cannot be reassigned after creation,
        and modifying the objective after creation will result in
        undefined behavior.
        """
        return self._objective

    @property
    def constraints(self):
        """A shallow copy of the problem's constraints.

        Note that constraints cannot be reassigned, appended to, or otherwise
        modified after creation, except through parameters.
        """
        return self._constraints[:]

    @property
    def param_dict(self):
        """
        Expose all parameters as a dictionary
        """
        return {parameters.name(): parameters for parameters in self.parameters()}

    @property
    def var_dict(self):
        """
        Expose all variables as a dictionary
        """
        return {variable.name(): variable for variable in self.variables()}

    @perf.compute_once
    def is_dcp(self, dpp: bool = False) -> bool:
        """Does the problem satisfy DCP rules?

        Arguments
        ---------
        dpp : bool, optional
            If True, enforce the disciplined parametrized programming (DPP)
            ruleset; only relevant when the problem involves Parameters.
            DPP is a mild restriction of DCP. When a problem involving
            Parameters is DPP, subsequent solves can be much faster than
            the first one. For more information, consult the documentation at

            https://www.cvxpy.org/tutorial/advanced/index.html#disciplined-parametrized-programming

        Returns
        -------
        bool
            True if the Expression is DCP, False otherwise.
        """
        return all(
          expr.is_dcp(dpp) for expr in self.constraints + [self.objective])

    @perf.compute_once
    def is_dgp(self, dpp: bool = False) -> bool:
        """Does the problem satisfy DGP rules?

        Arguments
        ---------
        dpp : bool, optional
            If True, enforce the disciplined parametrized programming (DPP)
            ruleset; only relevant when the problem involves Parameters.
            DPP is a mild restriction of DGP. When a problem involving
            Parameters is DPP, subsequent solves can be much faster than
            the first one. For more information, consult the documentation at

            https://www.cvxpy.org/tutorial/advanced/index.html#disciplined-parametrized-programming

        Returns
        -------
        bool
            True if the Expression is DGP, False otherwise.
        """
        return all(
          expr.is_dgp(dpp) for expr in self.constraints + [self.objective])

    @perf.compute_once
    def is_dqcp(self) -> bool:
        """Does the problem satisfy the DQCP rules?
        """
        return all(
          expr.is_dqcp() for expr in self.constraints + [self.objective])

    @perf.compute_once
    def is_dpp(self, context='dcp') -> bool:
        """Does the problem satisfy DPP rules?

        DPP is a mild restriction of DGP. When a problem involving
        Parameters is DPP, subsequent solves can be much faster than
        the first one. For more information, consult the documentation at

        https://www.cvxpy.org/tutorial/advanced/index.html#disciplined-parametrized-programming

        Arguments
        ---------
        context : str
            Whether to check DPP-compliance for DCP or DGP; ``context`` should
            be either ``'dcp'`` or ``'dgp'``. Calling ``problem.is_dpp('dcp')``
            is equivalent to ``problem.is_dcp(dpp=True)``, and
            `problem.is_dpp('dgp')`` is equivalent to
            `problem.is_dgp(dpp=True)`.

        Returns
        -------
        bool
            Whether the problem satisfies the DPP rules.
        """
        if context.lower() == 'dcp':
            return self.is_dcp(dpp=True)
        elif context.lower() == 'dgp':
            return self.is_dgp(dpp=True)
        else:
            raise ValueError("Unsupported context ", context)

    @perf.compute_once
    def is_qp(self) -> bool:
        """Is problem a quadratic program?
        """
        for c in self.constraints:
            if not (isinstance(c, (Equality, Zero)) or c.args[0].is_pwl()):
                return False
        for var in self.variables():
            if var.is_psd() or var.is_nsd():
                return False
        return (self.is_dcp() and self.objective.args[0].is_qpwa())

    @perf.compute_once
    def is_mixed_integer(self) -> bool:
        return any(v.attributes['boolean'] or v.attributes['integer']
                   for v in self.variables())

    @perf.compute_once
    def variables(self):
        """Accessor method for variables.

        Returns
        -------
        list of :class:`~cvxpy.expressions.variable.Variable`
            A list of the variables in the problem.
        """
        vars_ = self.objective.variables()
        for constr in self.constraints:
            vars_ += constr.variables()
        return unique_list(vars_)

    @perf.compute_once
    def parameters(self):
        """Accessor method for parameters.

        Returns
        -------
        list of :class:`~cvxpy.expressions.constants.parameter.Parameter`
            A list of the parameters in the problem.
        """
        params = self.objective.parameters()
        for constr in self.constraints:
            params += constr.parameters()
        return unique_list(params)

    @perf.compute_once
    def constants(self):
        """Accessor method for constants.

        Returns
        -------
        list of :class:`~cvxpy.expressions.constants.constant.Constant`
            A list of the constants in the problem.
        """
        const_dict = {}
        constants_ = self.objective.constants()
        for constr in self.constraints:
            constants_ += constr.constants()
        # Note that numpy matrices are not hashable, so we use the built-in
        # function "id"
        const_dict = {id(constant): constant for constant in constants_}
        return list(const_dict.values())

    def atoms(self):
        """Accessor method for atoms.

        Returns
        -------
        list of :class:`~cvxpy.atoms.Atom`
            A list of the atom types in the problem; note that this list
            contains classes, not instances.
        """
        atoms = self.objective.atoms()
        for constr in self.constraints:
            atoms += constr.atoms()
        return unique_list(atoms)

    @property
    def size_metrics(self):
        """:class:`~cvxpy.problems.problem.SizeMetrics` : Information about the problem's size.
        """
        if self._size_metrics is None:
            self._size_metrics = SizeMetrics(self)
        return self._size_metrics

    @property
    def solver_stats(self):
        """:class:`~cvxpy.problems.problem.SolverStats` : Information returned by the solver.
        """
        return self._solver_stats

    def solve(self, *args, **kwargs):
        """Compiles and solves the problem using the specified method.

        Populates the :code:`status` and :code:`value` attributes on the
        problem object as a side-effect.

        Arguments
        ---------
        solver : str, optional
            The solver to use. For example, 'ECOS', 'SCS', or 'OSQP'.
        verbose : bool, optional
            Overrides the default of hiding solver output, and prints
            logging information describing CVXPY's compilation process.
        gp : bool, optional
            If True, parses the problem as a disciplined geometric program
            instead of a disciplined convex program.
        qcp : bool, optional
            If True, parses the problem as a disciplined quasiconvex program
            instead of a disciplined convex program.
        requires_grad : bool, optional
            Makes it possible to compute gradients of a solution with respect to
            Parameters by calling ``problem.backward()`` after solving, or to
            compute perturbations to the variables given perturbations to Parameters by
            calling ``problem.derivative()``.

            Gradients are only supported for DCP and DGP problems, not
            quasiconvex problems. When computing gradients (i.e., when
            this argument is True), the problem must satisfy the DPP rules.
        enforce_dpp : bool, optional
            When True, a DPPError will be thrown when trying to solve a non-DPP
            problem (instead of just a warning). Only relevant for problems
            involving Parameters. Defaults to False.
        method : function, optional
            A custom solve method to use.
        kwargs : keywords, optional
            Additional solver specific arguments. See Notes below.

        Notes
        ------
        CVXPY interfaces with a wide range of solvers; the algorithms used by these solvers
        have arguments relating to stopping criteria, and strategies to improve solution quality.

        There is no one choice of arguments which is perfect for every problem. If you are not
        getting satisfactory results from a solver, you can try changing its arguments. The
        exact way this is done depends on the specific solver. Here are some examples:

            prob.solve(solver='ECOS', abstol=1e-6)
            prob.solve(solver='OSQP', max_iter=10000).
            mydict = {"MSK_DPAR_INTPNT_CO_TOL_NEAR_REL":  10}
            prob.solve(solver='MOSEK', mosek_params=mydict).

        You should refer to CVXPY's web documentation for details on how to pass solver
        solver arguments, available at

        https://www.cvxpy.org/tutorial/advanced/index.html#setting-solver-options

        Returns
        -------
        float
            The optimal value for the problem, or a string indicating
            why the problem could not be solved.

        Raises
        ------
        cvxpy.error.DCPError
            Raised if the problem is not DCP and `gp` is False.
        cvxpy.error.DGPError
            Raised if the problem is not DGP and `gp` is True.
        cvxpy.error.SolverError
            Raised if no suitable solver exists among the installed solvers,
            or if an unanticipated error is encountered.
        """
        func_name = kwargs.pop("method", None)
        if func_name is not None:
            solve_func = Problem.REGISTERED_SOLVE_METHODS[func_name]
        else:
            solve_func = Problem._solve
        return solve_func(self, *args, **kwargs)

    @classmethod
    def register_solve(cls, name, func) -> None:
        """Adds a solve method to the Problem class.

        Arguments
        ---------
        name : str
            The keyword for the method.
        func : function
            The function that executes the solve method. This function must
            take as its first argument the problem instance to solve.
        """
        cls.REGISTERED_SOLVE_METHODS[name] = func

    def get_problem_data(
        self, solver, gp: bool = False, enforce_dpp: bool = False, verbose: bool = False
    ):
        """Returns the problem data used in the call to the solver.

        When a problem is solved, CVXPY creates a chain of reductions enclosed
        in a :class:`~cvxpy.reductions.solvers.solving_chain.SolvingChain`,
        and compiles it to some low-level representation that is
        compatible with the targeted solver. This method returns that low-level
        representation.

        For some solving chains, this low-level representation is a dictionary
        that contains exactly those arguments that were supplied to the solver;
        however, for other solving chains, the data is an intermediate
        representation that is compiled even further by the solver interfaces.

        A solution to the equivalent low-level problem can be obtained via the
        data by invoking the `solve_via_data` method of the returned solving
        chain, a thin wrapper around the code external to CVXPY that further
        processes and solves the problem. Invoke the unpack_results method
        to recover a solution to the original problem.

        For example:

        ::

            objective = ...
            constraints = ...
            problem = cp.Problem(objective, constraints)
            data, chain, inverse_data = problem.get_problem_data(cp.SCS)
            # calls SCS using `data`
            soln = chain.solve_via_data(problem, data)
            # unpacks the solution returned by SCS into `problem`
            problem.unpack_results(soln, chain, inverse_data)

        Alternatively, the `data` dictionary returned by this method
        contains enough information to bypass CVXPY and call the solver
        directly.

        For example:

        ::

            problem = cp.Problem(objective, constraints)
            data, _, _ = problem.get_problem_data(cp.SCS)

            import scs
            probdata = {
              'A': data['A'],
              'b': data['b'],
              'c': data['c'],
            }
            cone_dims = data['dims']
            cones = {
                "f": cone_dims.zero,
                "l": cone_dims.nonpos,
                "q": cone_dims.soc,
                "ep": cone_dims.exp,
                "s": cone_dims.psd,
            }
            soln = scs.solve(data, cones)

        The structure of the data dict that CVXPY returns depends on the
        solver. For details, consult the solver interfaces in
        `cvxpy/reductions/solvers`.

        Arguments
        ---------
        solver : str
            The solver the problem data is for.
        gp : bool, optional
            If True, then parses the problem as a disciplined geometric program
            instead of a disciplined convex program.
        enforce_dpp : bool, optional
            When True, a DPPError will be thrown when trying to parse a non-DPP
            problem (instead of just a warning). Defaults to False.
        verbose : bool, optional
            If True, print verbose output related to problem compilation.

        Returns
        -------
        dict or object
            lowest level representation of problem
        SolvingChain
            The solving chain that created the data.
        list
            The inverse data generated by the chain.
        """
        start = time.time()
        key = self._cache.make_key(solver, gp)
        if key != self._cache.key:
            self._cache.invalidate()
            solving_chain = self._construct_chain(
                solver=solver, gp=gp, enforce_dpp=enforce_dpp)
            self._cache.key = key
            self._cache.solving_chain = solving_chain
            self._solver_cache = {}
        else:
            solving_chain = self._cache.solving_chain

        if verbose:
            print(_COMPILATION_STR)

        if self._cache.param_prog is not None:
            # fast path, bypasses application of reductions
            if verbose:
                s.LOGGER.info(
                        'Using cached ASA map, for faster compilation '
                        '(bypassing reduction chain).')
            if gp:
                dgp2dcp = self._cache.solving_chain.get(Dgp2Dcp)
                # Parameters in the param cone prog are the logs
                # of parameters in the original problem (with one exception:
                # parameters appearing as exponents (in power and gmatmul
                # atoms) are unchanged.
                old_params_to_new_params = dgp2dcp.canon_methods._parameters
                for param in self.parameters():

                    if param in old_params_to_new_params:
                        old_params_to_new_params[param].value = np.log(
                            param.value)

            data, solver_inverse_data = solving_chain.solver.apply(
                self._cache.param_prog)
            inverse_data = self._cache.inverse_data + [solver_inverse_data]
            self._compilation_time = time.time() - start
            if verbose:
                s.LOGGER.info(
                        'Finished problem compilation '
                        '(took %.3e seconds).', self._compilation_time)
        else:
            if verbose:
                solver_name = solving_chain.reductions[-1].name()
                reduction_chain_str = ' -> '.join(
                        type(r).__name__ for r in solving_chain.reductions)
                s.LOGGER.info(
                         'Compiling problem (target solver=%s).', solver_name)
                s.LOGGER.info('Reduction chain: %s', reduction_chain_str)
            data, inverse_data = solving_chain.apply(self, verbose)
            safe_to_cache = (
                isinstance(data, dict)
                and s.PARAM_PROB in data
                and not any(isinstance(reduction, EvalParams)
                            for reduction in solving_chain.reductions)
            )
            self._compilation_time = time.time() - start
            if verbose:
                s.LOGGER.info(
                        'Finished problem compilation '
                        '(took %.3e seconds).', self._compilation_time)
            if safe_to_cache:
                if verbose and self.parameters():
                    s.LOGGER.info(
                        '(Subsequent compilations of this problem, using the '
                        'same arguments, should ' 'take less time.)')
                self._cache.param_prog = data[s.PARAM_PROB]
                # the last datum in inverse_data corresponds to the solver,
                # so we shouldn't cache it
                self._cache.inverse_data = inverse_data[:-1]
        return data, solving_chain, inverse_data

    def _find_candidate_solvers(self,
                                solver=None,
                                gp: bool = False):
        """
        Find candidate solvers for the current problem. If solver
        is not None, it checks if the specified solver is compatible
        with the problem passed.

        Arguments
        ---------
        solver : Union[string, Solver, None]
            The name of the solver with which to solve the problem or an
            instance of a custom solver. If no solver is supplied
            (i.e., if solver is None), then the targeted solver may be any
            of those that are installed. If the problem is variable-free,
            then this parameter is ignored.
        gp : bool
            If True, the problem is parsed as a Disciplined Geometric Program
            instead of as a Disciplined Convex Program.

        Returns
        -------
        dict
            A dictionary of compatible solvers divided in `qp_solvers`
            and `conic_solvers`.

        Raises
        ------
        cvxpy.error.SolverError
            Raised if the problem is not DCP and `gp` is False.
        cvxpy.error.DGPError
            Raised if the problem is not DGP and `gp` is True.
        """
        candidates = {'qp_solvers': [],
                      'conic_solvers': []}
        if isinstance(solver, Solver):
            return self._add_custom_solver_candidates(solver)

        if solver is not None:
            if solver not in slv_def.INSTALLED_SOLVERS:
                raise error.SolverError("The solver %s is not installed." % solver)
            if solver in slv_def.CONIC_SOLVERS:
                candidates['conic_solvers'] += [solver]
            if solver in slv_def.QP_SOLVERS:
                candidates['qp_solvers'] += [solver]
        else:
            candidates['qp_solvers'] = [s for s in slv_def.INSTALLED_SOLVERS
                                        if s in slv_def.QP_SOLVERS]
            candidates['conic_solvers'] = []
            # ECOS_BB can only be called explicitly.
            for slv in slv_def.INSTALLED_SOLVERS:
                if slv in slv_def.CONIC_SOLVERS and slv != s.ECOS_BB:
                    candidates['conic_solvers'].append(slv)

        # If gp we must have only conic solvers
        if gp:
            if solver is not None and solver not in slv_def.CONIC_SOLVERS:
                raise error.SolverError(
                  "When `gp=True`, `solver` must be a conic solver "
                  "(received '%s'); try calling " % solver +
                  " `solve()` with `solver=cvxpy.ECOS`."
                  )
            elif solver is None:
                candidates['qp_solvers'] = []  # No QP solvers allowed

        if self.is_mixed_integer():
            # ECOS_BB must be called explicitly.
            if slv_def.INSTALLED_MI_SOLVERS == [s.ECOS_BB] and solver != s.ECOS_BB:
                msg = """

                    You need a mixed-integer solver for this model. Refer to the documentation
                        https://www.cvxpy.org/tutorial/advanced/index.html#mixed-integer-programs
                    for discussion on this topic.

                    Quick fix 1: if you install the python package CVXOPT (pip install cvxopt),
                    then CVXPY can use the open-source mixed-integer solver `GLPK`.

                    Quick fix 2: you can explicitly specify solver='ECOS_BB'. This may result
                    in incorrect solutions and is not recommended.
                """
                raise error.SolverError(msg)
            candidates['qp_solvers'] = [
                s for s in candidates['qp_solvers']
                if slv_def.SOLVER_MAP_QP[s].MIP_CAPABLE]
            candidates['conic_solvers'] = [
                s for s in candidates['conic_solvers']
                if slv_def.SOLVER_MAP_CONIC[s].MIP_CAPABLE]
            if not candidates['conic_solvers'] and \
                    not candidates['qp_solvers']:
                raise error.SolverError(
                    "Problem is mixed-integer, but candidate "
                    "QP/Conic solvers (%s) are not MIP-capable." %
                    (candidates['qp_solvers'] +
                     candidates['conic_solvers']))

        return candidates

    def _add_custom_solver_candidates(self, custom_solver: Solver):
        """
        Returns a list of candidate solvers where custom_solver is the only potential option.

        Arguments
        ---------
        custom_solver : Solver

        Returns
        -------
        dict
            A dictionary of compatible solvers divided in `qp_solvers`
            and `conic_solvers`.

        Raises
        ------
        cvxpy.error.SolverError
            Raised if the name of the custom solver conflicts with the name of some officially
            supported solver
        """
        if custom_solver.name() in SOLVERS:
            message = "Custom solvers must have a different name than the officially supported ones"
            raise(error.SolverError(message))

        candidates = {'qp_solvers': [], 'conic_solvers': []}
        if not self.is_mixed_integer() or custom_solver.MIP_CAPABLE:
            if isinstance(custom_solver, QpSolver):
                SOLVER_MAP_QP[custom_solver.name()] = custom_solver
                candidates['qp_solvers'] = [custom_solver.name()]
            elif isinstance(custom_solver, ConicSolver):
                SOLVER_MAP_CONIC[custom_solver.name()] = custom_solver
                candidates['conic_solvers'] = [custom_solver.name()]
        return candidates

    def _construct_chain(
        self, solver: Optional[str] = None, gp: bool = False, enforce_dpp: bool = False
    ) -> SolvingChain:
        """
        Construct the chains required to reformulate and solve the problem.

        In particular, this function

        # finds the candidate solvers
        # constructs the solving chain that performs the
           numeric reductions and solves the problem.

        Arguments
        ---------
        solver : str, optional
            The solver to use. Defaults to ECOS.
        gp : bool, optional
            If True, the problem is parsed as a Disciplined Geometric Program
            instead of as a Disciplined Convex Program.
        enforce_dpp : bool, optional
            Whether to error on DPP violations.

        Returns
        -------
        A solving chain
        """
        candidate_solvers = self._find_candidate_solvers(solver=solver, gp=gp)
        self._sort_candidate_solvers(candidate_solvers)
        return construct_solving_chain(self, candidate_solvers, gp=gp,
                                       enforce_dpp=enforce_dpp)

    @staticmethod
    def _sort_candidate_solvers(solvers) -> None:
        """Sorts candidate solvers lists according to slv_def.CONIC_SOLVERS/QP_SOLVERS

        Arguments
        ---------
        candidates : dict
            Dictionary of candidate solvers divided in qp_solvers
            and conic_solvers
        Returns
        -------
        None
        """
        if len(solvers['conic_solvers']) > 1:
            solvers['conic_solvers'] = sorted(
                solvers['conic_solvers'], key=lambda s: slv_def.CONIC_SOLVERS.index(s)
            )
        if len(solvers['qp_solvers']) > 1:
            solvers['qp_solvers'] = sorted(
                solvers['qp_solvers'], key=lambda s: slv_def.QP_SOLVERS.index(s)
            )

    def _invalidate_cache(self) -> None:
        self._cache_key = None
        self._solving_chain = None
        self._param_prog = None
        self._inverse_data = None

    def _solve(self,
               solver: str = None,
               warm_start: bool = True,
               verbose: bool = False,
               gp: bool = False,
               qcp: bool = False,
               requires_grad: bool = False,
               enforce_dpp: bool = False,
               **kwargs):
        """Solves a DCP compliant optimization problem.

        Saves the values of primal and dual variables in the variable
        and constraint objects, respectively.

        Arguments
        ---------
        solver : str, optional
            The solver to use. Defaults to ECOS.
        warm_start : bool, optional
            Should the previous solver result be used to warm start?
        verbose : bool, optional
            Overrides the default of hiding solver output.
        gp : bool, optional
            If True, parses the problem as a disciplined geometric program.
        qcp : bool, optional
            If True, parses the problem as a disciplined quasiconvex program.
        requires_grad : bool, optional
            Makes it possible to compute gradients with respect to
            parameters by calling `backward()` after solving, or to compute
            perturbations to the variables by calling `derivative()`. When
            True, the solver must be SCS, and dqcp must be False.
            A DPPError is thrown when problem is not DPP.
        enforce_dpp : bool, optional
            When True, a DPPError will be thrown when trying to solve a non-DPP
            problem (instead of just a warning). Defaults to False.
        kwargs : dict, optional
            A dict of options that will be passed to the specific solver.
            In general, these options will override any default settings
            imposed by cvxpy.

        Returns
        -------
        float
            The optimal value for the problem, or a string indicating
            why the problem could not be solved.
        """
        if verbose:
            print(_HEADER)

        for parameter in self.parameters():
            if parameter.value is None:
                raise error.ParameterError(
                    "A Parameter (whose name is '%s') does not have a value "
                    "associated with it; all Parameter objects must have "
                    "values before solving a problem." % parameter.name())

        if verbose:
            n_variables = sum(np.prod(v.shape) for v in self.variables())
            n_parameters = sum(np.prod(p.shape) for p in self.parameters())
            s.LOGGER.info(
                    'Your problem has %d variables, '
                    '%d constraints, and ' '%d parameters.',
                    n_variables, len(self.constraints), n_parameters)
            curvatures = []
            if self.is_dcp():
                curvatures.append('DCP')
            if self.is_dgp():
                curvatures.append('DGP')
            if self.is_dqcp():
                curvatures.append('DQCP')
            s.LOGGER.info(
                    'It is compliant with the following grammars: %s',
                    ', '.join(curvatures))
            if n_parameters == 0:
                s.LOGGER.info(
                    '(If you need to solve this problem multiple times, '
                    'but with different data, consider using parameters.)')
            s.LOGGER.info(
                    'CVXPY will first compile your problem; then, it will '
                    'invoke a numerical solver to obtain a solution.')

        if requires_grad:
            dpp_context = 'dgp' if gp else 'dcp'
            if qcp:
                raise ValueError("Cannot compute gradients of DQCP problems.")
            elif not self.is_dpp(dpp_context):
                raise error.DPPError("Problem is not DPP (when requires_grad "
                                     "is True, problem must be DPP).")
            elif solver is not None and solver not in [s.SCS, s.DIFFCP]:
                raise ValueError("When requires_grad is True, the only "
                                 "supported solver is SCS "
                                 "(received %s)." % solver)
            elif s.DIFFCP not in slv_def.INSTALLED_SOLVERS:
                raise ImportError(
                    "The Python package diffcp must be installed to "
                    "differentiate through problems. Please follow the "
                    "installation instructions at "
                    "https://github.com/cvxgrp/diffcp")
            else:
                solver = s.DIFFCP
        else:
            if gp and qcp:
                raise ValueError("At most one of `gp` and `qcp` can be True.")
            if qcp and not self.is_dcp():
                if not self.is_dqcp():
                    raise error.DQCPError("The problem is not DQCP.")
                if verbose:
                    s.LOGGER.info(
                            'Reducing DQCP problem to a one-parameter '
                            'family of DCP problems, for bisection.')
                reductions = [dqcp2dcp.Dqcp2Dcp()]
                start = time.time()
                if type(self.objective) == Maximize:
                    reductions = [FlipObjective()] + reductions
                chain = Chain(problem=self, reductions=reductions)
                soln = bisection.bisect(
                    chain.reduce(), solver=solver, verbose=verbose, **kwargs)
                self.unpack(chain.retrieve(soln))
                return self.value

        data, solving_chain, inverse_data = self.get_problem_data(
            solver, gp, enforce_dpp, verbose)

        if verbose:
            print(_NUM_SOLVER_STR)
            s.LOGGER.info(
                    'Invoking solver %s  to obtain a solution.',
                    solving_chain.reductions[-1].name())
        start = time.time()
        solution = solving_chain.solve_via_data(
            self, data, warm_start, verbose, kwargs)
        end = time.time()
        self._solve_time = end - start
        self.unpack_results(solution, solving_chain, inverse_data)
        if verbose:
            print(_FOOTER)
            s.LOGGER.info('Problem status: %s', self.status)
            s.LOGGER.info('Optimal value: %.3e', self.value)
            s.LOGGER.info('Compilation took %.3e seconds', self._compilation_time)
            s.LOGGER.info(
                    'Solver (including time spent in interface) took '
                    '%.3e seconds', self._solve_time)
        return self.value

    def backward(self) -> None:
        """Compute the gradient of a solution with respect to Parameters.

        This method differentiates through the solution map of the problem,
        obtaining the gradient of a solution with respect to the Parameters.
        In other words, it calculates the sensitivities of the Parameters
        with respect to perturbations in the optimal Variable values. This
        can be useful for integrating CVXPY into automatic differentiation
        toolkits.

        ``backward()`` populates the ``gradient`` attribute of each Parameter
        in the problem as a side-effect. It can only be called after calling
        ``solve()`` with ``requires_grad=True``.

        Below is a simple example:

        ::

            import cvxpy as cp
            import numpy as np

            p = cp.Parameter()
            x = cp.Variable()
            quadratic = cp.square(x - 2 * p)
            problem = cp.Problem(cp.Minimize(quadratic), [x >= 0])
            p.value = 3.0
            problem.solve(requires_grad=True, eps=1e-10)
            # backward() populates the gradient attribute of the parameters
            problem.backward()
            # Because x* = 2 * p, dx*/dp = 2
            np.testing.assert_allclose(p.gradient, 2.0)

        In the above example, the gradient could easily be computed by hand.
        The ``backward()`` is useful because for almost all problems, the
        gradient cannot be computed analytically.

        This method can be used to differentiate through any DCP or DGP
        problem, as long as the problem is DPP compliant (i.e.,
        ``problem.is_dcp(dpp=True)`` or ``problem.is_dgp(dpp=True)`` evaluates to
        ``True``).

        This method uses the chain rule to evaluate the gradients of a
        scalar-valued function of the Variables with respect to the Parameters.
        For example, let x be a variable and p a Parameter; x and p might be
        scalars, vectors, or matrices. Let f be a scalar-valued function, with
        z = f(x). Then this method computes dz/dp = (dz/dx) (dx/p). dz/dx
        is chosen as the all-ones vector by default, corresponding to
        choosing f to be the sum function. You can specify a custom value for
        dz/dx by setting the ``gradient`` attribute on your variables. For example,

        ::

            import cvxpy as cp
            import numpy as np


            b = cp.Parameter()
            x = cp.Variable()
            quadratic = cp.square(x - 2 * b)
            problem = cp.Problem(cp.Minimize(quadratic), [x >= 0])
            b.value = 3.
            problem.solve(requires_grad=True, eps=1e-10)
            x.gradient = 4.
            problem.backward()
            # dz/dp = dz/dx dx/dp = 4. * 2. == 8.
            np.testing.assert_allclose(b.gradient, 8.)

        The ``gradient`` attribute on a variable can also be interpreted as a
        perturbation to its optimal value.

        Raises
        ------
            ValueError
                if solve was not called with ``requires_grad=True``
            SolverError
                if the problem is infeasible or unbounded
        """
        if s.DIFFCP not in self._solver_cache:
            raise ValueError("backward can only be called after calling "
                             "solve with `requires_grad=True`")
        elif self.status not in s.SOLUTION_PRESENT:
            raise error.SolverError("Backpropagating through "
                                    "infeasible/unbounded problems is not "
                                    "yet supported. Please file an issue on "
                                    "Github if you need this feature.")

        # TODO(akshayka): Backpropagate through dual variables as well.
        backward_cache = self._solver_cache[s.DIFFCP]
        DT = backward_cache["DT"]
        zeros = np.zeros(backward_cache["s"].shape)
        del_vars = {}

        gp = self._cache.gp()
        for variable in self.variables():
            if variable.gradient is None:
                del_vars[variable.id] = np.ones(variable.shape)
            else:
                del_vars[variable.id] = np.asarray(variable.gradient,
                                                   dtype=np.float64)
            if gp:
                # x_gp = exp(x_cone_program),
                # dx_gp/d x_cone_program = exp(x_cone_program) = x_gp
                del_vars[variable.id] *= variable.value

        dx = self._cache.param_prog.split_adjoint(del_vars)
        start = time.time()
        dA, db, dc = DT(dx, zeros, zeros)
        end = time.time()
        backward_cache['DT_TIME'] = end - start
        dparams = self._cache.param_prog.apply_param_jac(dc, -dA, db)

        if not gp:
            for param in self.parameters():
                param.gradient = dparams[param.id]
        else:
            dgp2dcp = self._cache.solving_chain.get(Dgp2Dcp)
            old_params_to_new_params = dgp2dcp.canon_methods._parameters
            for param in self.parameters():
                # Note: if param is an exponent in a power or gmatmul atom,
                # then the parameter passes through unchanged to the DCP
                # program; if the param is also used elsewhere (not as an
                # exponent), then param will also be in
                # old_params_to_new_params. Therefore, param.gradient =
                # dparams[param.id] (or 0) + 1/param*dparams[new_param.id]
                #
                # Note that param.id is in dparams if and only if
                # param was used as an exponent (because this means that
                # the parameter entered the DCP problem unchanged.)
                grad = 0.0 if param.id not in dparams else dparams[param.id]
                if param in old_params_to_new_params:
                    new_param = old_params_to_new_params[param]
                    # new_param.value == log(param), apply chain rule
                    grad += (1.0 / param.value) * dparams[new_param.id]
                param.gradient = grad

    def derivative(self) -> None:
        """Apply the derivative of the solution map to perturbations in the Parameters

        This method applies the derivative of the solution map to perturbations
        in the Parameters to obtain perturbations in the optimal values of the
        Variables. In other words, it tells you how the optimal values of the
        Variables would be changed by small changes to the Parameters.

        You can specify perturbations in a Parameter by setting its ``delta``
        attribute (if unspecified, the perturbation defaults to 0).

        This method populates the ``delta`` attribute of the Variables as a
        side-effect.

        This method can only be called after calling ``solve()`` with
        ``requires_grad=True``. It is compatible with both DCP and DGP
        problems (that are also DPP-compliant).

        Below is a simple example:

        ::

            import cvxpy as cp
            import numpy as np

            p = cp.Parameter()
            x = cp.Variable()
            quadratic = cp.square(x - 2 * p)
            problem = cp.Problem(cp.Minimize(quadratic), [x >= 0])
            p.value = 3.0
            problem.solve(requires_grad=True, eps=1e-10)
            # derivative() populates the delta attribute of the variables
            p.delta = 1e-3
            problem.derivative()
            # Because x* = 2 * p, dx*/dp = 2, so (dx*/dp)(p.delta) == 2e-3
            np.testing.assert_allclose(x.delta, 2e-3)

        Raises
        ------
            ValueError
                if solve was not called with ``requires_grad=True``
            SolverError
                if the problem is infeasible or unbounded
        """
        if s.DIFFCP not in self._solver_cache:
            raise ValueError("derivative can only be called after calling "
                             "solve with `requires_grad=True`")
        elif self.status not in s.SOLUTION_PRESENT:
            raise ValueError("Differentiating through infeasible/unbounded "
                             "problems is not yet supported. Please file an "
                             "issue on Github if you need this feature.")
        # TODO(akshayka): Forward differentiate dual variables as well
        backward_cache = self._solver_cache[s.DIFFCP]
        param_prog = self._cache.param_prog
        D = backward_cache["D"]
        param_deltas = {}

        gp = self._cache.gp()
        if gp:
            dgp2dcp = self._cache.solving_chain.get(Dgp2Dcp)

        if not self.parameters():
            for variable in self.variables():
                variable.delta = np.zeros(variable.shape)
            return

        for param in self.parameters():
            delta = param.delta if param.delta is not None else np.zeros(param.shape)
            if gp:
                if param in dgp2dcp.canon_methods._parameters:
                    new_param_id = dgp2dcp.canon_methods._parameters[param].id
                else:
                    new_param_id = param.id
                param_deltas[new_param_id] = (
                    1.0/param.value * np.asarray(delta, dtype=np.float64))
                if param.id in param_prog.param_id_to_col:
                    # here, param generated a new parameter and also
                    # passed through to the param cone prog unchanged
                    # (because it was an exponent of a power)
                    param_deltas[param.id] = np.asarray(delta,
                                                        dtype=np.float64)
            else:
                param_deltas[param.id] = np.asarray(delta, dtype=np.float64)
        dc, _, dA, db = param_prog.apply_parameters(param_deltas,
                                                    zero_offset=True)
        start = time.time()
        dx, _, _ = D(-dA, db, dc)
        end = time.time()
        backward_cache['D_TIME'] = end - start
        dvars = param_prog.split_solution(
            dx, [v.id for v in self.variables()])
        for variable in self.variables():
            variable.delta = dvars[variable.id]
            if gp:
                # x_gp = exp(x_cone_program),
                # dx_gp/d x_cone_program = exp(x_cone_program) = x_gp
                variable.delta *= variable.value

    def _clear_solution(self) -> None:
        for v in self.variables():
            v.save_value(None)
        for c in self.constraints:
            for dv in c.dual_variables:
                dv.save_value(None)
        self._value = None
        self._status = None
        self._solution = None

    def unpack(self, solution) -> None:
        """Updates the problem state given a Solution.

        Updates problem.status, problem.value and value of primal and dual
        variables. If solution.status is in cvxpy.settins.ERROR, this method
        is a no-op.

        Arguments
        _________
        solution : cvxpy.Solution
            A Solution object.

        Raises
        ------
        ValueError
            If the solution object has an invalid status
        """
        if solution.status in s.SOLUTION_PRESENT:
            for v in self.variables():
                v.save_value(solution.primal_vars[v.id])
            for c in self.constraints:
                if c.id in solution.dual_vars:
                    c.save_dual_value(solution.dual_vars[c.id])
            # Eliminate confusion of problem.value versus objective.value.
            self._value = self.objective.value
        elif solution.status in s.INF_OR_UNB:
            for v in self.variables():
                v.save_value(None)
            for constr in self.constraints:
                for dv in constr.dual_variables:
                    dv.save_value(None)
            self._value = solution.opt_val
        else:
            raise ValueError("Cannot unpack invalid solution: %s" % solution)

        self._status = solution.status
        self._solution = solution

    def unpack_results(self, solution, chain: SolvingChain, inverse_data) -> None:
        """Updates the problem state given the solver results.

        Updates problem.status, problem.value and value of
        primal and dual variables.

        Arguments
        _________
        solution : object
            The solution returned by applying the chain to the problem
            and invoking the solver on the resulting data.
        chain : SolvingChain
            A solving chain that was used to solve the problem.
        inverse_data : list
            The inverse data returned by applying the chain to the problem.

        Raises
        ------
        cvxpy.error.SolverError
            If the solver failed
        """

        solution = chain.invert(solution, inverse_data)
        if solution.status in s.INACCURATE:
            warnings.warn(
                "Solution may be inaccurate. Try another solver, "
                "adjusting the solver settings, or solve with "
                "verbose=True for more information."
            )
        if solution.status in s.ERROR:
            raise error.SolverError(
                    "Solver '%s' failed. " % chain.solver.name() +
                    "Try another solver, or solve with verbose=True for more "
                    "information.")

        self.unpack(solution)
        self._solver_stats = SolverStats(self._solution.attr,
                                         chain.solver.name())

    def __str__(self):
        if len(self.constraints) == 0:
            return str(self.objective)
        else:
            subject_to = "subject to "
            lines = [str(self.objective),
                     subject_to + str(self.constraints[0])]
            for constr in self.constraints[1:]:
                lines += [len(subject_to) * " " + str(constr)]
            return '\n'.join(lines)

    def __repr__(self) -> str:
        return "Problem(%s, %s)" % (repr(self.objective),
                                    repr(self.constraints))

    def __neg__(self) -> "Problem":
        return Problem(-self.objective, self.constraints)

    def __add__(self, other):
        if other == 0:
            return self
        elif not isinstance(other, Problem):
            raise NotImplementedError()
        return Problem(self.objective + other.objective,
                       unique_list(self.constraints + other.constraints))

    def __radd__(self, other):
        if other == 0:
            return self
        else:
            raise NotImplementedError()

    def __sub__(self, other):
        if not isinstance(other, Problem):
            raise NotImplementedError()
        return Problem(self.objective - other.objective,
                       unique_list(self.constraints + other.constraints))

    def __rsub__(self, other):
        if other == 0:
            return -self
        else:
            raise NotImplementedError()

    def __mul__(self, other):
        if not isinstance(other, (int, float)):
            raise NotImplementedError()
        return Problem(self.objective * other, self.constraints)

    __rmul__ = __mul__

    def __div__(self, other):
        if not isinstance(other, (int, float)):
            raise NotImplementedError()
        return Problem(self.objective * (1.0 / other), self.constraints)

    def is_constant(self) -> bool:
        return False

    __truediv__ = __div__


class SolverStats:
    """Reports some of the miscellaneous information that is returned
    by the solver after solving but that is not captured directly by
    the Problem instance.

    Attributes
    ----------
    solver_name : str
        The name of the solver.
    solve_time : double
        The time (in seconds) it took for the solver to solve the problem.
    setup_time : double
        The time (in seconds) it took for the solver to setup the problem.
    num_iters : int
        The number of iterations the solver had to go through to find a solution.
    extra_stats : object
        Extra statistics specific to the solver; these statistics are typically
        returned directly from the solver, without modification by CVXPY.
        This object may be a dict, or a custom Python object.
    """
    def __init__(self, results_dict, solver_name) -> None:
        self.solver_name = solver_name
        self.solve_time = None
        self.setup_time = None
        self.num_iters = None
        self.extra_stats = None

        if s.SOLVE_TIME in results_dict:
            self.solve_time = results_dict[s.SOLVE_TIME]
        if s.SETUP_TIME in results_dict:
            self.setup_time = results_dict[s.SETUP_TIME]
        if s.NUM_ITERS in results_dict:
            self.num_iters = results_dict[s.NUM_ITERS]
        if s.EXTRA_STATS in results_dict:
            self.extra_stats = results_dict[s.EXTRA_STATS]


class SizeMetrics:
    """Reports various metrics regarding the problem.

    Attributes
    ----------

    num_scalar_variables : integer
        The number of scalar variables in the problem.
    num_scalar_data : integer
        The number of scalar constants and parameters in the problem. The number of
        constants used across all matrices, vectors, in the problem.
        Some constants are not apparent when the problem is constructed: for example,
        The sum_squares expression is a wrapper for a quad_over_lin expression with a
        constant 1 in the denominator.
    num_scalar_eq_constr : integer
        The number of scalar equality constraints in the problem.
    num_scalar_leq_constr : integer
        The number of scalar inequality constraints in the problem.

    max_data_dimension : integer
        The longest dimension of any data block constraint or parameter.
    max_big_small_squared : integer
        The maximum value of (big)(small)^2 over all data blocks of the problem, where
        (big) is the larger dimension and (small) is the smaller dimension
        for each data block.
    """

    def __init__(self, problem) -> None:
        # num_scalar_variables
        self.num_scalar_variables = 0
        for var in problem.variables():
            self.num_scalar_variables += var.size

        # num_scalar_data, max_data_dimension, and max_big_small_squared
        self.max_data_dimension = 0
        self.num_scalar_data = 0
        self.max_big_small_squared = 0
        for const in problem.constants()+problem.parameters():
            big = 0
            # Compute number of data
            self.num_scalar_data += const.size
            big = 1 if len(const.shape) == 0 else max(const.shape)
            small = 1 if len(const.shape) == 0 else min(const.shape)

            # Get max data dimension:
            if self.max_data_dimension < big:
                self.max_data_dimension = big

            max_big_small_squared = float(big)*(float(small)**2)
            if self.max_big_small_squared < max_big_small_squared:
                self.max_big_small_squared = max_big_small_squared

        # num_scalar_eq_constr
        self.num_scalar_eq_constr = 0
        for constraint in problem.constraints:
            if isinstance(constraint, (Equality, Zero)):
                self.num_scalar_eq_constr += constraint.expr.size

        # num_scalar_leq_constr
        self.num_scalar_leq_constr = 0
        for constraint in problem.constraints:
            if isinstance(constraint, (Inequality, NonPos, NonNeg)):
                self.num_scalar_leq_constr += constraint.expr.size<|MERGE_RESOLUTION|>--- conflicted
+++ resolved
@@ -23,16 +23,10 @@
 
 import cvxpy.utilities as u
 import cvxpy.utilities.performance_utils as perf
-<<<<<<< HEAD
 from cvxpy import Constant, error
 from cvxpy import settings as s
 from cvxpy.constraints import Equality, Inequality, NonNeg, NonPos, Zero
-=======
-from cvxpy import error
-from cvxpy import settings as s, Constant
 from cvxpy.constraints.constraint import Constraint
-from cvxpy.constraints import Equality, Inequality, NonPos, Zero, NonNeg
->>>>>>> f722fadc
 from cvxpy.expressions import cvxtypes
 from cvxpy.interface.matrix_utilities import scalar_value
 from cvxpy.problems.objective import Maximize, Minimize
