--- conflicted
+++ resolved
@@ -23,11 +23,7 @@
 import cvxpy.utilities.performance_utils as perf
 from cvxpy import error
 from cvxpy import settings as s, Constant
-<<<<<<< HEAD
 from cvxpy.atoms.atom import Atom
-=======
-from cvxpy.constraints.constraint import Constraint
->>>>>>> f722fadc
 from cvxpy.constraints import Equality, Inequality, NonPos, Zero, NonNeg
 from cvxpy.constraints.constraint import Constraint
 from cvxpy.expressions import cvxtypes
