"""
Copyright 2017 Steven Diamond

Licensed under the Apache License, Version 2.0 (the "License");
you may not use this file except in compliance with the License.
You may obtain a copy of the License at

    http://www.apache.org/licenses/LICENSE-2.0

Unless required by applicable law or agreed to in writing, software
distributed under the License is distributed on an "AS IS" BASIS,
WITHOUT WARRANTIES OR CONDITIONS OF ANY KIND, either express or implied.
See the License for the specific language governing permissions and
limitations under the License.
"""

import cvxpy.interface as intf
import cvxpy.settings as s
import cvxpy.lin_ops.lin_utils as lu
import numpy as np
from cvxpy.problems.solvers.solver import Solver
from scipy.sparse import dok_matrix


class GUROBI(Solver):
    """An interface for the Gurobi solver.
    """

    # Solver capabilities.
    LP_CAPABLE = True
    SOCP_CAPABLE = True
    SDP_CAPABLE = False
    EXP_CAPABLE = False
    MIP_CAPABLE = True

    # Map of Gurobi status to CVXPY status.
    STATUS_MAP = {2: s.OPTIMAL,
                  3: s.INFEASIBLE,
                  5: s.UNBOUNDED,
                  4: s.INFEASIBLE_INACCURATE,
                  6: s.INFEASIBLE,
                  7: s.SOLVER_ERROR,
                  8: s.SOLVER_ERROR,
                  # TODO could be anything.
                  # means time expired.
                  9: s.SOLVER_ERROR,
                  10: s.SOLVER_ERROR,
                  11: s.SOLVER_ERROR,
                  12: s.SOLVER_ERROR,
                  13: s.OPTIMAL_INACCURATE}

    def name(self):
        """The name of the solver.
        """
        return s.GUROBI

    def import_solver(self):
        """Imports the solver.
        """
        import gurobipy
        gurobipy  # For flake8

    def matrix_intf(self):
        """The interface for matrices passed to the solver.
        """
        return intf.DEFAULT_SPARSE_INTF

    def vec_intf(self):
        """The interface for vectors passed to the solver.
        """
        return intf.DEFAULT_INTF

    def split_constr(self, constr_map):
        """Extracts the equality, inequality, and nonlinear constraints.

        Parameters
        ----------
        constr_map : dict
            A dict of the canonicalized constraints.

        Returns
        -------
        tuple
            (eq_constr, ineq_constr, nonlin_constr)
        """
        return (constr_map[s.EQ] + constr_map[s.LEQ], [], [])

    @staticmethod
    def _param_in_constr(constraints):
        """Do any of the constraints contain parameters?
        """
        for constr in constraints:
            if len(lu.get_expr_params(constr.expr)) > 0:
                return True
        return False

    def solve(self, objective, constraints, cached_data,
              warm_start, verbose, solver_opts):
        """Returns the result of the call to the solver.

        Parameters
        ----------
        objective : LinOp
            The canonicalized objective.
        constraints : list
            The list of canonicalized cosntraints.
        cached_data : dict
            A map of solver name to cached problem data.
        warm_start : bool
            Not used.
        verbose : bool
            Should the solver print output?
        solver_opts : dict
            Additional arguments for the solver.

        Returns
        -------
        tuple
            (status, optimal value, primal, equality dual, inequality dual)
        """
        import gurobipy

        # Get problem data
        data = self.get_problem_data(objective, constraints, cached_data)

        c = data[s.C]
        b = data[s.B]
        A = dok_matrix(data[s.A])
        # Save the dok_matrix.
        data[s.A] = A

        n = c.shape[0]

        solver_cache = cached_data[self.name()]

        # TODO warmstart with SOC constraints.
        if warm_start and solver_cache.prev_result is not None \
           and len(data[s.DIMS][s.SOC_DIM]) == 0:
            model = solver_cache.prev_result["model"]
            variables = solver_cache.prev_result["variables"]
            gur_constrs = solver_cache.prev_result["gur_constrs"]
            c_prev = solver_cache.prev_result["c"]
            A_prev = solver_cache.prev_result["A"]
            b_prev = solver_cache.prev_result["b"]

            # If there is a parameter in the objective, it may have changed.
            if len(lu.get_expr_params(objective)) > 0:
                c_diff = c - c_prev

                I_unique = list(set(np.where(c_diff)[0]))

                for i in I_unique:
                    variables[i].Obj = c[i]
            else:
                # Stay consistent with Gurobi's representation of the problem
                c = c_prev

            # Get equality and inequality constraints.
            sym_data = self.get_sym_data(objective, constraints, cached_data)
            all_constrs, _, _ = self.split_constr(sym_data.constr_map)

            # If there is a parameter in the constraints,
            # A or b may have changed.
            if self._param_in_constr(all_constrs):
                A_diff = dok_matrix(A - A_prev)
                b_diff = b - b_prev

                # Figure out which rows of A and elements of b have changed
                try:
                    idxs, _ = zip(*[x for x in A_diff.keys()])
                except ValueError:
                    idxs = []
                I_unique = list(set(idxs) | set(np.where(b_diff)[0]))

                nonzero_locs = gurobipy.tuplelist(A.keys())

                # Update locations which have changed
                for i in I_unique:

                    # Remove old constraint if it exists
                    if gur_constrs[i] is not None:
                        model.remove(gur_constrs[i])
                        gur_constrs[i] = None

                    # Add new constraint
                    if nonzero_locs.select(i, "*"):
                        expr_list = []
                        for loc in nonzero_locs.select(i, "*"):
                            expr_list.append((A[loc], variables[loc[1]]))
                        expr = gurobipy.LinExpr(expr_list)
                        if i < data[s.DIMS][s.EQ_DIM]:
                            ctype = gurobipy.GRB.EQUAL
                        elif data[s.DIMS][s.EQ_DIM] <= i \
                                < data[s.DIMS][s.EQ_DIM] + data[s.DIMS][s.LEQ_DIM]:
                            ctype = gurobipy.GRB.LESS_EQUAL
                        gur_constrs[i] = model.addConstr(expr, ctype, b[i])

                model.update()
            else:
                # Stay consistent with Gurobi's representation of the problem
                A = A_prev
                b = b_prev

        else:
            model = gurobipy.Model()
            variables = []
            for i in range(n):
                # Set variable type.
                if i in data[s.BOOL_IDX]:
                    vtype = gurobipy.GRB.BINARY
                elif i in data[s.INT_IDX]:
                    vtype = gurobipy.GRB.INTEGER
                else:
                    vtype = gurobipy.GRB.CONTINUOUS
                variables.append(
                    model.addVar(
                        obj=c[i],
                        name="x_%d" % i,
                        vtype=vtype,
                        # Gurobi's default LB is 0 (WHY???)
                        lb=-gurobipy.GRB.INFINITY,
                        ub=gurobipy.GRB.INFINITY)
                )
            model.update()

            eq_constrs = self.add_model_lin_constr(model, variables,
                                                   range(data[s.DIMS][s.EQ_DIM]),
                                                   gurobipy.GRB.EQUAL,
                                                   A, b)
            leq_start = data[s.DIMS][s.EQ_DIM]
            leq_end = data[s.DIMS][s.EQ_DIM] + data[s.DIMS][s.LEQ_DIM]
            ineq_constrs = self.add_model_lin_constr(model, variables,
                                                     range(leq_start, leq_end),
                                                     gurobipy.GRB.LESS_EQUAL,
                                                     A, b)
            soc_start = leq_end
            soc_constrs = []
            new_leq_constrs = []
            for constr_len in data[s.DIMS][s.SOC_DIM]:
                soc_end = soc_start + constr_len
                soc_constr, new_leq, new_vars = self.add_model_soc_constr(
                    model, variables, range(soc_start, soc_end),
                    A, b
                )
                soc_constrs.append(soc_constr)
                new_leq_constrs += new_leq
                variables += new_vars
                soc_start += constr_len

            gur_constrs = eq_constrs + ineq_constrs + \
                soc_constrs + new_leq_constrs
            model.update()

        # Set verbosity and other parameters
        model.setParam("OutputFlag", verbose)
        # TODO user option to not compute duals.
        model.setParam("QCPDual", True)

        for key, value in solver_opts.items():
            model.setParam(key, value)

        results_dict = {}
        try:
            model.optimize()
            results_dict["primal objective"] = model.ObjVal
            results_dict["x"] = np.array([v.X for v in variables])

            # Only add duals if not a MIP.
            # Not sure why we need to negate the following,
            # but need to in order to be consistent with other solvers.
            if not self.is_mip(data):
                vals = []
                for lc in gur_constrs:
                    if lc is not None:
                        if isinstance(lc, gurobipy.QConstr):
                            vals.append(lc.QCPi)
                        else:
                            vals.append(lc.Pi)
                    else:
                        vals.append(0)
                results_dict["y"] = -np.array(vals)

            results_dict["status"] = self.STATUS_MAP.get(model.Status,
                                                         s.SOLVER_ERROR)
        except gurobipy.GurobiError:
            results_dict["status"] = s.SOLVER_ERROR

        if results_dict["status"] == s.SOLVER_ERROR and model.SolCount:
        	results_dict["status"] = s.OPTIMAL_INACCURATE
        results_dict["model"] = model
        results_dict["variables"] = variables
        results_dict["gur_constrs"] = gur_constrs
        results_dict[s.SOLVE_TIME] = model.Runtime

        return self.format_results(results_dict, data, cached_data)

    def add_model_lin_constr(self, model, variables,
                             rows, ctype,
                             mat, vec):
        """Adds EQ/LEQ constraints to the model using the data from mat and vec.

        Parameters
        ----------
        model : GUROBI model
            The problem model.
        variables : list
            The problem variables.
        rows : range
            The rows to be constrained.
        ctype : GUROBI constraint type
            The type of constraint.
        mat : SciPy COO matrix
            The matrix representing the constraints.
        vec : NDArray
            The constant part of the constraints.

        Returns
        -------
        list
            A list of constraints.
        """
        import gurobipy
        constr = []
<<<<<<< HEAD
        expr_list = {i:[] for i in rows}
        for k,c in mat.iteritems():
            i,j = k
            v = variables[j]
            try:
                expr_list[i].append((c,v))
            except:
=======
        expr_list = {i: [] for i in rows}
        for (i, j), c in mat.iteritems():
            v = variables[j]
            try:
                expr_list[i].append((c, v))
            except IndexError:
>>>>>>> dea168f6
                pass
        for i in rows:
            # Ignore empty constraints.
            if expr_list[i]:
                expr = gurobipy.LinExpr(expr_list[i])
<<<<<<< HEAD
                
=======
>>>>>>> dea168f6
                constr.append(
                    model.addConstr(expr, ctype, vec[i])
                )
            else:
                constr.append(None)
        return constr

    def add_model_soc_constr(self, model, variables,
                             rows, mat, vec):
        """Adds SOC constraint to the model using the data from mat and vec.

        Parameters
        ----------
        model : GUROBI model
            The problem model.
        variables : list
            The problem variables.
        rows : range
            The rows to be constrained.
        mat : SciPy COO matrix
            The matrix representing the constraints.
        vec : NDArray
            The constant part of the constraints.

        Returns
        -------
        tuple
            A tuple of (QConstr, list of Constr, and list of variables).
        """
        import gurobipy
        # Assume first expression (i.e. t) is nonzero.
<<<<<<< HEAD
        expr_list = {i:[] for i in rows}
        for k,c in mat.iteritems():
            i,j = k
            v = variables[j]
            try:
                expr_list[i].append((c,v))
            except:
=======
        expr_list = {i: [] for i in rows}
        for (i, j), c in mat.iteritems():
            v = variables[j]
            try:
                expr_list[i].append((c, v))
            except IndexError:
>>>>>>> dea168f6
                pass
        lin_expr_list = [vec[i] - gurobipy.LinExpr(expr_list[i]) for i in rows]

        # Make a variable and equality constraint for each term.
        soc_vars = [
            model.addVar(
                obj=0,
                name="soc_t_%d" % rows[0],
                vtype=gurobipy.GRB.CONTINUOUS,
                lb=0,
                ub=gurobipy.GRB.INFINITY)
        ]
        for i in rows[1:]:
            soc_vars += [
                model.addVar(
                    obj=0,
                    name="soc_x_%d" % i,
                    vtype=gurobipy.GRB.CONTINUOUS,
                    lb=-gurobipy.GRB.INFINITY,
                    ub=gurobipy.GRB.INFINITY)
            ]
        model.update()

        new_lin_constrs = []
        for i, _ in enumerate(lin_expr_list):
            new_lin_constrs += [
                model.addConstr(soc_vars[i] == lin_expr_list[i])
            ]

        t_term = soc_vars[0]*soc_vars[0]
        x_term = gurobipy.quicksum([var*var for var in soc_vars[1:]])
        return (model.addQConstr(x_term <= t_term),
                new_lin_constrs,
                soc_vars)

    def format_results(self, results_dict, data, cached_data):
        """Converts the solver output into standard form.

        Parameters
        ----------
        results_dict : dict
            The solver output.
        data : dict
            Information about the problem.
        cached_data : dict
            A map of solver name to cached problem data.

        Returns
        -------
        dict
            The solver output in standard form.
        """
        dims = data[s.DIMS]
        if results_dict["status"] != s.SOLVER_ERROR:
            solver_cache = cached_data[self.name()]
            solver_cache.prev_result = {
                "model": results_dict["model"],
                "variables": results_dict["variables"],
                "gur_constrs": results_dict["gur_constrs"],
                "c": data[s.C],
                "A": data[s.A],
                "b": data[s.B],
            }
        new_results = {}
        new_results[s.STATUS] = results_dict['status']
        new_results[s.SOLVE_TIME] = results_dict[s.SOLVE_TIME]
        if new_results[s.STATUS] in s.SOLUTION_PRESENT:
            primal_val = results_dict['primal objective']
            new_results[s.VALUE] = primal_val + data[s.OFFSET]
            new_results[s.PRIMAL] = results_dict['x']
            try:
                new_results[s.EQ_DUAL] = results_dict["y"][0:dims[s.EQ_DIM]]
                new_results[s.INEQ_DUAL] = results_dict["y"][dims[s.EQ_DIM]:]
            except:
            	if not self.is_mip(data):
            		new_results[s.STATUS] = s.OPTIMAL_INACCURATE

        return new_results<|MERGE_RESOLUTION|>--- conflicted
+++ resolved
@@ -321,31 +321,17 @@
         """
         import gurobipy
         constr = []
-<<<<<<< HEAD
-        expr_list = {i:[] for i in rows}
-        for k,c in mat.iteritems():
-            i,j = k
-            v = variables[j]
-            try:
-                expr_list[i].append((c,v))
-            except:
-=======
         expr_list = {i: [] for i in rows}
         for (i, j), c in mat.iteritems():
             v = variables[j]
             try:
                 expr_list[i].append((c, v))
             except IndexError:
->>>>>>> dea168f6
                 pass
         for i in rows:
             # Ignore empty constraints.
             if expr_list[i]:
                 expr = gurobipy.LinExpr(expr_list[i])
-<<<<<<< HEAD
-                
-=======
->>>>>>> dea168f6
                 constr.append(
                     model.addConstr(expr, ctype, vec[i])
                 )
@@ -377,22 +363,12 @@
         """
         import gurobipy
         # Assume first expression (i.e. t) is nonzero.
-<<<<<<< HEAD
-        expr_list = {i:[] for i in rows}
-        for k,c in mat.iteritems():
-            i,j = k
-            v = variables[j]
-            try:
-                expr_list[i].append((c,v))
-            except:
-=======
         expr_list = {i: [] for i in rows}
         for (i, j), c in mat.iteritems():
             v = variables[j]
             try:
                 expr_list[i].append((c, v))
             except IndexError:
->>>>>>> dea168f6
                 pass
         lin_expr_list = [vec[i] - gurobipy.LinExpr(expr_list[i]) for i in rows]
 
