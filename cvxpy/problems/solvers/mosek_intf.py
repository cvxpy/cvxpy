--- conflicted
+++ resolved
@@ -39,6 +39,7 @@
         """Imports the solver.
         """
         import mosek
+        mosek  # For flake8
 
     def name(self):
         """The name of the solver.
@@ -128,121 +129,6 @@
             (status, optimal value, primal, equality dual, inequality dual)
         """
         import mosek
-<<<<<<< HEAD
-        env = mosek.Env()
-        task = env.Task(0, 0)
-
-        kwargs = sorted(solver_opts.keys())
-        if "mosek_params" in kwargs:
-            self._handle_mosek_params(task, solver_opts["mosek_params"])
-            kwargs.remove("mosek_params")
-        if kwargs:
-            raise ValueError("Invalid keyword-argument '%s'" % kwargs[0])
-
-        if verbose:
-            # Define a stream printer to grab output from MOSEK
-            def streamprinter(text):
-                import sys
-                sys.stdout.write(text)
-                sys.stdout.flush()
-            env.set_Stream(mosek.streamtype.log, streamprinter)
-            task.set_Stream(mosek.streamtype.log, streamprinter)
-
-        data = self.get_problem_data(objective, constraints, cached_data)
-
-        A = data[s.A]
-        b = data[s.B]
-        G = data[s.G]
-        h = data[s.H]
-        c = data[s.C]
-        dims = data[s.DIMS]
-
-        # size of problem
-        numvar = len(c) + sum(dims[s.SOC_DIM])
-        numcon = len(b) + dims[s.LEQ_DIM] + sum(dims[s.SOC_DIM]) + \
-            sum([el**2 for el in dims[s.SDP_DIM]])
-
-        # otherwise it crashes on empty probl.
-        if numvar == 0:
-            result_dict = {s.STATUS: s.OPTIMAL}
-            result_dict[s.PRIMAL] = []
-            result_dict[s.VALUE] = 0. + data[s.OFFSET]
-            result_dict[s.EQ_DUAL] = []
-            result_dict[s.INEQ_DUAL] = []
-            return result_dict
-
-        # objective
-        task.appendvars(numvar)
-        task.putclist(np.arange(len(c)), c)
-        task.putvarboundlist(np.arange(numvar, dtype=int),
-                             [mosek.boundkey.fr]*numvar,
-                             np.zeros(numvar),
-                             np.zeros(numvar))
-
-        # SDP variables
-        if sum(dims[s.SDP_DIM]) > 0:
-            task.appendbarvars(dims[s.SDP_DIM])
-
-        # linear equality and linear inequality constraints
-        task.appendcons(numcon)
-        if A.shape[0] and G.shape[0]:
-            constraints_matrix = sp.bmat([[A], [G]])
-        else:
-            constraints_matrix = A if A.shape[0] else G
-        coefficients = np.concatenate([b, h])
-
-        row, col, el = sp.find(constraints_matrix)
-        task.putaijlist(row, col, el)
-
-        type_constraint = [mosek.boundkey.fx] * len(b)
-        type_constraint += [mosek.boundkey.up] * dims[s.LEQ_DIM]
-        type_constraint += [mosek.boundkey.fx] * (sum(dims[s.SOC_DIM]) +
-                                                  sum([el**2 for el in dims[s.SDP_DIM]]))
-
-        task.putconboundlist(np.arange(numcon, dtype=int),
-                             type_constraint,
-                             coefficients,
-                             coefficients)
-
-        # cones
-        current_var_index = len(c)
-        current_con_index = len(b) + dims[s.LEQ_DIM]
-
-        for size_cone in dims[s.SOC_DIM]:
-            row, col, el = sp.find(sp.eye(size_cone))
-            row += current_con_index
-            col += current_var_index
-            task.putaijlist(row, col, el)  # add a identity for each cone
-            # add a cone constraint
-            task.appendcone(mosek.conetype.quad,
-                            0.0,  # unused
-                            np.arange(current_var_index,
-                                      current_var_index + size_cone))
-            current_con_index += size_cone
-            current_var_index += size_cone
-
-        #SDP
-        for num_sdp_var, size_matrix in enumerate(dims[s.SDP_DIM]):
-            for i_sdp_matrix in range(size_matrix):
-                for j_sdp_matrix in range(size_matrix):
-                    task.putbaraij(current_con_index,
-                                   num_sdp_var,
-                                   [task.appendsparsesymmat(size_matrix,
-                                                            [max(i_sdp_matrix, j_sdp_matrix)],
-                                                            [min(i_sdp_matrix, j_sdp_matrix)],
-                                                            [1. if (i_sdp_matrix == j_sdp_matrix) else .5])],
-                                   [1.0])
-                    current_con_index += 1
-
-        # solve
-        task.putobjsense(mosek.objsense.minimize)
-        task.optimize()
-
-        if verbose:
-            task.solutionsummary(mosek.streamtype.msg)
-
-        return self.format_results(task, data, cached_data)
-=======
         with mosek.Env() as env:
             with env.Task(0, 0) as task:
                 kwargs = sorted(solver_opts.keys())
@@ -277,7 +163,7 @@
 
                 # otherwise it crashes on empty probl.
                 if numvar == 0:
-                    result_dict = {s.STATUS:s.OPTIMAL}
+                    result_dict = {s.STATUS: s.OPTIMAL}
                     result_dict[s.PRIMAL] = []
                     result_dict[s.VALUE] = 0. + data[s.OFFSET]
                     result_dict[s.EQ_DUAL] = []
@@ -289,8 +175,8 @@
                 task.putclist(np.arange(len(c)), c)
                 task.putvarboundlist(np.arange(numvar, dtype=int),
                                      [mosek.boundkey.fr]*numvar,
-                                      np.zeros(numvar),
-                                      np.zeros(numvar))
+                                     np.zeros(numvar),
+                                     np.zeros(numvar))
 
                 # SDP variables
                 if sum(dims[s.SDP_DIM]) > 0:
@@ -304,13 +190,14 @@
                     constraints_matrix = A if A.shape[0] else G
                 coefficients = np.concatenate([b, h])
 
-                row,col,el = sp.find(constraints_matrix)
-                task.putaijlist(row,col,el)
+                row, col, el = sp.find(constraints_matrix)
+                task.putaijlist(row, col, el)
 
                 type_constraint = [mosek.boundkey.fx] * len(b)
                 type_constraint += [mosek.boundkey.up] * dims[s.LEQ_DIM]
-                type_constraint += [mosek.boundkey.fx] * (sum(dims[s.SOC_DIM])+ \
-                                        sum([el**2 for el in dims[s.SDP_DIM]]))
+                sdp_total_dims = sum([cdim**2 for cdim in dims[s.SDP_DIM]])
+                type_constraint += [mosek.boundkey.fx] * \
+                    (sum(dims[s.SOC_DIM]) + sdp_total_dims)
 
                 task.putconboundlist(np.arange(numcon, dtype=int),
                                      type_constraint,
@@ -322,28 +209,31 @@
                 current_con_index = len(b) + dims[s.LEQ_DIM]
 
                 for size_cone in dims[s.SOC_DIM]:
-                    row,col,el = sp.find(sp.eye(size_cone))
+                    row, col, el = sp.find(sp.eye(size_cone))
                     row += current_con_index
                     col += current_var_index
-                    task.putaijlist(row,col,el) # add a identity for each cone
+                    task.putaijlist(row, col, el)  # add a identity for each cone
                     # add a cone constraint
                     task.appendcone(mosek.conetype.quad,
-                                    0.0, #unused
+                                    0.0,  # unused
                                     np.arange(current_var_index,
                                               current_var_index + size_cone))
                     current_con_index += size_cone
                     current_var_index += size_cone
 
-                #SDP
+                # SDP
                 for num_sdp_var, size_matrix in enumerate(dims[s.SDP_DIM]):
                     for i_sdp_matrix in range(size_matrix):
                         for j_sdp_matrix in range(size_matrix):
+                            coeff = 1. if i_sdp_matrix == j_sdp_matrix else .5
                             task.putbaraij(current_con_index,
                                            num_sdp_var,
                                            [task.appendsparsesymmat(size_matrix,
-                                                     [max(i_sdp_matrix, j_sdp_matrix)],
-                                                     [min(i_sdp_matrix, j_sdp_matrix)],
-                                    [1. if (i_sdp_matrix == j_sdp_matrix) else .5])],
+                                                                    [max(i_sdp_matrix,
+                                                                         j_sdp_matrix)],
+                                                                    [min(i_sdp_matrix,
+                                                                         j_sdp_matrix)],
+                                                                    [coeff])],
                                            [1.0])
                             current_con_index += 1
 
@@ -355,7 +245,6 @@
                     task.solutionsummary(mosek.streamtype.msg)
 
                 return self.format_results(task, data, cached_data)
->>>>>>> 46d488e3
 
     def format_results(self, task, data, cached_data):
         """Converts the solver output into standard form.
@@ -387,7 +276,7 @@
                       mosek.solsta.near_dual_infeas_cer: s.UNBOUNDED_INACCURATE,
                       mosek.solsta.unknown: s.SOLVER_ERROR}
 
-        prosta = task.getprosta(mosek.soltype.itr)  # unused
+        task.getprosta(mosek.soltype.itr)  # unused
         solsta = task.getsolsta(mosek.soltype.itr)
 
         result_dict = {s.STATUS: STATUS_MAP[solsta]}
