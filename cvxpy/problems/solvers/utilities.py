"""
Copyright 2017 Steven Diamond

Licensed under the Apache License, Version 2.0 (the "License");
you may not use this file except in compliance with the License.
You may obtain a copy of the License at

    http://www.apache.org/licenses/LICENSE-2.0

Unless required by applicable law or agreed to in writing, software
distributed under the License is distributed on an "AS IS" BASIS,
WITHOUT WARRANTIES OR CONDITIONS OF ANY KIND, either express or implied.
See the License for the specific language governing permissions and
limitations under the License.
"""

from cvxpy.problems.solvers.ecos_intf import ECOS
from cvxpy.problems.solvers.ecos_bb_intf import ECOS_BB
from cvxpy.problems.solvers.cvxopt_intf import CVXOPT
from cvxpy.problems.solvers.glpk_intf import GLPK
from cvxpy.problems.solvers.glpk_mi_intf import GLPK_MI
from cvxpy.problems.solvers.cbc_intf import CBC
from cvxpy.problems.solvers.scs_intf import SCS
from cvxpy.problems.solvers.gurobi_intf import GUROBI
from cvxpy.problems.solvers.elemental_intf import Elemental
from cvxpy.problems.solvers.mosek_intf import MOSEK
<<<<<<< HEAD
from cvxpy.problems.solvers.xpress_intf import XPRESS

solver_intf = [ECOS(), ECOS_BB(), CVXOPT(), GLPK(),
               GLPK_MI(), CBC(), SCS(), GUROBI(), Elemental(), MOSEK(), XPRESS()]
SOLVERS = {solver.name():solver for solver in solver_intf}
=======
from cvxpy.problems.solvers.ls_intf import LS
from cvxpy.problems.solvers.julia_opt_intf import JuliaOpt

solver_intf = [ECOS(), ECOS_BB(), CVXOPT(), GLPK(),
               GLPK_MI(), CBC(), SCS(), GUROBI(),
               Elemental(), MOSEK(), LS(), JuliaOpt()]
SOLVERS = {solver.name(): solver for solver in solver_intf}

>>>>>>> 79856032

def installed_solvers():
    """List the installed solvers.
    """
    installed = []
    for name, solver in SOLVERS.items():
        if solver.is_installed():
            installed.append(name)
    return installed<|MERGE_RESOLUTION|>--- conflicted
+++ resolved
@@ -24,22 +24,15 @@
 from cvxpy.problems.solvers.gurobi_intf import GUROBI
 from cvxpy.problems.solvers.elemental_intf import Elemental
 from cvxpy.problems.solvers.mosek_intf import MOSEK
-<<<<<<< HEAD
+from cvxpy.problems.solvers.ls_intf import LS
+from cvxpy.problems.solvers.julia_opt_intf import JuliaOpt
 from cvxpy.problems.solvers.xpress_intf import XPRESS
 
 solver_intf = [ECOS(), ECOS_BB(), CVXOPT(), GLPK(),
-               GLPK_MI(), CBC(), SCS(), GUROBI(), Elemental(), MOSEK(), XPRESS()]
-SOLVERS = {solver.name():solver for solver in solver_intf}
-=======
-from cvxpy.problems.solvers.ls_intf import LS
-from cvxpy.problems.solvers.julia_opt_intf import JuliaOpt
-
-solver_intf = [ECOS(), ECOS_BB(), CVXOPT(), GLPK(),
                GLPK_MI(), CBC(), SCS(), GUROBI(),
-               Elemental(), MOSEK(), LS(), JuliaOpt()]
+               Elemental(), MOSEK(), LS(), JuliaOpt(), XPRESS()]
 SOLVERS = {solver.name(): solver for solver in solver_intf}
 
->>>>>>> 79856032
 
 def installed_solvers():
     """List the installed solvers.
