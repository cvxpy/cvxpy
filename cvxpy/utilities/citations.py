--- conflicted
+++ resolved
@@ -562,7 +562,29 @@
 }
 """
 
-<<<<<<< HEAD
+CITATION_DICT["KNITRO"] = \
+"""
+@article{byrd2006k,
+  title={K nitro: An integrated package for nonlinear optimization},
+  author={Byrd, Richard H and Nocedal, Jorge and Waltz, Richard A},
+  journal={Large-scale nonlinear optimization},
+  pages={35--59},
+  year={2006},
+  publisher={Springer}
+}
+"""
+
+CITATION_DICT["CUOPT"] = \
+"""
+@software{cuOpt,
+  title = {cuOpt},
+  version = { 25.05 },
+  organization = {NVIDIA},
+  url = {https://docs.nvidia.com/cuopt/index.html},
+  date = { 2025-05-29 }
+}
+"""
+
 CITATION_DICT["IPOPT"] = \
 """
 @article{wachter2006implementation,
@@ -572,27 +594,4 @@
   journal={Mathematical Programming},
   volume={106},
   }
-=======
-CITATION_DICT["KNITRO"] = \
-"""
-@article{byrd2006k,
-  title={K nitro: An integrated package for nonlinear optimization},
-  author={Byrd, Richard H and Nocedal, Jorge and Waltz, Richard A},
-  journal={Large-scale nonlinear optimization},
-  pages={35--59},
-  year={2006},
-  publisher={Springer}
-}
-"""
-
-CITATION_DICT["CUOPT"] = \
-"""
-@software{cuOpt,
-  title = {cuOpt},
-  version = { 25.05 },
-  organization = {NVIDIA},
-  url = {https://docs.nvidia.com/cuopt/index.html},
-  date = { 2025-05-29 }
-}
->>>>>>> 4fafd0f0
 """