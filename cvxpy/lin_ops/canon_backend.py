"""
Copyright 2022, the CVXPY authors.

Licensed under the Apache License, Version 2.0 (the "License");
you may not use this file except in compliance with the License.
You may obtain a copy of the License at

    http://www.apache.org/licenses/LICENSE-2.0

Unless required by applicable law or agreed to in writing, software
distributed under the License is distributed on an "AS IS" BASIS,
WITHOUT WARRANTIES OR CONDITIONS OF ANY KIND, either express or implied.
See the License for the specific language governing permissions and
limitations under the License.
"""
from __future__ import annotations

from abc import ABC, abstractmethod
from dataclasses import dataclass
from enum import Enum
from typing import Any, Callable

import numpy as np
import scipy.sparse as sp
from scipy.signal import convolve

from cvxpy.lin_ops import LinOp
from cvxpy.settings import (
    NUMPY_CANON_BACKEND,
    RUST_CANON_BACKEND,
    SCIPY_CANON_BACKEND,
    STACKED_SLICES_BACKEND,
)

"""
Note: this file is tested extensively with illustrative examples in test_python_backends.py,
complementing the docstrings of the functions below.
"""

class Constant(Enum):
    ID = -1


@dataclass
class TensorRepresentation:
    """
    Sparse representation of a 3D Tensor. Semantically similar to COO format, with one extra
    dimension. Here, 'row' is axis 0, 'col' axis 1, and 'parameter_offset' axis 2.
    """
    data: np.ndarray
    row: np.ndarray
    col: np.ndarray
    parameter_offset: np.ndarray

    @classmethod
    def combine(cls, tensors: list[TensorRepresentation]) -> TensorRepresentation:
        """
        Concatenates the row, col, parameter_offset, and data fields of a list of
        TensorRepresentations.
        """
        data, row, col, parameter_offset = np.array([]), np.array([]), np.array([]), np.array([])
        # Appending to numpy arrays vs. appending to lists and casting to array at the end was
        # faster for relevant dimensions in our testing.
        for t in tensors:
            data = np.append(data, t.data)
            row = np.append(row, t.row)
            col = np.append(col, t.col)
            parameter_offset = np.append(parameter_offset, t.parameter_offset)
        return cls(data, row, col, parameter_offset)

    def __eq__(self, other: TensorRepresentation) -> bool:
        return isinstance(other, TensorRepresentation) and \
            np.all(self.data == other.data) and \
            np.all(self.row == other.row) and \
            np.all(self.col == other.col) and \
            np.all(self.parameter_offset == other.parameter_offset)

    def get_param_slice(self, param_offset: int, shape: tuple[int, int]) -> sp.csc_matrix:
        """
        Returns a single slice of the tensor for a given parameter offset.
        """
        mask = self.parameter_offset == param_offset
        return sp.csc_matrix((self.data[mask], (self.row[mask], self.col[mask])), shape)


class CanonBackend(ABC):
    def __init__(self, id_to_col: dict[int, int], param_to_size: dict[int, int],
                 param_to_col: dict[int, int], param_size_plus_one: int, var_length: int):
        """
        CanonBackend handles the compilation from LinOp trees to a final sparse tensor through its
        subclasses.

        Parameters
        ----------
        id_to_col: mapping of variable id to column offset in A.
        param_to_size: mapping of parameter id to the corresponding number of elements.
        param_to_col: mapping of parameter id to the offset in axis 2.
        param_size_plus_one: integer representing shape[2], i.e., the number of slices along axis 2
                             plus_one refers to the non-parametrized slice of the tensor.
        var_length: number of columns in A.
        """
        self.param_size_plus_one = param_size_plus_one
        self.id_to_col = id_to_col
        self.param_to_size = param_to_size
        self.param_to_col = param_to_col
        self.var_length = var_length

    @classmethod
    def get_backend(cls, backend_name: str, *args, **kwargs) -> CanonBackend:
        """
        Map the name of a subclass and its initializing arguments to an instance of the subclass.

        Parameters
        ----------
        backend_name: key pointing to the subclass.
        args: Arguments required to initialize the subclass.

        Returns
        -------
        Initialized CanonBackend subclass.
        """
        backends = {
            NUMPY_CANON_BACKEND: NumPyCanonBackend,
            SCIPY_CANON_BACKEND: SciPyCanonBackend,
            STACKED_SLICES_BACKEND: StackedSlicesBackend,
            RUST_CANON_BACKEND: RustCanonBackend
        }
        return backends[backend_name](*args, **kwargs)

    @abstractmethod
    def build_matrix(self, lin_ops: list[LinOp]) -> sp.csc_matrix:
        """
        Main function called from canonInterface.
        Given a list of LinOp trees, each representing a constraint (or the objective), get the
        [A b] Tensor for each, stack them and return the result reshaped as a 2D sp.csc_matrix
        of shape (total_rows * (var_length + 1)), param_size_plus_one)

        Parameters
        ----------
        lin_ops: list of linOp trees.

        Returns
        -------
        2D sp.csc_matrix representing the constraints (or the objective).
        """
        pass  # noqa


class PythonCanonBackend(CanonBackend):
    """
    Each tensor has 3 dimensions. The first one is the parameter axis, the second one is the rows
    and the third one is the variable columns.

    For example:
    - A new variable of size n has shape (1, n, n)
    - A new parameter of size n has shape (n, n, 1)
    - A new constant of size n has shape (1, n, 1)
    """

    def build_matrix(self, lin_ops: list[LinOp]) -> sp.csc_matrix:
        self.id_to_col[-1] = self.var_length

        constraint_res = []
        row_offset = 0
        for lin_op in lin_ops:
            lin_op_rows = np.prod(lin_op.shape)
            empty_view = self.get_empty_view()
            lin_op_tensor = self.process_constraint(lin_op, empty_view)
            constraint_res.append((lin_op_tensor.get_tensor_representation(row_offset)))
            row_offset += lin_op_rows
        tensor_res = self.concatenate_tensors(constraint_res)

        self.id_to_col.pop(-1)
        return self.reshape_tensors(tensor_res, row_offset)

    def process_constraint(self, lin_op: LinOp, empty_view: TensorView) -> TensorView:
        """
        Depth-first parsing of a linOp node.

        Parameters
        ----------
        lin_op: a node in the linOp tree.
        empty_view: TensorView used to create tensors for leaf nodes.

        Returns
        -------
        The processed node as a TensorView.
        """

        # Leaf nodes
        if lin_op.type == "variable":
            assert isinstance(lin_op.data, int)
            assert len(lin_op.shape) in {0, 1, 2}
            variable_tensor = self.get_variable_tensor(lin_op.shape, lin_op.data)
            return empty_view.create_new_tensor_view({lin_op.data}, variable_tensor,
                                                     is_parameter_free=True)
        elif lin_op.type in {"scalar_const", "dense_const", "sparse_const"}:
            data_tensor = self.get_data_tensor(lin_op.data)
            return empty_view.create_new_tensor_view({Constant.ID.value}, data_tensor,
                                                     is_parameter_free=True)
        elif lin_op.type == "param":
            param_tensor = self.get_param_tensor(lin_op.shape, lin_op.data)
            return empty_view.create_new_tensor_view({Constant.ID.value}, param_tensor,
                                                     is_parameter_free=False)

        # Internal nodes
        else:
            func = self.get_func(lin_op.type)
            if lin_op.type in {"vstack", "hstack"}:
                return func(lin_op, empty_view)

            res = None
            for arg in lin_op.args:
                arg_coeff = self.process_constraint(arg, empty_view)
                arg_res = func(lin_op, arg_coeff)
                if res is None:
                    res = arg_res
                else:
                    res += arg_res
            assert res is not None
            return res

    def get_constant_data(self, lin_op: LinOp, view: TensorView, column: bool) \
            -> tuple[sp.csr_matrix, bool]:
        """
        Extract the constant data from a LinOp node. In most cases, lin_op will be of
        type "*_const" or "param", but can handle arbitrary types.
        """
        constant_view = self.process_constraint(lin_op, view)
        assert constant_view.variable_ids == {Constant.ID.value}
        constant_data = constant_view.tensor[Constant.ID.value]
        if not column and len(lin_op.shape) >= 1:
            # constant_view has the data stored in column format.
            # Some operations (like mul) do not require column format, so we need to reshape
            # according to lin_op.shape.
            lin_op_shape = lin_op.shape if len(lin_op.shape) == 2 else [1, lin_op.shape[0]]
            constant_data = self.reshape_constant_data(constant_data, lin_op_shape)

        data_to_return = constant_data[Constant.ID.value] if constant_view.is_parameter_free \
            else constant_data
        return data_to_return, constant_view.is_parameter_free

    @staticmethod
    @abstractmethod
    def reshape_constant_data(constant_data: Any, lin_op_shape: tuple[int, int]) -> Any:
        """
        Reshape constant data from column format to the required shape for operations that
        do not require column format
        """
        pass  # noqa

    @staticmethod
    def concatenate_tensors(tensors: list[TensorRepresentation]) -> TensorRepresentation:
        """
        Takes list of tensors which have already been offset along axis 0 (rows) and
        combines them into a single tensor.
        """
        return TensorRepresentation.combine(tensors)

    def reshape_tensors(self, tensor: TensorRepresentation, total_rows: int) -> sp.csc_matrix:
        """
        Reshape into 2D scipy csc-matrix in column-major order and transpose.
        """
        rows = (tensor.col.astype(np.int64) * np.int64(total_rows) + tensor.row.astype(np.int64))
        cols = tensor.parameter_offset.astype(np.int64)
        shape = (np.int64(total_rows) * np.int64(self.var_length + 1), self.param_size_plus_one)
        return sp.csc_matrix((tensor.data, (rows, cols)), shape=shape)

    @abstractmethod
    def get_empty_view(self) -> TensorView:
        """
        Returns an empty view of the corresponding TensorView subclass, coupling the CanonBackend
        subclass with the TensorView subclass.
        """
        pass  # noqa

    def get_func(self, func_name: str) -> Callable:
        """
        Map the name of a function as given by the linOp to the implementation.

        Parameters
        ----------
        func_name: The name of the function.

        Returns
        -------
        The function implementation.
        """
        mapping = {
            "sum": self.sum_op,
            "mul": self.mul,
            "promote": self.promote,
            "neg": self.neg,
            "mul_elem": self.mul_elem,
            "sum_entries": self.sum_entries,
            "div": self.div,
            "reshape": self.reshape,
            "index": self.index,
            "diag_vec": self.diag_vec,
            "hstack": self.hstack,
            "vstack": self.vstack,
            "transpose": self.transpose,
            "upper_tri": self.upper_tri,
            "diag_mat": self.diag_mat,
            "rmul": self.rmul,
            "trace": self.trace,
            "conv": self.conv,
            "kron_l": self.kron_l,
            "kron_r": self.kron_r,
        }
        return mapping[func_name]

    @staticmethod
    def sum_op(_lin: LinOp, view: TensorView) -> TensorView:
        """
        Sum (along axis 1) is implicit in Ax+b, so it is a NOOP.
        """
        return view

    @staticmethod
    def reshape(_lin: LinOp, view: TensorView) -> TensorView:
        """
        Reshaping only changes the shape attribute of the LinOp, so it is a NOOP.
        """
        return view

    @abstractmethod
    def mul(self, lin: LinOp, view: TensorView) -> TensorView:
        """
        Multiply view with constant data from the left.
        When the lhs is parametrized, multiply each slice of the tensor with the 
        single, constant slice of the rhs. 
        Otherwise, multiply the single slice of the tensor with each slice of the rhs.
        """
        pass  # noqa

    @staticmethod
    @abstractmethod
    def promote(lin: LinOp, view: TensorView) -> TensorView:
        """
        Promote view by repeating along axis 0 (rows)
        """
        pass  # noqa

    @staticmethod
    def neg(_lin: LinOp, view: TensorView) -> TensorView:
        """
        Given (A, b) in view, return (-A, -b).
        """

        def func(x):
            return -x

        view.apply_all(func)
        return view

    @abstractmethod
    def mul_elem(self, lin: LinOp, view: TensorView) -> TensorView:
        """
        Given (A, b) in view and constant data d, return (A*d, b*d).
        d is broadcasted along dimension 1 (columns).
        When the lhs is parametrized, multiply elementwise each slice of the tensor with the 
        single, constant slice of the rhs. 
        Otherwise, multiply elementwise the single slice of the tensor with each slice of the rhs.
        """
        pass  # noqa

    @staticmethod
    @abstractmethod
    def sum_entries(_lin: LinOp, view: TensorView) -> TensorView:
        """
        Given (A, b) in view, return (sum(A,axis=0), sum(b, axis=0))
        """
        pass  # noqa

    @abstractmethod
    def div(self, lin: LinOp, view: TensorView) -> TensorView:
        """
        Given (A, b) in view and constant data d, return (A*(1/d), b*(1/d)).
        d is broadcasted along dimension 1 (columns)
        This function is semantically identical to mul_elem but the view x
        is multiplied with the reciprocal of the lin_op data instead.

        Note: div currently doesn't support parameters.
        """
        pass  # noqa

    @staticmethod
    def index(lin: LinOp, view: TensorView) -> TensorView:
        """
        Given (A, b) in view, select the rows corresponding to the elements of the expression being
        indexed.
        """
        indices = [np.arange(s.start, s.stop, s.step) for s in lin.data]
        if len(indices) == 1:
            rows = indices[0]
        elif len(indices) == 2:
            rows = np.add.outer(indices[0], indices[1] * lin.args[0].shape[0]).flatten(order="F")
        else:
            raise ValueError
        view.select_rows(rows)
        return view

    @staticmethod
    @abstractmethod
    def diag_vec(lin: LinOp, view: TensorView) -> TensorView:
        """
        Diagonal vector to matrix. Given (A, b) with n rows in view, add rows of zeros such that
        the original rows now correspond to the diagonal entries of the n x n expression
        An optional offset parameter `k` can be specified, with k>0 for diagonals above
        the main diagonal, and k<0 for diagonals below the main diagonal.
        """
        pass  # noqa

    @staticmethod
    @abstractmethod
    def get_stack_func(total_rows: int, offset: int) -> Callable:
        """
        Returns a function that takes in a tensor, modifies the shape of the tensor by extending
        it to total_rows, and then shifts the entries by offset along axis 0.
        """
        pass  # noqa

    def hstack(self, lin: LinOp, view: TensorView) -> TensorView:
        """
        Given views (A0,b0), (A1,b1),..., (An,bn), stack all tensors along axis 0,
        i.e., return
        (A0, b0)
         A1, b1
         ...
         An, bn.
        """
        offset = 0
        total_rows = sum(np.prod(arg.shape) for arg in lin.args)
        res = None
        for arg in lin.args:
            arg_view = self.process_constraint(arg, view)
            func = self.get_stack_func(total_rows, offset)
            arg_view.apply_all(func)
            offset += np.prod(arg.shape)
            if res is None:
                res = arg_view
            else:
                res += arg_view
        assert res is not None
        return res

    def vstack(self, lin: LinOp, view: TensorView) -> TensorView:
        """
        Given views (A0,b0), (A1,b1),..., (An,bn), first, stack them along axis 0 via hstack.
        Then, permute the rows of the resulting tensor to be consistent with stacking the arguments
        vertically instead of horizontally.
        """
        view = self.hstack(lin, view)
        offset = 0
        indices = []
        for arg in lin.args:
            arg_rows = np.prod(arg.shape)
            indices.append(np.arange(arg_rows).reshape(arg.shape, order="F") + offset)
            offset += arg_rows
        order = np.vstack(indices).flatten(order="F").astype(int)
        view.select_rows(order)
        return view

    @staticmethod
    def transpose(lin: LinOp, view: TensorView) -> TensorView:
        """
        Given (A, b) in view, permute the rows such that they correspond to the transposed
        expression.
        """
        rows = np.arange(np.prod(lin.shape)).reshape(lin.shape).flatten(order="F")
        view.select_rows(rows)
        return view

    @staticmethod
    def upper_tri(lin: LinOp, view: TensorView) -> TensorView:
        """
        Given (A, b) in view, select the rows corresponding to the elements above the diagonal
        in the original expression.
        Note: The diagonal itself is not included.
        """
        indices = np.arange(np.prod(lin.args[0].shape)).reshape(lin.args[0].shape, order="F")
        triu_indices = indices[np.triu_indices_from(indices, k=1)]
        view.select_rows(triu_indices)
        return view

    @staticmethod
    def diag_mat(lin: LinOp, view: TensorView) -> TensorView:
        """
        Diagonal matrix to vector. Given (A, b) in view, select the rows corresponding to the
        elements on the diagonal in the original expression.
        An optional offset parameter `k` can be specified, with k>0 for diagonals above
        the main diagonal, and k<0 for diagonals below the main diagonal.
        """
        rows = lin.shape[0]
        k = lin.data
        original_rows = rows + abs(k)
        if k == 0:
            diag_indices = np.arange(rows) * (rows + 1)
        elif k > 0:
            diag_indices = np.arange(rows) * (original_rows + 1) + original_rows * k
        else:
            diag_indices = np.arange(rows) * (original_rows + 1) - k
        view.select_rows(diag_indices)
        return view

    @abstractmethod
    def rmul(self, lin: LinOp, view: TensorView) -> TensorView:
        """
        Multiply view with constant data from the right.
        When the rhs is parametrized, multiply each slice of the tensor with the
        single, constant slice of the lhs.
        Otherwise, multiply the single slice of the tensor with each slice of the lhs.
        """
        pass  # noqa

    @staticmethod
    @abstractmethod
    def trace(lin: LinOp, view: TensorView) -> TensorView:
        """
        Select the rows corresponding to the diagonal entries in the expression and sum along
        axis 0.
        """
        pass  # noqa

    @abstractmethod
    def conv(self, lin: LinOp, view: TensorView) -> TensorView:
        """
        Returns view corresponding to a discrete convolution with data 'a', i.e., multiplying from
        the left a repetition of the column vector of 'a' for each column in A, shifted down one row
        after each column, i.e., a Toeplitz matrix.
        If lin_data is a row vector, we must transform the lhs to become a column vector before
        applying the convolution.

        Note: conv currently doesn't support parameters.
        """
        pass  # noqa

    @abstractmethod
    def kron_r(self, lin: LinOp, view: TensorView) -> TensorView:
        """
        Returns view corresponding to Kronecker product of data 'a' with view x, i.e., kron(a,x).

        Note: kron_r currently doesn't support parameters.
        """
        pass  # noqa

    @abstractmethod
    def kron_l(self, lin: LinOp, view: TensorView) -> TensorView:
        """
        Returns view corresponding to Kronecker product of view x with data 'a', i.e., kron(x,a).

        Note: kron_l currently doesn't support parameters.
        """
        pass  # noqa

    @staticmethod
    def _get_kron_row_indices(lhs_shape, rhs_shape):
        """
        Internal function that computes the row indices corresponding to the
        kronecker product of two sparse tensors.
        """
        rhs_ones = np.ones(rhs_shape)
        lhs_ones = np.ones(lhs_shape)

        rhs_arange = np.arange(np.prod(rhs_shape)).reshape(rhs_shape, order="F")
        lhs_arange = np.arange(np.prod(lhs_shape)).reshape(lhs_shape, order="F")

        row_indices = (np.kron(lhs_ones, rhs_arange) +
                       np.kron(lhs_arange, rhs_ones * np.prod(rhs_shape))) \
            .flatten(order="F").astype(int)
        return row_indices

    @abstractmethod
    def get_variable_tensor(self, shape: tuple[int, ...], variable_id: int) -> Any:
        """
        Returns tensor of a variable node, i.e., eye(n) across axes 0 and 1, where n is
        the size of the variable.
        """
        pass  # noqa

    @abstractmethod
    def get_data_tensor(self, data: Any) -> Any:
        """
        Returns tensor of constant node as a column vector.
        """
        pass  # noqa

    @abstractmethod
    def get_param_tensor(self, shape: tuple[int, ...], parameter_id: int) -> Any:
        """
        Returns tensor of a parameter node, i.e., eye(n) across axes 0 and 2, where n is
        the size of the parameter.
        """
        pass  # noqa


class RustCanonBackend(CanonBackend):
    """
    The rust canonicalization backend is currently WIP and cannot be used.
    For additional information, a proof of concept pull request can be found here:
    https://github.com/phschiele/cvxpy/pull/31
    """
    def build_matrix(self, lin_ops: list[LinOp]) -> sp.csc_matrix:
        import cvxpy_rust
        self.id_to_col[-1] = self.var_length
        (data, (row, col), shape) = cvxpy_rust.build_matrix(lin_ops,
                                                            self.param_size_plus_one,
                                                            self.id_to_col,
                                                            self.param_to_size,
                                                            self.param_to_col,
                                                            self.var_length)
        self.id_to_col.pop(-1)
        return sp.csc_matrix((data, (row, col)), shape)


class SciPyCanonBackend(PythonCanonBackend):
    @staticmethod
    def reshape_constant_data(constant_data: dict[int, sp.csr_matrix],
                              lin_op_shape: tuple[int, int]) -> dict[int, sp.csr_matrix]:
        """
        Reshape constant data from column format to the required shape for operations that
        do not require column format. This function unpacks the constant data dict and reshapes
        every slice of the tensor 'v' according to the lin_op_shape argument.
        """
        return {k: [v_i.reshape(lin_op_shape, order="F").tocsr()
                    for v_i in v] for k, v in constant_data.items()}


    def concatenate_tensors(self, tensors: list[TensorRepresentation]) \
            -> TensorRepresentation:
        """
        Takes list of tensors which have already been offset along axis 0 (rows) and
        combines them into a single tensor.
        """
        return TensorRepresentation.combine(tensors)

    def reshape_tensors(self, tensor: TensorRepresentation, total_rows: int) -> sp.csc_matrix:
        """
        Reshape into 2D scipy csc-matrix in column-major order and transpose.

        Note: Windows uses int32 by default at time of writing, so we need to enforce int64 here
        """
        rows = (tensor.col.astype(np.int64) * np.int64(total_rows) + tensor.row.astype(np.int64))
        cols = tensor.parameter_offset.astype(np.int64)
        shape = (np.int64(total_rows) * np.int64(self.var_length + 1), self.param_size_plus_one)
        return sp.csc_matrix((tensor.data, (rows, cols)), shape=shape)

    def get_empty_view(self) -> SciPyTensorView:
        """
        Returns an empty view of the corresponding SciPyTensorView subclass, coupling the
        SciPyCanonBackend subclass with the SciPyTensorView subclass.
        """
        return SciPyTensorView.get_empty_view(self.param_size_plus_one, self.id_to_col,
                                              self.param_to_size, self.param_to_col,
                                              self.var_length)

    def mul(self, lin: LinOp, view: SciPyTensorView) -> SciPyTensorView:
        """
        Multiply view with constant data from the left.
        When the lhs is parametrized, multiply each slice of the tensor with the 
        single, constant slice of the rhs. 
        Otherwise, multiply the single slice of the tensor with each slice of the rhs.
        """
        lhs, is_param_free_lhs = self.get_constant_data(lin.data, view, column=False)

        if isinstance(lhs, dict):
            reps = view.rows // next(iter(lhs.values()))[0].shape[-1]
            eye = sp.eye(reps, format="csr")
            stacked_lhs = {k: [sp.kron(eye, v_i).tocsr() for v_i in v] for k, v in lhs.items()}

            def parametrized_mul(x):
                assert len(x) == 1
                return {k: [(v_i @ x[0]).tocsr() for v_i in v] for k, v in stacked_lhs.items()}

            func = parametrized_mul
        else:
            assert len(lhs) == 1
            reps = view.rows // lhs[0].shape[-1]
            stacked_lhs = (sp.kron(sp.eye(reps, format="csr"), lhs[0]))

            def func(x):
                return stacked_lhs.tocsr() @ x

        return view.accumulate_over_variables(func, is_param_free_function=is_param_free_lhs)

    @staticmethod
    def promote(lin: LinOp, view: SciPyTensorView) -> SciPyTensorView:
        """
        Promote view by repeating along axis 0 (rows).
        """
        num_entries = int(np.prod(lin.shape))

        def func(x):
            # Fast way of repeating sparse matrix along axis 0
            # See comment in https://stackoverflow.com/a/50759652
            return x[np.zeros(num_entries, dtype=int), :]

        view.apply_all(func)
        return view

    def mul_elem(self, lin: LinOp, view: SciPyTensorView) -> SciPyTensorView:
        """
        Given (A, b) in view and constant data d, return (A*d, b*d).
        d is broadcasted along dimension 1 (columns).
        When the lhs is parametrized, multiply elementwise each slice of the tensor with the 
        single, constant slice of the rhs. 
        Otherwise, multiply elementwise the single slice of the tensor with each slice of the rhs.
        """
        lhs, is_param_free_lhs = self.get_constant_data(lin.data, view, column=True)
        if isinstance(lhs, dict):
            def parametrized_mul(x):
                assert len(x) == 1
                return {k: [v_i.multiply(x[0]).tocsr() for v_i in v] for k, v in lhs.items()}

            func = parametrized_mul
        else:
            def func(x):
                return lhs[0].multiply(x)
        return view.accumulate_over_variables(func, is_param_free_function=is_param_free_lhs)

    @staticmethod
    def sum_entries(_lin: LinOp, view: SciPyTensorView) -> SciPyTensorView:
        """
        Given (A, b) in view, return (sum(A,axis=0), sum(b, axis=0)).
        """
        def func(x):
            return sp.csr_matrix(x.sum(axis=0))

        view.apply_all(func)
        return view

    def div(self, lin: LinOp, view: SciPyTensorView) -> SciPyTensorView:
        """
        Given (A, b) in view and constant data d, return (A*(1/d), b*(1/d)).
        d is broadcasted along dimension 1 (columns).
        This function is semantically identical to mul_elem but the view x
        is multiplied with the reciprocal of the lin_op data instead.

        Note: div currently doesn't support parameters.
        """
        lhs, is_param_free_lhs = self.get_constant_data(lin.data, view, column=True)
        assert is_param_free_lhs
        assert len(lhs) == 1
        lhs = lhs[0]

        # dtype is important here, will do integer division if data is of dtype "int" otherwise.
        lhs.data = np.reciprocal(lhs.data, dtype=float)

        def div_func(x):
            return lhs.multiply(x)

        return view.accumulate_over_variables(div_func, is_param_free_function=is_param_free_lhs)

    @staticmethod
    def diag_vec(lin: LinOp, view: SciPyTensorView) -> SciPyTensorView:
        """
        Diagonal vector to matrix. Given (A, b) with n rows in view, add rows of zeros such that
        the original rows now correspond to the diagonal entries of the n x n expression
        An optional offset parameter `k` can be specified, with k>0 for diagonals above
        the main diagonal, and k<0 for diagonals below the main diagonal.
        """
        assert lin.shape[0] == lin.shape[1]
        k = lin.data
        rows = lin.shape[0]
        total_rows = int(lin.shape[0] ** 2)

        def func(x):
            shape = list(x.shape)
            shape[0] = total_rows
            x = x.tocoo()
            if k == 0:
                new_rows = (x.row * (rows + 1)).astype(int)
            elif k > 0:
                new_rows = (x.row * (rows + 1) + rows * k).astype(int)
            else:
                new_rows = (x.row * (rows + 1) - k).astype(int)
            return sp.csr_matrix((x.data, (new_rows, x.col)), shape)

        view.apply_all(func)
        return view

    @staticmethod
    def get_stack_func(total_rows: int, offset: int) -> Callable:
        """
        Returns a function that takes in a tensor, modifies the shape of the tensor by extending
        it to total_rows, and then shifts the entries by offset along axis 0.
        """
        def stack_func(tensor):
            coo_repr = tensor.tocoo()
            new_rows = (coo_repr.row + offset).astype(int)
            return sp.csr_matrix((coo_repr.data, (new_rows, coo_repr.col)),
                                 shape=(int(total_rows), tensor.shape[1]))

        return stack_func

    def rmul(self, lin: LinOp, view: SciPyTensorView) -> SciPyTensorView:
        """
        Multiply view with constant data from the right.
        When the rhs is parametrized, multiply each slice of the tensor with the
        single, constant slice of the lhs.
        Otherwise, multiply the single slice of the tensor with each slice of the lhs.

        Note: Even though this is rmul, we still use "lhs", as is implemented via a
        multiplication from the left in this function.
        """
        lhs, is_param_free_lhs = self.get_constant_data(lin.data, view, column=False)

        arg_cols = lin.args[0].shape[0] if len(lin.args[0].shape) == 1 else lin.args[0].shape[1]

        if isinstance(lhs, dict):

            lhs_shape = next(iter(lhs.values()))[0].shape

            if len(lin.data.shape) == 1 and arg_cols != lhs_shape[0]:
                # Example: (n,n) @ (n,), we need to interpret the rhs as a column vector,
                # but it is a row vector by default, so we need to transpose
                lhs = {k: [v_i.T for v_i in v] for k, v in lhs.items()}
                lhs_shape = next(iter(lhs.values()))[0].shape

            reps = view.rows // lhs_shape[0]
            eye = sp.eye(reps, format="csr")

            stacked_lhs = {k: [sp.kron(v_i.T, eye) for v_i in v] for k, v in lhs.items()}

            def parametrized_mul(x):
                assert len(x) == 1
                return {k: [(v_i @ x[0]).tocsr() for v_i in v] for k, v in stacked_lhs.items()}

            func = parametrized_mul
        else:
            assert len(lhs) == 1
            lhs = lhs[0]
            if len(lin.data.shape) == 1 and arg_cols != lhs.shape[0]:
                # Example: (n,n) @ (n,), we need to interpret the rhs as a column vector,
                # but it is a row vector by default, so we need to transpose
                lhs = lhs.T
            reps = view.rows // lhs.shape[0]
            stacked_lhs = sp.kron(lhs.T, sp.eye(reps, format="csr"))

            def func(x):
                return stacked_lhs @ x
        return view.accumulate_over_variables(func, is_param_free_function=is_param_free_lhs)

    @staticmethod
    def trace(lin: LinOp, view: SciPyTensorView) -> SciPyTensorView:
        """
        Select the rows corresponding to the diagonal entries in the expression and sum along
        axis 0.
        """
        shape = lin.args[0].shape
        indices = np.arange(shape[0]) * shape[0] + np.arange(shape[0])

        data = np.ones(len(indices))
        idx = (np.zeros(len(indices)), indices.astype(int))
        lhs = sp.csr_matrix((data, idx), shape=(1, np.prod(shape)))

        def func(x):
            return lhs @ x

        return view.accumulate_over_variables(func, is_param_free_function=True)

    def conv(self, lin: LinOp, view: SciPyTensorView) -> SciPyTensorView:
        """
        Returns view corresponding to a discrete convolution with data 'a', i.e., multiplying from
        the left a repetition of the column vector of 'a' for each column in A, shifted down one row
        after each column, i.e., a Toeplitz matrix.
        If lin_data is a row vector, we must transform the lhs to become a column vector before
        applying the convolution.

        Note: conv currently doesn't support parameters.
        """
        lhs, is_param_free_lhs = self.get_constant_data(lin.data, view, column=False)
        assert is_param_free_lhs
        assert len(lhs) == 1
        lhs = lhs[0]
        assert lhs.ndim == 2

        if len(lin.data.shape) == 1:
            lhs = lhs.T

        rows = lin.shape[0]
        cols = lin.args[0].shape[0]
        nonzeros = lhs.shape[0]

        lhs = lhs.tocoo()
        row_idx = (np.tile(lhs.row, cols) + np.repeat(np.arange(cols), nonzeros)).astype(int)
        col_idx = (np.tile(lhs.col, cols) + np.repeat(np.arange(cols), nonzeros)).astype(int)
        data = np.tile(lhs.data, cols)

        lhs = sp.csr_matrix((data, (row_idx, col_idx)), shape=(rows, cols))

        def func(x):
            return lhs @ x

        return view.accumulate_over_variables(func, is_param_free_function=is_param_free_lhs)

    def kron_r(self, lin: LinOp, view: SciPyTensorView) -> SciPyTensorView:
        """
        Returns view corresponding to Kronecker product of data 'a' with view x, i.e., kron(a,x).
        This function reshapes 'a' into a column vector, computes the Kronecker product with the
        view of x and reorders the row indices afterwards.

        Note: kron_r currently doesn't support parameters.
        """
        lhs, is_param_free_lhs = self.get_constant_data(lin.data, view, column=True)
        assert is_param_free_lhs
        assert len(lhs) == 1
        lhs = lhs[0]
        assert lhs.ndim == 2

        assert len({arg.shape for arg in lin.args}) == 1
        rhs_shape = lin.args[0].shape

        row_idx = self._get_kron_row_indices(lin.data.shape, rhs_shape)

        def func(x: np.ndarray) -> np.ndarray:
            assert x.ndim == 2
            kron_res = sp.kron(lhs, x).tocsr()
            kron_res = kron_res[row_idx, :]
            return kron_res

        return view.accumulate_over_variables(func, is_param_free_function=is_param_free_lhs)

    def kron_l(self, lin: LinOp, view: SciPyTensorView) -> SciPyTensorView:
        """
        Returns view corresponding to Kronecker product of view x with data 'a', i.e., kron(x,a).
        This function reshapes 'a' into a column vector, computes the Kronecker product with the
        view of x and reorders the row indices afterwards.

        Note: kron_l currently doesn't support parameters.
        """
        rhs, is_param_free_rhs = self.get_constant_data(lin.data, view, column=True)
        assert is_param_free_rhs
        assert len(rhs) == 1
        rhs = rhs[0]
        assert rhs.ndim == 2

        assert len({arg.shape for arg in lin.args}) == 1
        lhs_shape = lin.args[0].shape

        row_idx = self._get_kron_row_indices(lhs_shape, lin.data.shape)

        def func(x: np.ndarray) -> np.ndarray:
            assert x.ndim == 2
            kron_res = sp.kron(x, rhs).tocsr()
            kron_res = kron_res[row_idx, :]
            return kron_res

        return view.accumulate_over_variables(func, is_param_free_function=is_param_free_rhs)

    def get_variable_tensor(self, shape: tuple[int, ...], variable_id: int) -> \
            dict[int, dict[int, list[sp.csr_matrix]]]:
        """
        Returns tensor of a variable node, i.e., eye(n) across axes 0 and 1, where n is
        the number of entries of the variable.
        This function constructs the identity of size 'n' and is returned as a list to
        add the parameter axis.
        """
        assert variable_id != Constant.ID
        n = int(np.prod(shape))
        return {variable_id: {Constant.ID.value: [sp.eye(n, format="csr")]}}

    def get_data_tensor(self, data: np.ndarray | sp.spmatrix) -> \
            dict[int, dict[int, list[sp.csr_matrix]]]:
        """
        Returns tensor of constant node as a column vector.
        This function reshapes the data and converts it to csr format.
        The data tensor is returned as a list to add a parameter axis.
        """
        if isinstance(data, np.ndarray):
            # Slightly faster compared to reshaping after casting
            tensor = sp.csr_matrix(data.reshape((-1, 1), order="F"))
        else:
            tensor = sp.coo_matrix(data).reshape((-1, 1), order="F").tocsr()
        return {Constant.ID.value: {Constant.ID.value: [tensor]}}

    def get_param_tensor(self, shape: tuple[int, ...], parameter_id: int) \
            -> dict[int, dict[int, list[sp.csr_matrix]]]:
        """
        Returns tensor of a parameter node, i.e., eye(n) across axes 0 and 2, where n is
        the number of entries of the parameter.
        This function appends 'n' single element sparse matrices stacked on the cols (axis 2)
        to the 'slices' list (axis 0).
        """
        assert parameter_id != Constant.ID
        shape = int(np.prod(shape))
        slices = []
        for idx in np.arange(shape):
            slices.append(sp.csr_matrix(((np.array([1.])), ((np.array([idx])),
                                                            (np.array([0])))), shape=(shape, 1)))
        return {Constant.ID.value: {parameter_id: slices}}


class NumPyCanonBackend(PythonCanonBackend):
    @staticmethod
    def reshape_constant_data(constant_data: dict[int, np.ndarray],
                              lin_op_shape: tuple[int, int]) -> dict[int, np.ndarray]:
        """
        Reshape constant data from column format to the required shape for operations that
        do not require column format. This function unpacks the constant data dict and reshapes
        dimensions 1 and 2 of the tensor 'v' according to the lin_op_shape argument.
        """
        return {k: v.reshape((v.shape[0], *lin_op_shape), order="F")
                for k, v in constant_data.items()}


    def concatenate_tensors(self, tensors: list[TensorRepresentation]) \
            -> TensorRepresentation:
        """
        Takes list of tensors which have already been offset along axis 0 (rows) and
        combines them into a single tensor.
        """
        return TensorRepresentation.combine(tensors)

    def reshape_tensors(self, tensor: NumPyTensorView, total_rows: int) -> sp.csc_matrix:
        """
        Reshape into 2D scipy csc-matrix in column-major order and transpose.

        Note: Windows uses int32 by default at time of writing, so we need to enforce int64 here
        """
        rows = (tensor.col.astype(np.int64) * np.int64(total_rows) + tensor.row.astype(np.int64))
        cols = tensor.parameter_offset.astype(np.int64)
        shape = (np.int64(total_rows) * np.int64(self.var_length + 1), self.param_size_plus_one)
        return sp.csc_matrix((tensor.data, (rows, cols)), shape=shape)

    def get_empty_view(self) -> NumPyTensorView:
        """
        Returns an empty view of the corresponding NumPyTensorView subclass,
        coupling the NumPyCanonBackend subclass with the NumPyTensorView subclass.
        """
        return NumPyTensorView.get_empty_view(self.param_size_plus_one, self.id_to_col,
                                              self.param_to_size, self.param_to_col,
                                              self.var_length)

    def mul(self, lin: LinOp, view: NumPyTensorView) -> NumPyTensorView:
        """
        Multiply view with constant data from the left.
        When the lhs is parametrized, multiply each slice of the tensor with the 
        single, constant slice of the rhs. 
        Otherwise, multiply the single slice of the tensor with each slice of the rhs.
        """
        lhs, is_param_free_lhs = self.get_constant_data(lin.data, view, column=False)
        if isinstance(lhs, dict):
            reps = view.rows // next(iter(lhs.values()))[0].shape[-1]
            stacked_lhs = {k: np.kron(np.eye(reps), v) for k, v in lhs.items()}

            def parametrized_mul(x):
                assert x.shape[0] == 1
                return {k: v @ x for k, v in stacked_lhs.items()}

            func = parametrized_mul
        else:
            assert isinstance(lhs, np.ndarray)
            reps = view.rows // lhs.shape[-1]
            stacked_lhs = np.kron(np.eye(reps), lhs)

            def func(x):
                return stacked_lhs @ x

        return view.accumulate_over_variables(func, is_param_free_function=is_param_free_lhs)

    @staticmethod
    def promote(lin: LinOp, view: NumPyTensorView) -> NumPyTensorView:
        """
        Promote view by repeating along axis 1 (rows).
        """
        num_entries = int(np.prod(lin.shape))

        def func(x):
            return np.tile(x, (1, num_entries, 1))

        view.apply_all(func)
        return view

    def mul_elem(self, lin: LinOp, view: NumPyTensorView) -> NumPyTensorView:
        """
        Given (A, b) in view and constant data d, return (A*d, b*d).
        d is broadcasted along dimension 1 (columns).
        When the lhs is parametrized, multiply elementwise each slice of the tensor with the 
        single, constant slice of the rhs. 
        Otherwise, multiply elementwise the single slice of the tensor with each slice of the rhs.
        """
        lhs, is_param_free_lhs = self.get_constant_data(lin.data, view, column=True)
        if isinstance(lhs, dict):
            def parametrized_mul(x):
                assert x.shape[0] == 1
                return {k: v * x for k, v in lhs.items()}

            func = parametrized_mul
        else:
            def func(x):
                return lhs * x
        return view.accumulate_over_variables(func, is_param_free_function=is_param_free_lhs)

    @staticmethod
    def sum_entries(_lin: LinOp, view: NumPyTensorView) -> NumPyTensorView:
        """
        Given (A, b) in view, return the sum of the representation
        on the row axis, ie: (sum(A,axis=1), sum(b, axis=1)).
        """
        def func(x):
            return x.sum(axis=1, keepdims=True)

        view.apply_all(func)
        return view

    def div(self, lin: LinOp, view: NumPyTensorView) -> NumPyTensorView:
        """
        Given (A, b) in view and constant data d, return (A*(1/d), b*(1/d)).
        d is broadcasted along dimension 1 (columns).
        This function is semantically identical to mul_elem but the view x
        is multiplied with the reciprocal of the lin_op data.

        Note: div currently doesn't support parameters.
        """
        lhs, is_param_free_lhs = self.get_constant_data(lin.data, view, column=True)
        assert is_param_free_lhs
        assert lhs.shape[0] == 1
        # dtype is important here, will do integer division if data is of dtype "int" otherwise.
        lhs = np.reciprocal(lhs, where=lhs != 0, dtype=float)

        def div_func(x):
            return lhs * x

        return view.accumulate_over_variables(div_func, is_param_free_function=is_param_free_lhs)

    @staticmethod
    def diag_vec(lin: LinOp, view: NumPyTensorView) -> NumPyTensorView:
        """
        Diagonal vector to matrix. Given (A, b) with n rows in view, add rows of zeros such that
        the original rows now correspond to the diagonal entries of the n x n expression.
        An optional offset parameter `k` can be specified, with k>0 for diagonals above
        the main diagonal, and k<0 for diagonals below the main diagonal.
        """
        assert lin.shape[0] == lin.shape[1]
        k = lin.data
        rows = lin.shape[0]
        total_rows = int(lin.shape[0] ** 2)

        def func(x):
            x_rows = x.shape[1]
            shape = list(x.shape)
            shape[1] = total_rows

            if k == 0:
                new_rows = np.arange(x_rows) * (rows + 1)
            elif k > 0:
                new_rows = np.arange(x_rows) * (rows + 1) + rows * k
            else:
                new_rows = np.arange(x_rows) * (rows + 1) - k
            matrix = np.zeros(shape)
            matrix[:, new_rows, :] = x
            return matrix

        view.apply_all(func)
        return view

    @staticmethod
    def get_stack_func(total_rows: int, offset: int) -> Callable:
        """
        Returns a function that takes in a tensor, modifies the shape of the tensor by extending
        it to total_rows, and then shifts the entries by offset along axis 1.
        """
        def stack_func(tensor):
            rows = tensor.shape[1]
            new_rows = (np.arange(rows) + offset).astype(int)
            matrix = np.zeros(shape=(tensor.shape[0], int(total_rows), tensor.shape[2]))
            matrix[:, new_rows, :] = tensor
            return matrix

        return stack_func

    def rmul(self, lin: LinOp, view: NumPyTensorView) -> NumPyTensorView:
        """
        Multiply view with constant data from the right.
        When the rhs is parametrized, multiply each slice of the tensor with the
        single, constant slice of the lhs.
        Otherwise, multiply the single slice of the tensor with each slice of the lhs.

        Note: Even though this is rmul, we still use "lhs", as is implemented via a
        multiplication from the left in this function.
        """
        lhs, is_param_free_lhs = self.get_constant_data(lin.data, view, column=False)
        arg_cols = lin.args[0].shape[0] if len(lin.args[0].shape) == 1 else lin.args[0].shape[1]

        if is_param_free_lhs:
            lhs_rows = lhs.shape[-2]
            if len(lin.data.shape) == 1 and arg_cols != lhs_rows:
                lhs = np.swapaxes(lhs, -2, -1)
            lhs_rows = lhs.shape[-2]
            reps = view.rows // lhs_rows
            lhs_transposed = np.swapaxes(lhs, -2, -1)
            stacked_lhs = np.kron(lhs_transposed, np.eye(reps))

            def func(x):
                return stacked_lhs @ x
        else:
            lhs_shape = next(iter(lhs.values()))[0].shape
            lhs_rows = lhs_shape[-2]
            if len(lin.data.shape) == 1 and arg_cols != lhs_rows:
                lhs = {k: np.swapaxes(v, -2, -1) for k, v in lhs.items()}
                lhs_shape = next(iter(lhs.values()))[0].shape
            lhs_rows = lhs_shape[-2]
            reps = view.rows // lhs_rows
            stacked_lhs = {k: np.kron(np.swapaxes(v, -2, -1), np.eye(reps)) for k, v in lhs.items()}

            def parametrized_mul(x):
                assert x.shape[0] == 1
                return {k: v @ x for k, v in stacked_lhs.items()}

            func = parametrized_mul

        return view.accumulate_over_variables(func, is_param_free_function=is_param_free_lhs)

    @staticmethod
    def trace(lin: LinOp, view: NumPyTensorView) -> NumPyTensorView:
        """
        Select the rows corresponding to the diagonal entries in the expression and sum along
        axis 0.
        """
        shape = lin.args[0].shape
        indices = np.arange(shape[0]) * shape[0] + np.arange(shape[0])

        lhs = np.zeros(shape=(1, np.prod(shape)))
        lhs[0, indices] = 1

        def func(x):
            return lhs @ x

        return view.accumulate_over_variables(func, is_param_free_function=True)

    def conv(self, lin: LinOp, view: NumPyTensorView) -> NumPyTensorView:
        """
        Returns view corresponding to a discrete convolution with data 'a', i.e., multiplying from
        the left a repetition of the column vector of 'a' for each column in A, shifted down one row
        after each column, i.e., a Toeplitz matrix.
        If lin_data is a row vector, we must transform the lhs to become a column vector before
        applying the convolution.

        Note: conv currently doesn't support parameters.
        """
        lhs, is_param_free_lhs = self.get_constant_data(lin.data, view, column=False)
        assert is_param_free_lhs

        if len(lin.data.shape) == 1:
            lhs = np.swapaxes(lhs, -2, -1)

        def func(x):
            return convolve(lhs, x)

        return view.accumulate_over_variables(func, is_param_free_function=is_param_free_lhs)

    def kron_r(self, lin: LinOp, view: NumPyTensorView) -> NumPyTensorView:
        """
        Returns view corresponding to Kronecker product of data 'a' with view x, i.e., kron(a,x).
        This function reshapes 'a' into a column vector, computes the Kronecker product with the
        view of x and reorders the row indices afterwards.

        Note: kron_r currently doesn't support parameters.
        """
        lhs, is_param_free_lhs = self.get_constant_data(lin.data, view, column=True)
        assert is_param_free_lhs
        assert len(lhs) == 1
        lhs = lhs[0]
        assert lhs.ndim == 2

        assert len({arg.shape for arg in lin.args}) == 1
        rhs_shape = lin.args[0].shape

        row_idx = self._get_kron_row_indices(lin.data.shape, rhs_shape)

        def func(x: np.ndarray) -> np.ndarray:
            assert x.ndim == 3
            kron_res = np.kron(lhs, x)
            kron_res = kron_res[:, row_idx, :]
            return kron_res

        return view.accumulate_over_variables(func, is_param_free_function=is_param_free_lhs)

    def kron_l(self, lin: LinOp, view: NumPyTensorView) -> NumPyTensorView:
        """
        Returns view corresponding to Kronecker product of view x with data 'a', i.e., kron(x,a).
        This function reshapes 'a' into a column vector, computes the Kronecker product with the
        view of x and reorders the row indices afterwards.

        Note: kron_l currently doesn't support parameters.
        """
        rhs, is_param_free_rhs = self.get_constant_data(lin.data, view, column=True)
        assert is_param_free_rhs
        assert len(rhs) == 1
        rhs = rhs[0]
        assert rhs.ndim == 2

        assert len({arg.shape for arg in lin.args}) == 1
        lhs_shape = lin.args[0].shape

        row_idx = self._get_kron_row_indices(lhs_shape, lin.data.shape)

        def func(x: np.ndarray) -> np.ndarray:
            assert x.ndim == 3
            kron_res = np.kron(x, rhs)
            kron_res = kron_res[:, row_idx, :]
            return kron_res

        return view.accumulate_over_variables(func, is_param_free_function=is_param_free_rhs)

    def get_variable_tensor(self, shape: tuple[int, ...], variable_id: int) \
            -> dict[int, dict[int, np.ndarray]]:
        """
        Returns tensor of a variable node, i.e., eye(n) across axes 0 and 1, where n is
        the number of entries of the variable.
        This function expands the dimension of an identity matrix of size n on the parameter axis.
        """
        assert variable_id != Constant.ID
        n = int(np.prod(shape))
        return {variable_id: {Constant.ID.value: np.expand_dims(np.eye(n), axis=0)}}

    def get_data_tensor(self, data: np.ndarray) -> dict[int, dict[int, np.ndarray]]:
        """
        Returns tensor of constant node as a column vector.
        This function expands the dimension of the column vector on the parameter axis.
        """
        data = self._to_dense(data)
        tensor = data.reshape((-1, 1), order="F")
        return {Constant.ID.value: {Constant.ID.value: np.expand_dims(tensor, axis=0)}}

    def get_param_tensor(self, shape: tuple[int, ...], parameter_id: int) \
            -> dict[int, dict[int, np.ndarray]]:
        """
        Returns tensor of a parameter node, i.e., eye(n) across axes 0 and 2, where n is
        the number of entries of the parameter.
        This function expands the dimension of an identity matrix of size n on the column axis.
        """
        assert parameter_id != Constant.ID
        n = int(np.prod(shape))
        return {Constant.ID.value: {parameter_id: np.expand_dims(np.eye(n), axis=-1)}}

    @staticmethod
    def _to_dense(x):
        """
<<<<<<< HEAD
        This is an internal function that converts a sparse input to a dense numpy array.
=======
        Internal function that converts a sparse input to a dense numpy array.
>>>>>>> 904aa10e
        """
        try:
            res = x.toarray()
        except AttributeError:
            res = x
        res = np.atleast_2d(res)
        return res


class StackedSlicesBackend(PythonCanonBackend):

    @staticmethod
    def reshape_constant_data(constant_data: dict[int, sp.csc_matrix],
                              lin_op_shape: tuple[int, int]) \
            -> dict[int, sp.csc_matrix]:
        return {k: StackedSlicesBackend._reshape_single_constant_tensor(v, lin_op_shape)
                for k, v in constant_data.items()}

    @staticmethod
    def _reshape_single_constant_tensor(v: sp.csr_matrix, lin_op_shape: tuple[int, int]) \
            -> sp.csc_matrix:
        p = np.prod(v.shape) // np.prod(lin_op_shape)
        old_shape = (v.shape[0] // p, v.shape[1])

        coo = v.tocoo()
        data, stacked_rows, cols = coo.data, coo.row, coo.col
        slice, rows = np.divmod(stacked_rows, old_shape[0])

        element_position = cols * old_shape[0] + rows
        new_cols, new_rows = np.divmod(element_position, lin_op_shape[0])
        new_rows = slice * lin_op_shape[0] + new_rows

        new_stacked_shape = (p * lin_op_shape[0], lin_op_shape[1])
        return sp.csc_matrix((data, (new_rows, new_cols)), shape=new_stacked_shape)

    def get_empty_view(self) -> TensorView:
        return StackedSlicesTensorView.get_empty_view(self.param_size_plus_one, self.id_to_col,
                                                      self.param_to_size, self.param_to_col,
                                                      self.var_length)

    def neg(self, lin: LinOp, view: StackedSlicesTensorView) -> StackedSlicesTensorView:
        def func(x, _p):
            return -x

        view.apply_all(func)
        return view

    def mul(self, lin: LinOp, view: StackedSlicesTensorView) -> StackedSlicesTensorView:
        """
        Multiply view with constant data from the left.
        This method computes the traditional multiplication of constant/parametrized data with
        the tensorview. The simple case is when the lhs is constant. In which case we calculate
        the number of repetitions, stacking copies vertically along the diagonal using kron.
        """
        lhs, is_param_free_lhs = self.get_constant_data(lin.data, view, column=False)
        if is_param_free_lhs:
            reps = view.rows // lhs.shape[-1]
            if reps > 1:
                stacked_lhs = (sp.kron(sp.eye(reps, format="csc"), lhs))
            else:
                stacked_lhs = lhs

            def func(x, p):
                # TODO: add test for case p > 1 and reps > 1
                if p == 1:
                    return (stacked_lhs @ x).tocsc()
                else:
                    return ((sp.kron(sp.eye(p, format="csc"), stacked_lhs)) @ x).tocsc()
        else:
            reps = view.rows // next(iter(lhs.values())).shape[-1]
            if reps > 1:
                stacked_lhs = self._repeat_parametrized_lhs(lhs, reps)
            else:
                stacked_lhs = lhs

            def parametrized_mul(x):
                return {k: v @ x for k, v in stacked_lhs.items()}

            func = parametrized_mul
        return view.accumulate_over_variables(func, is_param_free_function=is_param_free_lhs)

    def _repeat_parametrized_lhs(self, lhs: dict[int, list[sp.csc_matrix]], reps: int) \
            -> sp.csc_matrix:
        """

        """
        res = dict()
        for param_id, v in lhs.items():
            p = self.param_to_size[param_id]
            old_shape = (v.shape[0] // p, v.shape[1])
            coo = v.tocoo()
            data, rows, cols = coo.data, coo.row, coo.col
            new_rows = np.repeat(rows, reps) + np.tile(np.arange(reps) * old_shape[0], len(rows)) \
                       + np.repeat(rows // old_shape[0],
                                   reps) * (old_shape[0] * (reps - 1))
            new_cols = np.repeat(
                cols, reps) + np.tile(np.arange(reps) * old_shape[1], len(cols))
            new_data = np.repeat(data, reps)
            new_shape = (v.shape[0] * reps, v.shape[1] * reps)
            res[param_id] = sp.csc_matrix(
                (new_data, (new_rows, new_cols)), shape=new_shape)
        return res

    @staticmethod
    def promote(lin: LinOp, view: StackedSlicesTensorView) -> StackedSlicesTensorView:
        num_entries = int(np.prod(lin.shape))
        rows = np.zeros(num_entries)
        view.select_rows(rows)
        return view

    def mul_elem(self, lin: LinOp, view: StackedSlicesTensorView) -> StackedSlicesTensorView:
        """
        Given (A, b) in view and constant data d, return (A*d, b*d).
        When dealing with parametrized constant data, we need to repeat the variable tensor p times
        and stack them vertically to ensure shape compatibility for elementwise multiplication
        with the parametrized expression.
        """
        lhs, is_param_free_lhs = self.get_constant_data(lin.data, view, column=True)
        if is_param_free_lhs:
            def func(x, p):
                if p == 1:
                    return lhs.multiply(x)
                else:
                    new_lhs = sp.vstack([lhs] * p)
                    return new_lhs.multiply(x)
        else:
            def parametrized_mul(x):
                return {k: v.multiply(sp.vstack([x] * self.param_to_size[k]))
                        for k, v in lhs.items()}

            func = parametrized_mul
        return view.accumulate_over_variables(func, is_param_free_function=is_param_free_lhs)

    @staticmethod
    def sum_entries(_lin: LinOp, view: StackedSlicesTensorView) -> StackedSlicesTensorView:
        def func(x, p):
            if p == 1:
                return sp.csr_matrix(x.sum(axis=0))
            else:
                m = x.shape[0] // p
                return (sp.kron(sp.eye(p, format="csr"), np.ones(m)) @ x).tocsr()

        view.apply_all(func)
        return view

    def div(self, lin: LinOp, view: StackedSlicesTensorView) -> StackedSlicesTensorView:
        lhs, is_param_free_lhs = self.get_constant_data(lin.data, view, column=True)
        assert is_param_free_lhs
        # dtype is important here, will do integer division if data is of dtype "int" otherwise.
        lhs.data = np.reciprocal(lhs.data, dtype=float)

        def div_func(x, _p):
            return lhs.multiply(x)

        return view.accumulate_over_variables(div_func, is_param_free_function=is_param_free_lhs)

    @staticmethod
    def diag_vec(lin: LinOp, view: StackedSlicesTensorView) -> StackedSlicesTensorView:
        assert lin.shape[0] == lin.shape[1]
        k = lin.data
        rows = lin.shape[0]
        total_rows = int(lin.shape[0] ** 2)

        def func(x, _p):
            shape = list(x.shape)
            shape[0] = total_rows
            x = x.tocoo()
            if k == 0:
                new_rows = (x.row * (rows + 1)).astype(int)
            elif k > 0:
                new_rows = (x.row * (rows + 1) + rows * k).astype(int)
            else:
                new_rows = (x.row * (rows + 1) - k).astype(int)
            return sp.csr_matrix((x.data, (new_rows, x.col)), shape)

        view.apply_all(func)
        return view

    @staticmethod
    def get_stack_func(total_rows: int, offset: int) -> Callable:
        def stack_func(tensor, p):
            coo_repr = tensor.tocoo()
            m = coo_repr.shape[0] // p
            slices = coo_repr.row // m
            new_rows = (coo_repr.row + (slices + 1) * offset)
            new_rows = new_rows + slices * (total_rows - m - offset).astype(int)
            return sp.csr_matrix((coo_repr.data, (new_rows, coo_repr.col)),
                                 shape=(int(total_rows * p), tensor.shape[1]))

        return stack_func

    def rmul(self, lin: LinOp, view: StackedSlicesTensorView) -> StackedSlicesTensorView:
        """
        Multiply view with constant data from the right.
        """
        # Note that even though this is rmul, we still use "lhs", as is implemented via a
        # multiplication from the left in this function.
        lhs, is_param_free_lhs = self.get_constant_data(lin.data, view, column=False)

        arg_cols = lin.args[0].shape[0] if len(lin.args[0].shape) == 1 else lin.args[0].shape[1]

        if is_param_free_lhs:
            if len(lin.data.shape) == 1 and arg_cols != lhs.shape[0]:
                reps = view.rows // lhs.shape[1]
                stacked_lhs = sp.kron(lhs, sp.eye(reps, format="csc"))
            else:
                reps = view.rows // lhs.shape[0]
                if reps > 1:
                    stacked_lhs = sp.kron(lhs.T, sp.eye(reps, format="csc"))
                else:
                    stacked_lhs = lhs.T.tocsc()

            def func(x, _p):
                return (stacked_lhs @ x).tocsc()
        else:
            lhs_shape = next(iter(lhs.values())).shape
            p = view.rows // lhs_shape[-1]
            lhs_shape = (lhs_shape[0] // p, lhs_shape[1])
            stacked_lhs = {}
            if len(lin.data.shape) == 1 and arg_cols != lhs_shape[0]:
                # Example: (n,n) @ (n,), we need to interpret the rhs as a column vector,
                # but it is a row vector by default, so we need to transpose
                reps = view.rows // lhs_shape[1]
                eye = sp.eye(reps, format="csc")
                for param_id, param_mat in lhs.items():
                    inds = np.arange(param_mat.shape[1])
                    sub_inds = np.split(inds, self.param_to_size[param_id])
                    stacked_lhs[param_id] = sp.vstack([sp.kron(param_mat[s], eye, format='csc')
                                                       for s in sub_inds], format='csc')
            else:
                reps = view.rows // lhs_shape[0]
                eye = sp.eye(reps, format="csc")
                for param_id, param_mat in lhs.items():
                    inds = np.arange(param_mat.shape[0])
                    sub_inds = np.split(inds, self.param_to_size[param_id])
                    if reps > 1:
                        stacked_lhs[param_id] = sp.vstack([sp.kron(param_mat[s].T, eye)
                                                           for s in sub_inds], format='csc')
                    else:
                        stacked_lhs[param_id] = sp.vstack([param_mat[s].T
                                                           for s in sub_inds], format='csc')

            def parametrized_mul(x):
                return {k: (v @ x).tocsc() for k, v in stacked_lhs.items()}

            func = parametrized_mul
        return view.accumulate_over_variables(func, is_param_free_function=is_param_free_lhs)

    @staticmethod
    def trace(lin: LinOp, view: StackedSlicesTensorView) -> StackedSlicesTensorView:
        shape = lin.args[0].shape
        indices = np.arange(shape[0]) * shape[0] + np.arange(shape[0])

        data = np.ones(len(indices))
        idx = (np.zeros(len(indices)), indices.astype(int))
        lhs = sp.csc_matrix((data, idx), shape=(1, np.prod(shape)))

        def func(x, _p):
            return lhs @ x

        return view.accumulate_over_variables(func, is_param_free_function=True)

    def conv(self, lin: LinOp, view: StackedSlicesTensorView) -> StackedSlicesTensorView:
        lhs, is_param_free_lhs = self.get_constant_data(lin.data, view, column=False)
        assert is_param_free_lhs
        assert lhs.ndim == 2

        if len(lin.data.shape) == 1:
            lhs = lhs.T

        rows = lin.shape[0]
        cols = lin.args[0].shape[0]
        nonzeros = lhs.shape[0]

        lhs = lhs.tocoo()
        row_idx = (np.tile(lhs.row, cols) + np.repeat(np.arange(cols), nonzeros)).astype(int)
        col_idx = (np.tile(lhs.col, cols) + np.repeat(np.arange(cols), nonzeros)).astype(int)
        data = np.tile(lhs.data, cols)

        lhs = sp.csc_matrix((data, (row_idx, col_idx)), shape=(rows, cols))

        def func(x, _p):
            return lhs @ x

        return view.accumulate_over_variables(func, is_param_free_function=is_param_free_lhs)

    def kron_r(self, lin: LinOp, view: StackedSlicesTensorView) -> StackedSlicesTensorView:
        lhs, is_param_free_lhs = self.get_constant_data(lin.data, view, column=True)
        assert is_param_free_lhs
        assert lhs.ndim == 2

        assert len({arg.shape for arg in lin.args}) == 1
        rhs_shape = lin.args[0].shape

        lhs_ones = np.ones(lin.data.shape)
        rhs_ones = np.ones(rhs_shape)

        lhs_arange = np.arange(np.prod(lin.data.shape)).reshape(lin.data.shape, order="F")
        rhs_arange = np.arange(np.prod(rhs_shape)).reshape(rhs_shape, order="F")

        row_indices = (np.kron(lhs_ones, rhs_arange) +
                       np.kron(lhs_arange, rhs_ones * np.prod(rhs_shape))) \
            .flatten(order="F").astype(int)

        def func(x, _p):
            assert x.ndim == 2
            kron_res = sp.kron(lhs, x).tocsc()
            kron_res = kron_res[row_indices, :]
            return kron_res

        return view.accumulate_over_variables(func, is_param_free_function=is_param_free_lhs)

    def kron_l(self, lin: LinOp, view: StackedSlicesTensorView) -> StackedSlicesTensorView:
        rhs, is_param_free_rhs = self.get_constant_data(lin.data, view, column=True)
        assert is_param_free_rhs
        assert rhs.ndim == 2

        assert len({arg.shape for arg in lin.args}) == 1
        lhs_shape = lin.args[0].shape

        rhs_ones = np.ones(lin.data.shape)
        lhs_ones = np.ones(lhs_shape)

        rhs_arange = np.arange(np.prod(lin.data.shape)).reshape(lin.data.shape, order="F")
        lhs_arange = np.arange(np.prod(lhs_shape)).reshape(lhs_shape, order="F")

        row_indices = (np.kron(lhs_ones, rhs_arange) +
                       np.kron(lhs_arange, rhs_ones * np.prod(lin.data.shape))) \
            .flatten(order="F").astype(int)

        def func(x, _p):
            assert x.ndim == 2
            kron_res = sp.kron(x, rhs).tocsc()
            kron_res = kron_res[row_indices, :]
            return kron_res

        return view.accumulate_over_variables(func, is_param_free_function=is_param_free_rhs)

    def get_variable_tensor(self, shape: tuple[int, ...], variable_id: int) -> \
            dict[int, dict[int, sp.csc_matrix]]:
        assert variable_id != Constant.ID
        n = int(np.prod(shape))
        return {variable_id: {Constant.ID.value: sp.eye(n, format="csc")}}

    def get_data_tensor(self, data: np.ndarray | sp.spmatrix) -> \
            dict[int, dict[int, sp.csc_matrix]]:
        if isinstance(data, np.ndarray):
            # Slightly faster compared to reshaping after casting
            tensor = sp.csc_matrix(data.reshape((-1, 1), order="F"))
        else:
            tensor = sp.coo_matrix(data).reshape((-1, 1), order="F").tocsc()
        return {Constant.ID.value: {Constant.ID.value: tensor}}

    def get_param_tensor(self, shape: tuple[int, ...], parameter_id: int) -> \
            dict[int, dict[int, sp.csc_matrix]]:
        assert parameter_id != Constant.ID
        param_size = self.param_to_size[parameter_id]
        shape = (int(np.prod(shape) * param_size), 1)
        arg = np.ones(param_size), (np.arange(param_size) + np.arange(param_size) * param_size,
                                    np.zeros(param_size))
        param_vec = sp.csc_matrix(arg, shape)
        return {Constant.ID.value: {parameter_id: param_vec}}


class TensorView(ABC):
    """
    A TensorView represents the tensors for A and b, which are of shape
    rows x var_length x param_size_plus_one and rows x 1 x param_size_plus_one, respectively.
    The class facilitates the application of the CanonBackend functions.
    """

    def __init__(self,
                 variable_ids: set[int] | None,
                 tensor: Any,
                 is_parameter_free: bool,
                 param_size_plus_one: int,
                 id_to_col: dict[int, int],
                 param_to_size: dict[int, int],
                 param_to_col: dict[int, int],
                 var_length: int
                 ):
        self.variable_ids = variable_ids if variable_ids is not None else None
        self.tensor = tensor
        self.is_parameter_free = is_parameter_free

        # Constants
        self.param_size_plus_one = param_size_plus_one
        self.id_to_col = id_to_col
        self.param_to_size = param_to_size
        self.param_to_col = param_to_col
        self.var_length = var_length

    def __iadd__(self, other: TensorView) -> TensorView:
        assert isinstance(other, self.__class__)
        self.variable_ids = self.variable_ids | other.variable_ids
        self.tensor = self.combine_potentially_none(self.tensor, other.tensor)
        self.is_parameter_free = self.is_parameter_free and other.is_parameter_free
        return self

    @staticmethod
    @abstractmethod
    def combine_potentially_none(a: Any | None, b: Any | None) -> Any | None:
        """
        Adds the tensor a to b if they are both not none.
        If a (b) is not None but b (a) is None, returns a (b).
        Returns None if both a and b are None.
        """
        pass  # noqa

    @classmethod
    def get_empty_view(cls, param_size_plus_one: int, id_to_col: dict[int, int],
                       param_to_size: dict[int, int], param_to_col: dict[int, int],
                       var_length: int) \
            -> TensorView:
        """
        Return a TensorView that has shape information, but no data.
        """
        return cls(None, None, True, param_size_plus_one, id_to_col, param_to_size, param_to_col,
                   var_length)

    @staticmethod
    def is_constant_data(variable_ids: set[int]) -> bool:
        """
        Does the TensorView only contain constant data?
        """
        return variable_ids == {Constant.ID.value}

    @property
    @abstractmethod
    def rows(self) -> int:
        """
        Number of rows of the TensorView.
        """
        pass  # noqa

    @abstractmethod
    def get_tensor_representation(self, row_offset: int) -> TensorRepresentation:
        """
        Returns [A b].
        """
        pass  # noqa

    @abstractmethod
    def select_rows(self, rows: np.ndarray) -> None:
        """
        Select 'rows' from tensor.
        """
        pass  # noqa

    @abstractmethod
    def apply_all(self, func: Callable) -> None:
        """
        Apply 'func' across all variables and parameter slices.
        """
        pass  # noqa

    @abstractmethod
    def create_new_tensor_view(self, variable_ids: set[int], tensor: Any, is_parameter_free: bool) \
            -> TensorView:
        """
        Create new TensorView with same shape information as self, but new data.
        """
        pass  # noqa


class DictTensorView(TensorView, ABC):
    """
    The DictTensorView abstract class handles the dictionary aspect of the tensor representation,
    which is shared across multiple backends.
    The tensor is contained in the following data structure:
    `Dict[variable_id, Dict[parameter_id, tensor]]`, with the outer dict handling
    the variable offset, and the inner dict handling the parameter offset.
    Subclasses have to implement the implementation of the tensor, as well
    as the tensor operations.
    """

    def accumulate_over_variables(self, func: Callable, is_param_free_function: bool) -> TensorView:
        """
        Apply 'func' to A and b.
        If 'func' is a parameter free function, then we can apply it to all parameter slices
        (including the slice that contains non-parameter constants).
        If 'func' is not a parameter free function, we only need to consider the parameter slice
        that contains the non-parameter constants, due to DPP rules.
        """
        for variable_id, tensor in self.tensor.items():
            self.tensor[variable_id] = self.apply_to_parameters(func, tensor) if \
                is_param_free_function else func(tensor[Constant.ID.value])

        self.is_parameter_free = self.is_parameter_free and is_param_free_function
        return self

    def combine_potentially_none(self, a: dict | None, b: dict | None) -> dict | None:
        """
        Adds the tensor a to b if they are both not none.
        If a (b) is not None but b (a) is None, returns a (b).
        Returns None if both a and b are None.
        """
        if a is None and b is None:
            return None
        elif a is not None and b is None:
            return a
        elif a is None and b is not None:
            return b
        else:
            return self.add_dicts(a, b)

    @staticmethod
    @abstractmethod
    def add_tensors(a: Any, b: Any) -> Any:
        """
        Returns element-wise addition of two tensors of the same type.
        """
        pass  # noqa

    @staticmethod
    @abstractmethod
    def tensor_type():
        """
        Returns the type of the underlying tensor
        """
        pass  # noqa

    def add_dicts(self, a: dict, b: dict) -> dict:
        """
        Addition for dict-based tensors.
        """
        res = {}
        keys_a = set(a.keys())
        keys_b = set(b.keys())
        intersect = keys_a & keys_b
        for key in intersect:
            if isinstance(a[key], dict) and isinstance(b[key], dict):
                res[key] = self.add_dicts(a[key], b[key])
            elif isinstance(a[key], self.tensor_type()) and isinstance(b[key], self.tensor_type()):
                res[key] = self.add_tensors(a[key], b[key])
            else:
                raise ValueError(f'Values must either be dicts or {self.tensor_type()}.')
        for key in keys_a - intersect:
            res[key] = a[key]
        for key in keys_b - intersect:
            res[key] = b[key]
        return res


class SciPyTensorView(DictTensorView):

    @property
    def rows(self) -> int:
        """
        Number of rows of the TensorView.
        This is the first dimension of the first slice in the tensor list.
        """
        if self.tensor is not None:
            return next(iter(next(iter(self.tensor.values())).values()))[0].shape[0]
        else:
            raise ValueError

    def get_tensor_representation(self, row_offset: int) -> TensorRepresentation:
        """
        Returns a TensorRepresentation of [A b] tensor.
        This function iterates through all the tensor slices in the list
        and constructs their respective representation in COO format. Each parameter
        slice has its own tensor representation which will be combined with the others
        in the return statement. The row_offset is applied to the row indices and
        the variable_offset to the col indices.
        """
        assert self.tensor is not None
        tensor_representations = []
        for variable_id, variable_tensor in self.tensor.items():
            for parameter_id, parameter_tensor in variable_tensor.items():
                for param_slice_offset, matrix in enumerate(parameter_tensor):
                    coo_repr = matrix.tocoo(copy=False)
                    tensor_representations.append(TensorRepresentation(
                        coo_repr.data,
                        coo_repr.row + row_offset,
                        coo_repr.col + self.id_to_col[variable_id],
                        np.ones(coo_repr.nnz) * self.param_to_col[parameter_id] +
                        param_slice_offset,
                    ))
        return TensorRepresentation.combine(tensor_representations)

    def select_rows(self, rows: np.ndarray) -> None:
        """
        Select 'rows' from tensor.
        This function returns a subset of the rows from the original tensor.
        """
        def func(x):
            return x[rows, :]

        self.apply_all(func)

    def apply_all(self, func: Callable) -> None:
        """
        Apply 'func' across all variables and parameter slices.
        The tensor functions in the SciPyBackend manipulate 2d sparse matrices.
        Therefore, this function iterates 'v' and applies 'func' to every slice.
        """
        self.tensor = {var_id: {k: [func(v_i).tocsr() for v_i in v]
                                for k, v in parameter_repr.items()}
                       for var_id, parameter_repr in self.tensor.items()}

    def create_new_tensor_view(self, variable_ids: set[int], tensor: dict,
                               is_parameter_free: bool) -> SciPyTensorView:
        """
        Create new SciPyTensorView with same shape information as self,
        but new tensor data.
        """
        return SciPyTensorView(variable_ids, tensor, is_parameter_free, self.param_size_plus_one,
                               self.id_to_col, self.param_to_size, self.param_to_col,
                               self.var_length)

    @staticmethod
    def apply_to_parameters(func: Callable,
                            parameter_representation: dict[int, list[sp.csr_matrix]]) \
            -> dict[int, list[sp.csr_matrix]]:
        """
        Apply 'func' to each slice of the parameter representation.
        """
        return {k: [func(v_i).tocsr() for v_i in v] for k, v in parameter_representation.items()}

    @staticmethod
    def add_tensors(a: list[sp.csr_matrix], b: list[sp.csr_matrix]) -> list[sp.csr_matrix]:
        """
        Apply element-wise addition on every 2d sparse matrix in two lists
        and return as a new list.
        """
        return [a + b for a, b in zip(a, b, strict=True)]

    def tensor_type(self):
        """
        The tensor is represented as a list of 2d sparse matrices.
        """
        return list


class NumPyTensorView(DictTensorView):

    @property
    def rows(self) -> int:
        """
        Number of rows of the TensorView.
        This is the second dimension of the 3d tensor.
        """
        if self.tensor is not None:
            return next(iter(next(iter(self.tensor.values())).values())).shape[1]
        else:
            raise ValueError

    def get_tensor_representation(self, row_offset: int) -> TensorRepresentation:
        """
        Returns a TensorRepresentation of [A b] tensor.
        This function iterates through all the tensor data and constructs the
        respective representation in COO format. To obtain the data, the tensor must be
        flattened as it is not in a sparse format. The row and column indices are obtained
        with numpy tiling/repeating along with their respective offsets.

        Note: CVXPY currently only supports usage of sparse matrices after the canonicalization.
        Therefore, we must return tensor representations in a (data, (row,col)) format.
        This could be changed once dense matrices are accepted.
        """
        assert self.tensor is not None
        tensor_representations = []
        for variable_id, variable_tensor in self.tensor.items():
            for parameter_id, parameter_tensor in variable_tensor.items():
                param_size, rows, cols = parameter_tensor.shape
                tensor_representations.append(TensorRepresentation(
                    parameter_tensor.flatten(order='F'),
                    np.repeat(np.tile(np.arange(rows), cols), param_size) + row_offset,
                    np.repeat(np.repeat(np.arange(cols), rows), param_size)
                    + self.id_to_col[variable_id],
                    np.tile(np.arange(param_size), rows * cols) + self.param_to_col[parameter_id],
                ))
        return TensorRepresentation.combine(tensor_representations)

    def select_rows(self, rows: np.ndarray) -> None:
        """
        Select 'rows' from tensor.
        The rows of the 3d tensor are in axis=1, this function selects a subset
        of the original tensor.
        """
        def func(x):
            return x[:, rows, :]

        self.apply_all(func)

    def apply_all(self, func: Callable) -> None:
        """
        Apply 'func' across all variables and parameter slices.
        The tensor functions in the NumPyBackend manipulate 3d arrays.
        Therefore, this function applies 'func' directly to the tensor 'v'.
        """
        self.tensor = {var_id: {k: func(v)
                                for k, v in parameter_repr.items()}
                       for var_id, parameter_repr in self.tensor.items()}

    def create_new_tensor_view(self, variable_ids: set[int], tensor: Any,
                               is_parameter_free: bool) -> NumPyTensorView:
        """
        Create new NumPyTensorView with same shape information as self,
        but new tensor data.
        """
        return NumPyTensorView(variable_ids, tensor, is_parameter_free, self.param_size_plus_one,
                               self.id_to_col, self.param_to_size, self.param_to_col,
                               self.var_length)

    @staticmethod
    def apply_to_parameters(func: Callable,
                            parameter_representation: dict[int, np.ndarray]) \
            -> dict[int, np.ndarray]:
        """
        Apply 'func' to the entire tensor of the parameter representation.
        """
        return {k: func(v) for k, v in parameter_representation.items()}

    @staticmethod
    def add_tensors(a: np.ndarray, b: np.ndarray) -> np.ndarray:
        """
        Apply element-wise addition on two dense numpy arrays
        """
        return a + b

    def tensor_type(self):
        """
        The tensor is represented as a 3-dimensional dense numpy array
        """
        return np.ndarray


class StackedSlicesTensorView(DictTensorView):

    @property
    def rows(self) -> int:
        """
        Number of rows of the TensorView.
        This is calculated by dividing the totals rows of the tensor by the
        number of parameter slices.
        """
        if self.tensor is not None:
            for param_dict in self.tensor.values():
                for param_id, param_mat in param_dict.items():
                    return param_mat.shape[0] // self.param_to_size[param_id]
        else:
            raise ValueError('Tensor cannot be None')

    def get_tensor_representation(self, row_offset: int) -> TensorRepresentation:
        """
        Returns a TensorRepresentation of [A b] tensor.
        This function iterates through all the tensor data and constructs their
        respective representation in COO format. The row data is adjusted according
        to the position of each element within a parameter slice. The parameter_offset
        finds which slice the original row indices belong to before applying the column
        offset.
        """
        assert self.tensor is not None
        tensor_representations = []
        for variable_id, variable_tensor in self.tensor.items():
            for parameter_id, parameter_matrix in variable_tensor.items():
                p = self.param_to_size[parameter_id]
                m = parameter_matrix.shape[0] // p
                coo_repr = parameter_matrix.tocoo(copy=False)
                tensor_representations.append(TensorRepresentation(
                    coo_repr.data,
                    (coo_repr.row % m) + row_offset,
                    coo_repr.col + self.id_to_col[variable_id],
                    coo_repr.row // m + np.ones(coo_repr.nnz) * self.param_to_col[parameter_id],
                ))
        return TensorRepresentation.combine(tensor_representations)

    def select_rows(self, rows: np.ndarray) -> None:
        """
        Select 'rows' from tensor. If there are multiple parameters 'p',
        we must select the same 'rows' from each parameter slice. This is done by
        introducing an offset of size 'm' for every parameter.
        """
        def func(x, p):
            """
            Note: the error handling is here in case the input 'rows' becomes
            incompatible with the tensor's shape.
            """
            try:
                if p == 1:
                    return x[rows, :]
                else:
                    m = x.shape[0] // p
                    return x[np.tile(rows, p) + np.repeat(np.arange(p) * m, len(rows)), :]
            except Exception:
                pass

        self.apply_all(func)

    def apply_all(self, func: Callable) -> None:
        """
        Apply 'func' across all variables and parameter slices.
        For the stacked-slices backend, we must pass an additional parameter 'p'
        which is the number of parameter slices.
        """
        self.tensor = {var_id: {k: func(v, self.param_to_size[k])
                                for k, v in parameter_repr.items()}
                       for var_id, parameter_repr in self.tensor.items()}

    def create_new_tensor_view(self, variable_ids: set[int], tensor: Any,
                               is_parameter_free: bool) -> StackedSlicesTensorView:
        """
        Create new StackedSlicesTensorView with same shape information as self,
        but new tensor data.
        """
        return StackedSlicesTensorView(variable_ids, tensor, is_parameter_free,
                                       self.param_size_plus_one, self.id_to_col,
                                       self.param_to_size, self.param_to_col,
                                       self.var_length)

    def apply_to_parameters(self, func: Callable,
                            parameter_representation: dict[int, sp.spmatrix]) \
            -> dict[int, sp.spmatrix]:
        """
        Apply 'func' to each slice of the parameter representation.
        For the stacked-slices backend, we must pass an additional parameter 'p'
        which is the number of parameter slices.
        """
        return {k: func(v, self.param_to_size[k]) for k, v in parameter_representation.items()}

    @staticmethod
    def add_tensors(a: sp.spmatrix, b: sp.spmatrix) -> sp.spmatrix:
        """
        Apply element-wise summation on two sparse matrices.
        """
        return a + b

    @staticmethod
    def tensor_type():
        """
        The tensor representation of the stacked slices backend is one big
        sparse matrix instead of smaller sparse matrices in a list.
        """
        return sp.spmatrix<|MERGE_RESOLUTION|>--- conflicted
+++ resolved
@@ -1339,11 +1339,7 @@
     @staticmethod
     def _to_dense(x):
         """
-<<<<<<< HEAD
-        This is an internal function that converts a sparse input to a dense numpy array.
-=======
         Internal function that converts a sparse input to a dense numpy array.
->>>>>>> 904aa10e
         """
         try:
             res = x.toarray()
