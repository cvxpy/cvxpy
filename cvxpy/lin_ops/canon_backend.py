"""
Copyright 2022, the CVXPY authors.

Licensed under the Apache License, Version 2.0 (the "License");
you may not use this file except in compliance with the License.
You may obtain a copy of the License at

    http://www.apache.org/licenses/LICENSE-2.0

Unless required by applicable law or agreed to in writing, software
distributed under the License is distributed on an "AS IS" BASIS,
WITHOUT WARRANTIES OR CONDITIONS OF ANY KIND, either express or implied.
See the License for the specific language governing permissions and
limitations under the License.
"""
from __future__ import annotations

from abc import ABC, abstractmethod
from dataclasses import dataclass
from enum import Enum
from typing import Any, Callable

import numpy as np
import graphblas as gb
from graphblas.core.utils import ensure_type
import scipy.sparse as sp
from scipy.signal import convolve

import cvxpy.settings as s
from cvxpy.lin_ops import LinOp
from cvxpy.settings import (
    NUMPY_CANON_BACKEND,
    RUST_CANON_BACKEND,
    SCIPY_CANON_BACKEND,
    GRAPHBLAS_CANON_BACKEND,
)

"""
Note: this file is tested extensively with illustrative examples in test_python_backends.py,
complementing the docstrings of the functions below.
"""
gb.config["autocompute"]


class Constant(Enum):
    ID = -1


@dataclass
class TensorRepresentation:
    """
    Sparse representation of a 3D Tensor. Semantically similar to COO format, with one extra
    dimension. Here, 'row' is axis 0, 'col' axis 1, and 'parameter_offset' axis 2.
    """
    data: np.ndarray
    row: np.ndarray
    col: np.ndarray
    parameter_offset: np.ndarray
    shape: tuple[int, int]  # (rows, cols)

    def __post_init__(self):
        assert self.data.shape == self.row.shape == self.col.shape == self.parameter_offset.shape

    @classmethod
    def combine(cls, tensors: list[TensorRepresentation]) -> TensorRepresentation:
        """
        Concatenates the row, col, parameter_offset, and data fields of a list of
        TensorRepresentations.
        """
        data, row, col, parameter_offset = np.array([]), np.array([]), np.array([]), np.array([])
        # Appending to numpy arrays vs. appending to lists and casting to array at the end was
        # faster for relevant dimensions in our testing.
        for t in tensors:
            data = np.append(data, t.data)
            row = np.append(row, t.row)
            col = np.append(col, t.col)
            parameter_offset = np.append(parameter_offset, t.parameter_offset)
        assert all(t.shape == tensors[0].shape for t in tensors)
        return cls(data, row, col, parameter_offset, tensors[0].shape)

    def __eq__(self, other: TensorRepresentation) -> bool:
        return isinstance(other, TensorRepresentation) and \
            np.all(self.data == other.data) and \
            np.all(self.row == other.row) and \
            np.all(self.col == other.col) and \
            np.all(self.parameter_offset == other.parameter_offset) and \
            self.shape == other.shape

    def __add__(self, other: TensorRepresentation) -> TensorRepresentation:
        if self.shape != other.shape:
            raise ValueError("Shapes must match for addition.")
        return TensorRepresentation(
            np.concatenate([self.data, other.data]),
            np.concatenate([self.row, other.row]),
            np.concatenate([self.col, other.col]),
            np.concatenate([self.parameter_offset, other.parameter_offset]),
            self.shape
        )

    @classmethod
    def empty_with_shape(cls, shape: tuple[int, int]) -> TensorRepresentation:
        return cls(
            np.array([], dtype=float),
            np.array([], dtype=int),
            np.array([], dtype=int),
            np.array([], dtype=int),
            shape,
        )

    def flatten_tensor(self, num_param_slices: int) -> sp.csc_matrix:
        """
        Flatten into 2D scipy csc-matrix in column-major order and transpose.
        """
        rows = (self.col.astype(np.int64) * np.int64(self.shape[0]) + self.row.astype(np.int64))
        cols = self.parameter_offset.astype(np.int64)
        shape = (np.prod(self.shape, dtype=np.int64), num_param_slices)
        return sp.csc_matrix((self.data, (rows, cols)), shape=shape)

    def get_param_slice(self, param_offset: int) -> sp.csc_matrix:
        """
        Returns a single slice of the tensor for a given parameter offset.
        """
        mask = self.parameter_offset == param_offset
        return sp.csc_matrix((self.data[mask], (self.row[mask], self.col[mask])), self.shape)


class CanonBackend(ABC):
    def __init__(self, id_to_col: dict[int, int], param_to_size: dict[int, int],
                 param_to_col: dict[int, int], param_size_plus_one: int, var_length: int):
        """
        CanonBackend handles the compilation from LinOp trees to a final sparse tensor through its
        subclasses.

        Parameters
        ----------
        id_to_col: mapping of variable id to column offset in A.
        param_to_size: mapping of parameter id to the corresponding number of elements.
        param_to_col: mapping of parameter id to the offset in axis 2.
        param_size_plus_one: integer representing shape[2], i.e., the number of slices along axis 2
                             plus_one refers to the non-parametrized slice of the tensor.
        var_length: number of columns in A.
        """
        self.param_size_plus_one = param_size_plus_one
        self.id_to_col = id_to_col
        self.param_to_size = param_to_size
        self.param_to_col = param_to_col
        self.var_length = var_length

    @classmethod
    def get_backend(cls, backend_name: str, *args, **kwargs) -> CanonBackend:
        """
        Map the name of a subclass and its initializing arguments to an instance of the subclass.

        Parameters
        ----------
        backend_name: key pointing to the subclass.
        args: Arguments required to initialize the subclass.

        Returns
        -------
        Initialized CanonBackend subclass.
        """
        backends = {
            NUMPY_CANON_BACKEND: NumPyCanonBackend,
            SCIPY_CANON_BACKEND: SciPyCanonBackend,
            GRAPHBLAS_CANON_BACKEND: GraphBlasBackend,
            RUST_CANON_BACKEND: RustCanonBackend
        }
        return backends[backend_name](*args, **kwargs)

    @abstractmethod
    def build_matrix(self, lin_ops: list[LinOp]) -> sp.csc_matrix:
        """
        Main function called from canonInterface.
        Given a list of LinOp trees, each representing a constraint (or the objective), get the
        [A b] Tensor for each, stack them and return the result reshaped as a 2D sp.csc_matrix
        of shape (total_rows * (var_length + 1)), param_size_plus_one)

        Parameters
        ----------
        lin_ops: list of linOp trees.

        Returns
        -------
        2D sp.csc_matrix representing the constraints (or the objective).
        """
        pass  # noqa


class PythonCanonBackend(CanonBackend):
    """
    Each tensor has 3 dimensions. The first one is the parameter axis, the second one is the rows
    and the third one is the variable columns.

    For example:
    - A new variable of size n has shape (1, n, n)
    - A new parameter of size n has shape (n, n, 1)
    - A new constant of size n has shape (1, n, 1)
    """

    def build_matrix(self, lin_ops: list[LinOp]) -> sp.csc_matrix:
        self.id_to_col[-1] = self.var_length

        constraint_res = []
        total_rows = sum(np.prod(lin_op.shape) for lin_op in lin_ops)
        row_offset = 0
        for lin_op in lin_ops:
            lin_op_rows = np.prod(lin_op.shape, dtype=int)
            empty_view = self.get_empty_view()
            lin_op_tensor = self.process_constraint(lin_op, empty_view)
            constraint_res.append(lin_op_tensor.get_tensor_representation(row_offset, total_rows))
            row_offset += lin_op_rows
        tensor_res = self.concatenate_tensors(constraint_res)

        self.id_to_col.pop(-1)
        return tensor_res.flatten_tensor(self.param_size_plus_one)

    def process_constraint(self, lin_op: LinOp, empty_view: TensorView) -> TensorView:
        """
        Depth-first parsing of a linOp node.

        Parameters
        ----------
        lin_op: a node in the linOp tree.
        empty_view: TensorView used to create tensors for leaf nodes.

        Returns
        -------
        The processed node as a TensorView.
        """

        # Leaf nodes
        if lin_op.type == "variable":
            assert isinstance(lin_op.data, int)
            assert s.ALLOW_ND_EXPR or len(lin_op.shape) in {0, 1, 2}
            variable_tensor = self.get_variable_tensor(lin_op.shape, lin_op.data)
            return empty_view.create_new_tensor_view({lin_op.data}, variable_tensor,
                                                     is_parameter_free=True)
        elif lin_op.type in {"scalar_const", "dense_const", "sparse_const"}:
            data_tensor = self.get_data_tensor(lin_op.data)
            return empty_view.create_new_tensor_view({Constant.ID.value}, data_tensor,
                                                     is_parameter_free=True)
        elif lin_op.type == "param":
            param_tensor = self.get_param_tensor(lin_op.shape, lin_op.data)
            return empty_view.create_new_tensor_view({Constant.ID.value}, param_tensor,
                                                     is_parameter_free=False)

        # Internal nodes
        else:
            func = self.get_func(lin_op.type)
            if lin_op.type in {"concatenate", "vstack", "hstack"}:
                return func(lin_op, empty_view)

            res = None
            for arg in lin_op.args:
                arg_coeff = self.process_constraint(arg, empty_view)
                arg_res = func(lin_op, arg_coeff)
                if res is None:
                    res = arg_res
                else:
                    res += arg_res
            assert res is not None
            return res

    def get_constant_data(self, lin_op: LinOp, view: TensorView, column: bool) \
            -> tuple[np.ndarray | sp.spmatrix, bool]:
        """
        Extract the constant data from a LinOp node. In most cases, lin_op will be of
        type "*_const" or "param", but can handle arbitrary types.
        """
        # Fast path for constant data to prevent reshape into column vector.
        constants = {"scalar_const", "dense_const", "sparse_const"}
        if not column and lin_op.type in constants and len(lin_op.shape) == 2:
            constant_data = self.get_constant_data_from_const(lin_op)
            return constant_data, True

        constant_view = self.process_constraint(lin_op, view)
        assert constant_view.variable_ids == {Constant.ID.value}
        constant_data = constant_view.tensor[Constant.ID.value]
        if not column and len(lin_op.shape) >= 1:
            # constant_view has the data stored in column format.
            # Some operations (like mul) do not require column format, so we need to reshape
            # according to lin_op.shape.
            lin_op_shape = lin_op.shape if len(lin_op.shape) == 2 else [1, lin_op.shape[0]]
            constant_data = self.reshape_constant_data(constant_data, lin_op_shape)

        data_to_return = constant_data[Constant.ID.value] if constant_view.is_parameter_free \
            else constant_data
        return data_to_return, constant_view.is_parameter_free

    @staticmethod
    @abstractmethod
    def get_constant_data_from_const(lin_op: LinOp) -> np.ndarray | sp.spmatrix:
        """
        Extract the constant data from a LinOp node of type "*_const".
        """
        pass  # noqa

    @staticmethod
    @abstractmethod
    def reshape_constant_data(constant_data: Any, lin_op_shape: tuple[int, int]) -> Any:
        """
        Reshape constant data from column format to the required shape for operations that
        do not require column format
        """
        pass  # noqa

    @staticmethod
    def concatenate_tensors(tensors: list[TensorRepresentation]) -> TensorRepresentation:
        """
        Takes list of tensors which have already been offset along axis 0 (rows) and
        combines them into a single tensor.
        """
        return TensorRepresentation.combine(tensors)

    @abstractmethod
    def get_empty_view(self) -> TensorView:
        """
        Returns an empty view of the corresponding TensorView subclass, coupling the CanonBackend
        subclass with the TensorView subclass.
        """
        pass  # noqa

    def get_func(self, func_name: str) -> Callable:
        """
        Map the name of a function as given by the linOp to the implementation.

        Parameters
        ----------
        func_name: The name of the function.

        Returns
        -------
        The function implementation.
        """
        mapping = {
            "sum": self.sum_op,
            "mul": self.mul,
            "promote": self.promote,
            "neg": self.neg,
            "mul_elem": self.mul_elem,
            "sum_entries": self.sum_entries,
            "div": self.div,
            "reshape": self.reshape,
            "index": self.index,
            "diag_vec": self.diag_vec,
            "hstack": self.hstack,
            "vstack": self.vstack,
            "concatenate": self.concatenate,
            "transpose": self.transpose,
            "upper_tri": self.upper_tri,
            "diag_mat": self.diag_mat,
            "rmul": self.rmul,
            "trace": self.trace,
            "conv": self.conv,
            "kron_l": self.kron_l,
            "kron_r": self.kron_r,
        }
        return mapping[func_name]

    @staticmethod
    def sum_op(_lin: LinOp, view: TensorView) -> TensorView:
        """
        Sum (along axis 1) is implicit in Ax+b, so it is a NOOP.
        """
        return view

    @staticmethod
    def reshape(_lin: LinOp, view: TensorView) -> TensorView:
        """
        Reshaping only changes the shape attribute of the LinOp, so it is a NOOP.
        """
        return view

    @abstractmethod
    def mul(self, lin: LinOp, view: TensorView) -> TensorView:
        """
        Multiply view with constant data from the left.
        When the lhs is parametrized, multiply each slice of the tensor with the
        single, constant slice of the rhs.
        Otherwise, multiply the single slice of the tensor with each slice of the rhs.
        """
        pass  # noqa

    @staticmethod
    @abstractmethod
    def promote(lin: LinOp, view: TensorView) -> TensorView:
        """
        Promote view by repeating along axis 0 (rows)
        """
        pass  # noqa

    @staticmethod
    def neg(_lin: LinOp, view: TensorView) -> TensorView:
        """
        Given (A, b) in view, return (-A, -b).
        """

        def func(x):
            return -x

        view.apply_all(func)
        return view

    @abstractmethod
    def mul_elem(self, lin: LinOp, view: TensorView) -> TensorView:
        """
        Given (A, b) in view and constant data d, return (A*d, b*d).
        d is broadcasted along dimension 1 (columns).
        When the lhs is parametrized, multiply elementwise each slice of the tensor with the
        single, constant slice of the rhs.
        Otherwise, multiply elementwise the single slice of the tensor with each slice of the rhs.
        """
        pass  # noqa

    @staticmethod
    @abstractmethod
    def sum_entries(_lin: LinOp, view: TensorView) -> TensorView:
        """
        Given (A, b) in view, return (sum(A,axis=0), sum(b, axis=0))
        """
        pass  # noqa

    @abstractmethod
    def div(self, lin: LinOp, view: TensorView) -> TensorView:
        """
        Given (A, b) in view and constant data d, return (A*(1/d), b*(1/d)).
        d is broadcasted along dimension 1 (columns)
        This function is semantically identical to mul_elem but the view x
        is multiplied with the reciprocal of the lin_op data instead.

        Note: div currently doesn't support parameters.
        """
        pass  # noqa

    @staticmethod
    def index(lin: LinOp, view: TensorView) -> TensorView:
        """
        Given (A, b) in view, select the rows corresponding to the elements of the expression being
        indexed. Supports an arbitrary number of dimensions.
        """
        indices = [np.arange(s.start, s.stop, s.step) for s in lin.data]
        assert len(indices) > 0
        rows = indices[0]
        cum_prod = np.cumprod([lin.args[0].shape])
        for i in range(1, len(indices)):
            product_size = cum_prod[i - 1]
            # add new indices to rows and apply offset to all previous indices
            offset = np.add.outer(rows, indices[i] * product_size).flatten(order="F")
            rows = offset
        view.select_rows(rows)
        return view

    @staticmethod
    @abstractmethod
    def diag_vec(lin: LinOp, view: TensorView) -> TensorView:
        """
        Diagonal vector to matrix. Given (A, b) with n rows in view, add rows of zeros such that
        the original rows now correspond to the diagonal entries of the n x n expression
        An optional offset parameter `k` can be specified, with k>0 for diagonals above
        the main diagonal, and k<0 for diagonals below the main diagonal.
        """
        pass  # noqa

    @staticmethod
    @abstractmethod
    def get_stack_func(total_rows: int, offset: int) -> Callable:
        """
        Returns a function that takes in a tensor, modifies the shape of the tensor by extending
        it to total_rows, and then shifts the entries by offset along axis 0.
        """
        pass  # noqa

    def hstack(self, lin: LinOp, view: TensorView) -> TensorView:
        """
        Given views (A0,b0), (A1,b1),..., (An,bn), stack all tensors along axis 0,
        i.e., return
        (A0, b0)
         A1, b1
         ...
         An, bn.
        """
        offset = 0
        total_rows = sum(np.prod(arg.shape) for arg in lin.args)
        res = None
        for arg in lin.args:
            arg_view = self.process_constraint(arg, view)
            func = self.get_stack_func(total_rows, offset)
            arg_view.apply_all(func)
            arg_rows = np.prod(arg.shape)
            offset += arg_rows
            if res is None:
                res = arg_view
            else:
                res += arg_view
        assert res is not None
        return res

    def concatenate(self, lin: LinOp, view: TensorView) -> TensorView:
        """Concatenate multiple tensors along a specified axis.

        This method performs the concatenation of multiple tensors, following NumPy's behavior.
        It correctly maps the indices from the input tensors to the concatenated output tensor,
        ensuring that elements are placed in the correct positions in the resulting tensor.

        """

        res = self.hstack(lin=lin, view=view)
        axis = lin.data[0]
        if axis is None:
            # In this case following numpy, arrays are flattened in 'C' order
            order = np.arange(sum(np.prod(arg.shape) for arg in lin.args))
            res.select_rows(order)
            return res

        offset = 0
        indices = []
        for arg in lin.args:
            arg_rows = np.prod(arg.shape)
            indices.append(np.arange(arg_rows).reshape(arg.shape, order = "F") + offset)
            offset += arg_rows
        order = np.concatenate(indices, axis = axis).flatten(order="F").astype(int)
        res.select_rows(order)
        return res

    def vstack(self, lin: LinOp, view: TensorView) -> TensorView:
        """
        Given views (A0,b0), (A1,b1),..., (An,bn), first, stack them along axis 0 via hstack.
        Then, permute the rows of the resulting tensor to be consistent with stacking the arguments
        vertically instead of horizontally.
        """
        res = self.hstack(lin=lin, view=view)
        offset = 0
        indices = []
        for arg in lin.args:
            arg_rows = np.prod(arg.shape)
            indices.append(np.arange(arg_rows).reshape(arg.shape, order="F") + offset)
            offset += arg_rows
        order = np.vstack(indices).flatten(order="F").astype(int)
        res.select_rows(order)
        return res

    @staticmethod
    def transpose(lin: LinOp, view: TensorView) -> TensorView:
        """
        Given (A, b) in view, permute the rows such that they correspond to the transposed
        expression.
        """
        rows = np.arange(np.prod(lin.shape)).reshape(lin.shape).flatten(order="F")
        view.select_rows(rows)
        return view

    @staticmethod
    def upper_tri(lin: LinOp, view: TensorView) -> TensorView:
        """
        Given (A, b) in view, select the rows corresponding to the elements above the diagonal
        in the original expression.
        Note: The diagonal itself is not included.
        """
        indices = np.arange(np.prod(lin.args[0].shape)).reshape(lin.args[0].shape, order="F")
        triu_indices = indices[np.triu_indices_from(indices, k=1)]
        view.select_rows(triu_indices)
        return view

    @staticmethod
    def diag_mat(lin: LinOp, view: TensorView) -> TensorView:
        """
        Diagonal matrix to vector. Given (A, b) in view, select the rows corresponding to the
        elements on the diagonal in the original expression.
        An optional offset parameter `k` can be specified, with k>0 for diagonals above
        the main diagonal, and k<0 for diagonals below the main diagonal.
        """
        rows = lin.shape[0]
        k = lin.data
        original_rows = rows + abs(k)
        if k == 0:
            diag_indices = np.arange(rows) * (rows + 1)
        elif k > 0:
            diag_indices = np.arange(rows) * (original_rows + 1) + original_rows * k
        else:
            diag_indices = np.arange(rows) * (original_rows + 1) - k
        view.select_rows(diag_indices.astype(int))
        return view

    @abstractmethod
    def rmul(self, lin: LinOp, view: TensorView) -> TensorView:
        """
        Multiply view with constant data from the right.
        When the rhs is parametrized, multiply each slice of the tensor with the
        single, constant slice of the lhs.
        Otherwise, multiply the single slice of the tensor with each slice of the lhs.
        """
        pass  # noqa

    @staticmethod
    @abstractmethod
    def trace(lin: LinOp, view: TensorView) -> TensorView:
        """
        Select the rows corresponding to the diagonal entries in the expression and sum along
        axis 0.
        """
        pass  # noqa

    @abstractmethod
    def conv(self, lin: LinOp, view: TensorView) -> TensorView:
        """
        Returns view corresponding to a discrete convolution with data 'a', i.e., multiplying from
        the left a repetition of the column vector of 'a' for each column in A, shifted down one row
        after each column, i.e., a Toeplitz matrix.
        If lin_data is a row vector, we must transform the lhs to become a column vector before
        applying the convolution.

        Note: conv currently doesn't support parameters.
        """
        pass  # noqa

    @abstractmethod
    def kron_r(self, lin: LinOp, view: TensorView) -> TensorView:
        """
        Returns view corresponding to Kronecker product of data 'a' with view x, i.e., kron(a,x).

        Note: kron_r currently doesn't support parameters.
        """
        pass  # noqa

    @abstractmethod
    def kron_l(self, lin: LinOp, view: TensorView) -> TensorView:
        """
        Returns view corresponding to Kronecker product of view x with data 'a', i.e., kron(x,a).

        Note: kron_l currently doesn't support parameters.
        """
        pass  # noqa

    @staticmethod
    def _get_kron_row_indices(lhs_shape, rhs_shape):
        """
        Internal function that computes the row indices corresponding to the
        kronecker product of two sparse tensors.
        """
        rhs_ones = np.ones(rhs_shape)
        lhs_ones = np.ones(lhs_shape)

        rhs_arange = np.arange(np.prod(rhs_shape)).reshape(rhs_shape, order="F")
        lhs_arange = np.arange(np.prod(lhs_shape)).reshape(lhs_shape, order="F")

        row_indices = (np.kron(lhs_ones, rhs_arange) +
                       np.kron(lhs_arange, rhs_ones * np.prod(rhs_shape))) \
            .flatten(order="F").astype(int)
        return row_indices

    @abstractmethod
    def get_variable_tensor(self, shape: tuple[int, ...], variable_id: int) -> Any:
        """
        Returns tensor of a variable node, i.e., eye(n) across axes 0 and 1, where n is
        the size of the variable.
        """
        pass  # noqa

    @abstractmethod
    def get_data_tensor(self, data: Any) -> Any:
        """
        Returns tensor of constant node as a column vector.
        """
        pass  # noqa

    @abstractmethod
    def get_param_tensor(self, shape: tuple[int, ...], parameter_id: int) -> Any:
        """
        Returns tensor of a parameter node, i.e., eye(n) across axes 0 and 2, where n is
        the size of the parameter.
        """
        pass  # noqa


class RustCanonBackend(CanonBackend):
    """
    The rust canonicalization backend is currently WIP and cannot be used.
    For additional information, a proof of concept pull request can be found here:
    https://github.com/phschiele/cvxpy/pull/31
    """

    def build_matrix(self, lin_ops: list[LinOp]) -> sp.csc_matrix:
        import cvxpy_rust
        self.id_to_col[-1] = self.var_length
        (data, (row, col), shape) = cvxpy_rust.build_matrix(lin_ops,
                                                            self.param_size_plus_one,
                                                            self.id_to_col,
                                                            self.param_to_size,
                                                            self.param_to_col,
                                                            self.var_length)
        self.id_to_col.pop(-1)
        return sp.csc_matrix((data, (row, col)), shape)


class NumPyCanonBackend(PythonCanonBackend):
    @staticmethod
    def get_constant_data_from_const(lin_op: LinOp) -> np.ndarray:
        """
        Extract the constant data from a LinOp node of type "*_const".
        """
        constant = NumPyCanonBackend._to_dense(lin_op.data)
        assert constant.shape == lin_op.shape
        return constant

    @staticmethod
    def reshape_constant_data(constant_data: dict[int, np.ndarray],
                              lin_op_shape: tuple[int, int]) -> dict[int, np.ndarray]:
        """
        Reshape constant data from column format to the required shape for operations that
        do not require column format. This function unpacks the constant data dict and reshapes
        dimensions 1 and 2 of the tensor 'v' according to the lin_op_shape argument.
        """
        return {k: v.reshape((v.shape[0], *lin_op_shape), order="F")
                for k, v in constant_data.items()}

    def concatenate_tensors(self, tensors: list[TensorRepresentation]) \
            -> TensorRepresentation:
        """
        Takes list of tensors which have already been offset along axis 0 (rows) and
        combines them into a single tensor.
        """
        return TensorRepresentation.combine(tensors)

    def get_empty_view(self) -> NumPyTensorView:
        """
        Returns an empty view of the corresponding NumPyTensorView subclass,
        coupling the NumPyCanonBackend subclass with the NumPyTensorView subclass.
        """
        return NumPyTensorView.get_empty_view(self.param_size_plus_one, self.id_to_col,
                                              self.param_to_size, self.param_to_col,
                                              self.var_length)

    def mul(self, lin: LinOp, view: NumPyTensorView) -> NumPyTensorView:
        """
        Multiply view with constant data from the left.
        When the lhs is parametrized, multiply each slice of the tensor with the
        single, constant slice of the rhs.
        Otherwise, multiply the single slice of the tensor with each slice of the rhs.
        """
        lhs, is_param_free_lhs = self.get_constant_data(lin.data, view, column=False)
        if isinstance(lhs, dict):
            reps = view.rows // next(iter(lhs.values()))[0].shape[-1]
            stacked_lhs = {k: np.kron(np.eye(reps), v) for k, v in lhs.items()}

            def parametrized_mul(x):
                assert x.shape[0] == 1
                return {k: v @ x for k, v in stacked_lhs.items()}

            func = parametrized_mul
        else:
            assert isinstance(lhs, np.ndarray)
            reps = view.rows // lhs.shape[-1]
            stacked_lhs = np.kron(np.eye(reps), lhs)

            def func(x):
                return stacked_lhs @ x

        return view.accumulate_over_variables(func, is_param_free_function=is_param_free_lhs)

    @staticmethod
    def promote(lin: LinOp, view: NumPyTensorView) -> NumPyTensorView:
        """
        Promote view by repeating along axis 1 (rows).
        """
        num_entries = int(np.prod(lin.shape))

        def func(x):
            return np.tile(x, (1, num_entries, 1))

        view.apply_all(func)
        return view

    def mul_elem(self, lin: LinOp, view: NumPyTensorView) -> NumPyTensorView:
        """
        Given (A, b) in view and constant data d, return (A*d, b*d).
        d is broadcasted along dimension 1 (columns).
        When the lhs is parametrized, multiply elementwise each slice of the tensor with the
        single, constant slice of the rhs.
        Otherwise, multiply elementwise the single slice of the tensor with each slice of the rhs.
        """
        lhs, is_param_free_lhs = self.get_constant_data(lin.data, view, column=True)
        if isinstance(lhs, dict):
            def parametrized_mul(x):
                assert x.shape[0] == 1
                return {k: v * x for k, v in lhs.items()}

            func = parametrized_mul
        else:
            def func(x):
                return lhs * x
        return view.accumulate_over_variables(func, is_param_free_function=is_param_free_lhs)

    @staticmethod
    def sum_entries(_lin: LinOp, view: NumPyTensorView) -> NumPyTensorView:
        """
        Given (A, b) in view, return the sum of the representation
        on the row axis, ie: (sum(A, axis=axis), sum(b, axis=axis)).

        Note for new n-dimensional version: We now pass an axis parameter to the sum.
        The new implementation keeps the columns of the tensor fixed and reshapes the
        remaining dimensions in the original shape of the expression. The sum is then
        performed along the axis parameter. Finally, the tensor is reshaped back to the
        desired output shape.

        Example:
        # Suppose we want to sum a Variable(2,2,2)
        x = np.eye(8)
        out = x.reshape(2,2,2,8).sum(axis=axis).reshape(n // prod(shape[axis]),8)
        """

        def func(x):
            axis, _ = _lin.data
            if axis is None:
                return x.sum(axis=1, keepdims=True)
            else:
                shape = _lin.args[0].shape
                n = x.shape[-1]
                p = x.shape[0]
                if isinstance(axis, tuple):
                    d = np.prod([shape[i] for i in axis], dtype=int)
                    # adding offset of 1 to every axis because of param axis.
                    axis = tuple([a + 1 for a in axis])
                else:
                    d = shape[axis]
                    axis += 1
                x = x.reshape((p,)+shape+(n,), order='F').sum(axis=axis)
                return x.reshape((p, n//d, n), order='F')

        view.apply_all(func)
        return view

    def div(self, lin: LinOp, view: NumPyTensorView) -> NumPyTensorView:
        """
        Given (A, b) in view and constant data d, return (A*(1/d), b*(1/d)).
        d is broadcasted along dimension 1 (columns).
        This function is semantically identical to mul_elem but the view x
        is multiplied with the reciprocal of the lin_op data.

        Note: div currently doesn't support parameters.
        """
        lhs, is_param_free_lhs = self.get_constant_data(lin.data, view, column=True)
        assert is_param_free_lhs
        assert lhs.shape[0] == 1
        # dtype is important here, will do integer division if data is of dtype "int" otherwise.
        lhs = np.reciprocal(lhs, where=lhs != 0, dtype=float)

        def div_func(x):
            return lhs * x

        return view.accumulate_over_variables(div_func, is_param_free_function=is_param_free_lhs)

    @staticmethod
    def diag_vec(lin: LinOp, view: NumPyTensorView) -> NumPyTensorView:
        """
        Diagonal vector to matrix. Given (A, b) with n rows in view, add rows of zeros such that
        the original rows now correspond to the diagonal entries of the n x n expression.
        An optional offset parameter `k` can be specified, with k>0 for diagonals above
        the main diagonal, and k<0 for diagonals below the main diagonal.
        """
        assert lin.shape[0] == lin.shape[1]
        k = lin.data
        rows = lin.shape[0]
        total_rows = int(lin.shape[0] ** 2)

        def func(x):
            x_rows = x.shape[1]
            shape = list(x.shape)
            shape[1] = total_rows

            if k == 0:
                new_rows = np.arange(x_rows) * (rows + 1)
            elif k > 0:
                new_rows = np.arange(x_rows) * (rows + 1) + rows * k
            else:
                new_rows = np.arange(x_rows) * (rows + 1) - k
            matrix = np.zeros(shape)
            matrix[:, new_rows, :] = x
            return matrix

        view.apply_all(func)
        return view

    @staticmethod
    def get_stack_func(total_rows: int, offset: int) -> Callable:
        """
        Returns a function that takes in a tensor, modifies the shape of the tensor by extending
        it to total_rows, and then shifts the entries by offset along axis 1.
        """

        def stack_func(tensor):
            rows = tensor.shape[1]
            new_rows = (np.arange(rows) + offset).astype(int)
            matrix = np.zeros(shape=(tensor.shape[0], int(total_rows), tensor.shape[2]))
            matrix[:, new_rows, :] = tensor
            return matrix

        return stack_func

    def rmul(self, lin: LinOp, view: NumPyTensorView) -> NumPyTensorView:
        """
        Multiply view with constant data from the right.
        When the rhs is parametrized, multiply each slice of the tensor with the
        single, constant slice of the lhs.
        Otherwise, multiply the single slice of the tensor with each slice of the lhs.

        Note: Even though this is rmul, we still use "lhs", as is implemented via a
        multiplication from the left in this function.
        """
        lhs, is_param_free_lhs = self.get_constant_data(lin.data, view, column=False)
        arg_cols = lin.args[0].shape[0] if len(lin.args[0].shape) == 1 else lin.args[0].shape[1]

        if is_param_free_lhs:
            lhs_rows = lhs.shape[-2]
            if len(lin.data.shape) == 1 and arg_cols != lhs_rows:
                lhs = np.swapaxes(lhs, -2, -1)
            lhs_rows = lhs.shape[-2]
            reps = view.rows // lhs_rows
            lhs_transposed = np.swapaxes(lhs, -2, -1)
            stacked_lhs = np.kron(lhs_transposed, np.eye(reps))

            def func(x):
                return stacked_lhs @ x
        else:
            lhs_shape = next(iter(lhs.values()))[0].shape
            lhs_rows = lhs_shape[-2]
            if len(lin.data.shape) == 1 and arg_cols != lhs_rows:
                lhs = {k: np.swapaxes(v, -2, -1) for k, v in lhs.items()}
                lhs_shape = next(iter(lhs.values()))[0].shape
            lhs_rows = lhs_shape[-2]
            reps = view.rows // lhs_rows
            stacked_lhs = {k: np.kron(np.swapaxes(v, -2, -1), np.eye(reps)) for k, v in lhs.items()}

            def parametrized_mul(x):
                assert x.shape[0] == 1
                return {k: v @ x for k, v in stacked_lhs.items()}

            func = parametrized_mul

        return view.accumulate_over_variables(func, is_param_free_function=is_param_free_lhs)

    @staticmethod
    def trace(lin: LinOp, view: NumPyTensorView) -> NumPyTensorView:
        """
        Select the rows corresponding to the diagonal entries in the expression and sum along
        axis 0.
        """
        shape = lin.args[0].shape
        indices = np.arange(shape[0]) * shape[0] + np.arange(shape[0])

        lhs = np.zeros(shape=(1, np.prod(shape)))
        lhs[0, indices] = 1

        def func(x):
            return lhs @ x

        return view.accumulate_over_variables(func, is_param_free_function=True)

    def conv(self, lin: LinOp, view: NumPyTensorView) -> NumPyTensorView:
        """
        Returns view corresponding to a discrete convolution with data 'a', i.e., multiplying from
        the left a repetition of the column vector of 'a' for each column in A, shifted down one row
        after each column, i.e., a Toeplitz matrix.
        If lin_data is a row vector, we must transform the lhs to become a column vector before
        applying the convolution.

        Note: conv currently doesn't support parameters.
        """
        lhs, is_param_free_lhs = self.get_constant_data(lin.data, view, column=False)
        assert is_param_free_lhs

        if len(lin.data.shape) == 1:
            lhs = np.swapaxes(lhs, -2, -1)

        def func(x):
            return convolve(lhs, x)

        return view.accumulate_over_variables(func, is_param_free_function=is_param_free_lhs)

    def kron_r(self, lin: LinOp, view: NumPyTensorView) -> NumPyTensorView:
        """
        Returns view corresponding to Kronecker product of data 'a' with view x, i.e., kron(a,x).
        This function reshapes 'a' into a column vector, computes the Kronecker product with the
        view of x and reorders the row indices afterwards.

        Note: kron_r currently doesn't support parameters.
        """
        lhs, is_param_free_lhs = self.get_constant_data(lin.data, view, column=True)
        assert is_param_free_lhs
        assert len(lhs) == 1
        lhs = lhs[0]
        assert lhs.ndim == 2

        assert len({arg.shape for arg in lin.args}) == 1
        rhs_shape = lin.args[0].shape

        row_idx = self._get_kron_row_indices(lin.data.shape, rhs_shape)

        def func(x: np.ndarray) -> np.ndarray:
            assert x.ndim == 3
            kron_res = np.kron(lhs, x)
            kron_res = kron_res[:, row_idx, :]
            return kron_res

        return view.accumulate_over_variables(func, is_param_free_function=is_param_free_lhs)

    def kron_l(self, lin: LinOp, view: NumPyTensorView) -> NumPyTensorView:
        """
        Returns view corresponding to Kronecker product of view x with data 'a', i.e., kron(x,a).
        This function reshapes 'a' into a column vector, computes the Kronecker product with the
        view of x and reorders the row indices afterwards.

        Note: kron_l currently doesn't support parameters.
        """
        rhs, is_param_free_rhs = self.get_constant_data(lin.data, view, column=True)
        assert is_param_free_rhs
        assert len(rhs) == 1
        rhs = rhs[0]
        assert rhs.ndim == 2

        assert len({arg.shape for arg in lin.args}) == 1
        lhs_shape = lin.args[0].shape

        row_idx = self._get_kron_row_indices(lhs_shape, lin.data.shape)

        def func(x: np.ndarray) -> np.ndarray:
            assert x.ndim == 3
            kron_res = np.kron(x, rhs)
            kron_res = kron_res[:, row_idx, :]
            return kron_res

        return view.accumulate_over_variables(func, is_param_free_function=is_param_free_rhs)

    def get_variable_tensor(self, shape: tuple[int, ...], variable_id: int) \
            -> dict[int, dict[int, np.ndarray]]:
        """
        Returns tensor of a variable node, i.e., eye(n) across axes 0 and 1, where n is
        the size of the variable.
        This function expands the dimension of an identity matrix of size n on the parameter axis.
        """
        assert variable_id != Constant.ID
        n = int(np.prod(shape))
        return {variable_id: {Constant.ID.value: np.expand_dims(np.eye(n), axis=0)}}

    def get_data_tensor(self, data: np.ndarray) -> dict[int, dict[int, np.ndarray]]:
        """
        Returns tensor of constant node as a column vector.
        This function expands the dimension of the column vector on the parameter axis.
        """
        data = self._to_dense(data)
        tensor = data.reshape((-1, 1), order="F")
        return {Constant.ID.value: {Constant.ID.value: np.expand_dims(tensor, axis=0)}}

    def get_param_tensor(self, shape: tuple[int, ...], parameter_id: int) \
            -> dict[int, dict[int, np.ndarray]]:
        """
        Returns tensor of a parameter node, i.e., eye(n) across axes 0 and 2, where n is
        the size of the parameter.
        This function expands the dimension of an identity matrix of size n on the column axis.
        """
        assert parameter_id != Constant.ID
        n = int(np.prod(shape))
        return {Constant.ID.value: {parameter_id: np.expand_dims(np.eye(n), axis=-1)}}

    @staticmethod
    def _to_dense(x):
        """
        Internal function that converts a sparse input to a dense numpy array.
        """
        try:
            res = x.toarray()
        except AttributeError:
            res = x
        res = np.atleast_2d(res)
        return res


class SciPyCanonBackend(PythonCanonBackend):
    @staticmethod
    def get_constant_data_from_const(lin_op: LinOp) -> sp.csr_matrix:
        """
        Extract the constant data from a LinOp node of type "*_const".
        """
        constant = sp.csr_matrix(lin_op.data)
        assert constant.shape == lin_op.shape
        return constant

    @staticmethod
    def reshape_constant_data(constant_data: dict[int, sp.csc_matrix],
                              lin_op_shape: tuple[int, int]) \
            -> dict[int, sp.csc_matrix]:
        """
        Reshape constant data from column format to the required shape for operations that
        do not require column format. This function unpacks the constant data dict and reshapes
        the stacked slices of the tensor 'v' according to the lin_op_shape argument.
        """
        return {k: SciPyCanonBackend._reshape_single_constant_tensor(v, lin_op_shape)
                for k, v in constant_data.items()}

    @staticmethod
    def _reshape_single_constant_tensor(v: sp.csc_matrix, lin_op_shape: tuple[int, int]) \
            -> sp.csc_matrix:
        """
        Given v, which is a matrix of shape (p * lin_op_shape[0] * lin_op_shape[1], 1),
        reshape v into a matrix of shape (p * lin_op_shape[0], lin_op_shape[1]).
        """
        assert v.shape[1] == 1
        p = np.prod(v.shape) // np.prod(lin_op_shape)
        old_shape = (v.shape[0] // p, v.shape[1])

        coo = v.tocoo()
        data, stacked_rows = coo.data, coo.row
        slices, rows = np.divmod(stacked_rows, old_shape[0])

        new_cols, new_rows = np.divmod(rows, lin_op_shape[0])
        new_rows = slices * lin_op_shape[0] + new_rows

        new_stacked_shape = (p * lin_op_shape[0], lin_op_shape[1])
        return sp.csc_matrix((data, (new_rows, new_cols)), shape=new_stacked_shape)

    def get_empty_view(self) -> SciPyTensorView:
        """
        Returns an empty view of the corresponding SciPyTensorView subclass,
        coupling the SciPyCanonBackend subclass with the SciPyTensorView subclass.
        """
        return SciPyTensorView.get_empty_view(self.param_size_plus_one, self.id_to_col,
                                              self.param_to_size, self.param_to_col,
                                              self.var_length)

    @staticmethod
    def neg(_lin: LinOp, view: SciPyTensorView) -> SciPyTensorView:
        """
        Given (A, b) in view, return (-A, -b).
        """

        def func(x, _p):
            return -x

        view.apply_all(func)
        return view

    def mul(self, lin: LinOp, view: SciPyTensorView) -> SciPyTensorView:
        """
        Multiply view with constant data from the left.
        When the lhs is parametrized, multiply each slice of the tensor with the
        single, constant slice of the rhs.
        Otherwise, multiply the single slice of the tensor with each slice of the rhs.
        """
        lhs, is_param_free_lhs = self.get_constant_data(lin.data, view, column=False)
        if is_param_free_lhs:
            reps = view.rows // lhs.shape[-1]
            if reps > 1:
                stacked_lhs = (sp.kron(sp.eye(reps, format="csr"), lhs))
            else:
                stacked_lhs = lhs

            def func(x, p):
                if p == 1:
                    return (stacked_lhs @ x).tocsr()
                else:
                    return ((sp.kron(sp.eye(p, format="csc"), stacked_lhs)) @ x).tocsc()
        else:
            reps = view.rows // next(iter(lhs.values())).shape[-1]
            if reps > 1:
                stacked_lhs = self._stacked_kron_r(lhs, reps)
            else:
                stacked_lhs = lhs

            def parametrized_mul(x):
                return {k: v @ x for k, v in stacked_lhs.items()}

            func = parametrized_mul
        return view.accumulate_over_variables(func, is_param_free_function=is_param_free_lhs)

    def _stacked_kron_r(self, lhs: dict[int, list[sp.csc_matrix]], reps: int) \
            -> sp.csc_matrix:
        """
        Given a stacked lhs
        [[A_0],
         [A_1],
         ...
        apply the Kronecker product with the identity matrix of size reps
        (kron(eye(reps), lhs)) to each slice, e.g., for reps = 2:
        [[A_0, 0],
         [0, A_0],
         [A_1, 0],
         [0, A_1],
         ...
        """
        res = dict()
        for param_id, v in lhs.items():
            p = self.param_to_size[param_id]
            old_shape = (v.shape[0] // p, v.shape[1])
            coo = v.tocoo()
            data, rows, cols = coo.data, coo.row, coo.col
            slices, rows = np.divmod(rows, old_shape[0])
            new_rows = np.repeat(rows + slices * old_shape[0] * reps, reps) + \
                       np.tile(np.arange(reps) * old_shape[0], len(rows))
            new_cols = np.repeat(cols, reps) + \
                       np.tile(np.arange(reps) * old_shape[1], len(cols))
            new_data = np.repeat(data, reps)
            new_shape = (v.shape[0] * reps, v.shape[1] * reps)
            res[param_id] = sp.csc_matrix(
                (new_data, (new_rows, new_cols)), shape=new_shape)
        return res

    @staticmethod
    def promote(lin: LinOp, view: SciPyTensorView) -> SciPyTensorView:
        """
        Promote view by repeating along axis 0 (rows).
        """
        num_entries = int(np.prod(lin.shape))
        rows = np.zeros(num_entries).astype(int)
        view.select_rows(rows)
        return view

    def mul_elem(self, lin: LinOp, view: SciPyTensorView) -> SciPyTensorView:
        """
        Given (A, b) in view and constant data d, return (A*d, b*d).
        When dealing with parametrized constant data, we need to repeat the variable tensor p times
        and stack them vertically to ensure shape compatibility for elementwise multiplication
        with the parametrized expression.
        """
        lhs, is_param_free_lhs = self.get_constant_data(lin.data, view, column=True)
        if is_param_free_lhs:
            def func(x, p):
                if p == 1:
                    return lhs.multiply(x)
                else:
                    new_lhs = sp.vstack([lhs] * p)
                    return new_lhs.multiply(x)
        else:
            def parametrized_mul(x):
                return {k: v.multiply(sp.vstack([x] * self.param_to_size[k]))
                        for k, v in lhs.items()}

            func = parametrized_mul
        return view.accumulate_over_variables(func, is_param_free_function=is_param_free_lhs)

    def sum_entries(self, _lin: LinOp, view: SciPyTensorView) -> SciPyTensorView:
        """
        Given (A, b) in view, return the sum of the representation
        on the row axis, ie: (sum(A, axis=axis), sum(b, axis=axis)).
        Here, since the slices are stacked, we sum over the rows corresponding
        to the same slice.

        Note: we form the sparse output directly using _get_sum_row_indices and
        column indices in column-major order.
        """
<<<<<<< HEAD

=======
        sum_coeff_matrix = self._get_sum_coeff_matrix
>>>>>>> 096bdf1e
        def func(x, p):
            shape = tuple(_lin.args[0].shape)
            axis, _ = _lin.data
            if p == 1:
                if axis is None:
                    return sp.csr_matrix(x.sum(axis=0))
                else:
                    A = sum_coeff_matrix(shape=shape, axis=axis)
                    return A @ x
            else:
                m = x.shape[0] // p
                if axis is None:
                    return (sp.kron(sp.eye(p, format="csc"), np.ones(m)) @ x).tocsc()
                else:
                    A = sum_coeff_matrix(shape=shape, axis=axis)
                    return (sp.kron(sp.eye(p, format="csc"), A) @ x).tocsc()

        view.apply_all(func)
        return view

    def _get_sum_row_indices(self, shape: tuple, axis: tuple) -> np.ndarray:
        """
        Internal function that computes the row indices corresponding to the sum
        along a specified axis.

        Example:
        shape = (2,2,2) and axis = (1)
        out_axes = [True, False, True]
        out_idx[0] = [[[0, 0],
                       [0, 0]],
                      [[1, 1],
                       [1, 1]]]
        out_idx[1] = [[[0, 1],
                       [0, 1]],
                      [[0, 1],
                       [0, 1]]]
        out_dims = [2, 2]
        row_idx = [[[0, 2],
                    [0, 2]],
                   [[1, 3],
                    [1, 3]]]
        row_idx.flatten(order='F') = [0, 1, 0, 1, 2, 3, 2, 3]
        """
        out_axes = np.isin(range(len(shape)), axis, invert=True)
        out_idx = np.indices(shape)[out_axes]
        out_dims = np.array(shape)[out_axes]
        row_idx = np.ravel_multi_index(out_idx, dims=out_dims, order='F')
        return row_idx.flatten(order='F')

    def _get_sum_coeff_matrix(self, shape: tuple, axis: tuple) -> sp.csr_matrix:
        """
        Internal function that computes the sum coefficient matrix for a given shape and axis.
        """
        axis = axis if isinstance(axis, tuple) else (axis,)
        n = np.prod(shape, dtype=int)
        d = np.prod([shape[i] for i in axis], dtype=int)
        row_idx = self._get_sum_row_indices(shape, axis)
        col_idx = np.arange(n)
        A = sp.csr_matrix((np.ones(n), (row_idx, col_idx)), shape=(n//d, n))
        return A

    def div(self, lin: LinOp, view: SciPyTensorView) -> SciPyTensorView:
        """
        Given (A, b) in view and constant data d, return (A*(1/d), b*(1/d)).
        d is broadcasted along dimension 1 (columns).
        This function is semantically identical to mul_elem but the view x
        is multiplied with the reciprocal of the lin_op data.

        Note: div currently doesn't support parameters.
        """
        lhs, is_param_free_lhs = self.get_constant_data(lin.data, view, column=True)
        assert is_param_free_lhs
        # dtype is important here, will do integer division if data is of dtype "int" otherwise.
        lhs.data = np.reciprocal(lhs.data, dtype=float)

        def div_func(x, p):
            if p == 1:
                return lhs.multiply(x)
            else:
                new_lhs = sp.vstack([lhs] * p)
                return new_lhs.multiply(x)

        return view.accumulate_over_variables(div_func, is_param_free_function=is_param_free_lhs)

    @staticmethod
    def diag_vec(lin: LinOp, view: SciPyTensorView) -> SciPyTensorView:
        """
        Diagonal vector to matrix. Given (A, b) with n rows in view, add rows of zeros such that
        the original rows now correspond to the diagonal entries of the n x n expression
        An optional offset parameter `k` can be specified, with k>0 for diagonals above
        the main diagonal, and k<0 for diagonals below the main diagonal.
        """
        assert lin.shape[0] == lin.shape[1]
        k = lin.data
        rows = lin.shape[0]
        total_rows = int(lin.shape[0] ** 2)

        def func(x, p):
            shape = list(x.shape)
            shape[0] = int(total_rows * p)
            x = x.tocoo()
            x_slice, x_row = np.divmod(x.row, x.shape[0] // p)
            if k == 0:
                new_rows = x_row * (rows + 1)
            elif k > 0:
                new_rows = x_row * (rows + 1) + rows * k
            else:
                new_rows = x_row * (rows + 1) - k
            new_rows = (new_rows + x_slice * total_rows).astype(int)
            return sp.csc_matrix((x.data, (new_rows, x.col)), shape)

        view.apply_all(func)
        return view

    @staticmethod
    def get_stack_func(total_rows: int, offset: int) -> Callable:
        """
        Returns a function that takes in a tensor, modifies the shape of the tensor by extending
        it to total_rows, and then shifts the entries by offset along axis 0.
        """

        def stack_func(tensor, p):
            coo_repr = tensor.tocoo()
            m = coo_repr.shape[0] // p
            slices = coo_repr.row // m
            new_rows = (coo_repr.row + (slices + 1) * offset)
            new_rows = new_rows + slices * (total_rows - m - offset).astype(int)
            return sp.csc_matrix((coo_repr.data, (new_rows, coo_repr.col)),
                                 shape=(int(total_rows * p), tensor.shape[1]))

        return stack_func

    def rmul(self, lin: LinOp, view: SciPyTensorView) -> SciPyTensorView:
        """
        Multiply view with constant data from the right.
        When the rhs is parametrized, multiply each slice of the tensor with the
        single, constant slice of the lhs.
        Otherwise, multiply the single slice of the tensor with each slice of the lhs.

        Note: Even though this is rmul, we still use "lhs", as is implemented via a
        multiplication from the left in this function.
        """
        lhs, is_param_free_lhs = self.get_constant_data(lin.data, view, column=False)

        arg_cols = lin.args[0].shape[0] if len(lin.args[0].shape) == 1 else lin.args[0].shape[1]

        if is_param_free_lhs:

            if len(lin.data.shape) == 1 and arg_cols != lhs.shape[0]:
                lhs = lhs.T
            reps = view.rows // lhs.shape[0]
            if reps > 1:
                stacked_lhs = sp.kron(lhs.T, sp.eye(reps, format="csr"))
            else:
                stacked_lhs = lhs.T

            def func(x, p):
                if p == 1:
                    return (stacked_lhs @ x).tocsr()
                else:
                    return ((sp.kron(sp.eye(p, format="csc"), stacked_lhs)) @ x).tocsc()
        else:
            k, v = next(iter(lhs.items()))
            lhs_rows = v.shape[0] // self.param_to_size[k]

            if len(lin.data.shape) == 1 and arg_cols != lhs_rows:
                # Example: (n,n) @ (n,), we need to interpret the rhs as a column vector,
                # but it is a row vector by default, so we need to transpose
                lhs = {k: self._transpose_stacked(v, k) for k, v in lhs.items()}
                k, v = next(iter(lhs.items()))
                lhs_rows = v.shape[0] // self.param_to_size[k]

            reps = view.rows // lhs_rows

            lhs = {k: self._transpose_stacked(v, k) for k, v in lhs.items()}

            if reps > 1:
                stacked_lhs = self._stacked_kron_l(lhs, reps)
            else:
                stacked_lhs = lhs

            def parametrized_mul(x):
                return {k: (v @ x).tocsc() for k, v in stacked_lhs.items()}

            func = parametrized_mul
        return view.accumulate_over_variables(func, is_param_free_function=is_param_free_lhs)

    def _transpose_stacked(self, v: sp.csc_matrix, param_id: int) -> sp.csc_matrix:
        """
        Given v, which is a stacked matrix of shape (p * n, m), transpose each slice of v,
        returning a stacked matrix of shape (p * m, n).
        Example:
        Input:      Output:
        [[A_0],     [[A_0.T],
         [A_1],      [A_1.T],
          ...        ...
        """
        old_shape = (v.shape[0] // self.param_to_size[param_id], v.shape[1])
        p = v.shape[0] // old_shape[0]
        new_shape = (old_shape[1], old_shape[0])
        new_stacked_shape = (p * new_shape[0], new_shape[1])

        v = v.tocoo()
        data, rows, cols = v.data, v.row, v.col
        slices, rows = np.divmod(rows, old_shape[0])

        new_rows = cols + slices * new_shape[0]
        new_cols = rows

        return sp.csc_matrix((data, (new_rows, new_cols)), shape=new_stacked_shape)

    def _stacked_kron_l(self, lhs: dict[int, list[sp.csc_matrix]], reps: int) \
            -> sp.csc_matrix:
        """
        Given a stacked lhs with the following entries:
        [[a11, a12],
         [a21, a22],
         ...
        Apply the Kronecker product with the identity matrix of size reps
        (kron(lhs, eye(reps))) to each slice, e.g., for reps = 2:
        [[a11, 0, a12, 0],
         [0, a11, 0, a12],
         [a21, 0, a22, 0],
         [0, a21, 0, a22],
         ...
        """
        res = dict()
        for param_id, v in lhs.items():
            self.param_to_size[param_id]
            coo = v.tocoo()
            data, rows, cols = coo.data, coo.row, coo.col
            new_rows = np.repeat(rows * reps, reps) + np.tile(np.arange(reps), len(rows))
            new_cols = np.repeat(cols * reps, reps) + np.tile(np.arange(reps), len(cols))
            new_data = np.repeat(data, reps)
            new_shape = (v.shape[0] * reps, v.shape[1] * reps)
            res[param_id] = sp.csc_matrix(
                (new_data, (new_rows, new_cols)), shape=new_shape)
        return res

    @staticmethod
    def trace(lin: LinOp, view: SciPyTensorView) -> SciPyTensorView:
        """
        Select the rows corresponding to the diagonal entries in the expression and sum along
        axis 0.
        Apply kron(eye(p), lhs) to deal with parametrized expressions.
        """
        shape = lin.args[0].shape
        indices = np.arange(shape[0]) * shape[0] + np.arange(shape[0])

        data = np.ones(len(indices))
        idx = (np.zeros(len(indices)), indices.astype(int))
        lhs = sp.csr_matrix((data, idx), shape=(1, np.prod(shape)))

        def func(x, p) -> sp.csc_matrix:
            if p == 1:
                return (lhs @ x).tocsr()
            else:
                return (sp.kron(sp.eye(p, format="csc"), lhs) @ x).tocsc()

        return view.accumulate_over_variables(func, is_param_free_function=True)

    def conv(self, lin: LinOp, view: SciPyTensorView) -> SciPyTensorView:
        """
        Returns view corresponding to a discrete convolution with data 'a', i.e., multiplying from
        the left a repetition of the column vector of 'a' for each column in A, shifted down one row
        after each column, i.e., a Toeplitz matrix.
        If lin_data is a row vector, we must transform the lhs to become a column vector before
        applying the convolution.

        Note: conv currently doesn't support parameters.
        """
        lhs, is_param_free_lhs = self.get_constant_data(lin.data, view, column=False)
        assert is_param_free_lhs, \
            "SciPy backend does not support parametrized left operand for conv."
        assert lhs.ndim == 2

        if len(lin.data.shape) == 1:
            lhs = lhs.T

        rows = lin.shape[0]
        cols = lin.args[0].shape[0] if len(lin.args[0].shape) > 0 else 1
        nonzeros = lhs.shape[0]

        lhs = lhs.tocoo()
        row_idx = (np.tile(lhs.row, cols) + np.repeat(np.arange(cols), nonzeros)).astype(int)
        col_idx = (np.tile(lhs.col, cols) + np.repeat(np.arange(cols), nonzeros)).astype(int)
        data = np.tile(lhs.data, cols)

        lhs = sp.csr_matrix((data, (row_idx, col_idx)), shape=(rows, cols))

        def func(x, p):
            assert p == 1, \
                "SciPy backend does not support parametrized right operand for conv."
            return lhs @ x

        return view.accumulate_over_variables(func, is_param_free_function=is_param_free_lhs)

    def kron_r(self, lin: LinOp, view: SciPyTensorView) -> SciPyTensorView:
        """
        Returns view corresponding to Kronecker product of data 'a' with view x, i.e., kron(a,x).
        This function reshapes 'a' into a column vector, computes the Kronecker product with the
        view of x and reorders the row indices afterwards.

        Note: kron_r currently doesn't support parameters.
        """
        lhs, is_param_free_lhs = self.get_constant_data(lin.data, view, column=True)
        assert is_param_free_lhs, \
            "SciPy backend does not support parametrized left operand for kron_r."
        assert lhs.ndim == 2

        assert len({arg.shape for arg in lin.args}) == 1
        rhs_shape = lin.args[0].shape

        row_idx = self._get_kron_row_indices(lin.data.shape, rhs_shape)

        def func(x, p):
            assert p == 1, \
                "SciPy backend does not support parametrized right operand for kron_r."
            assert x.ndim == 2
            kron_res = sp.kron(lhs, x).tocsr()
            kron_res = kron_res[row_idx, :]
            return kron_res

        return view.accumulate_over_variables(func, is_param_free_function=is_param_free_lhs)

    def kron_l(self, lin: LinOp, view: SciPyTensorView) -> SciPyTensorView:
        """
        Returns view corresponding to Kronecker product of view x with data 'a', i.e., kron(x,a).
        This function reshapes 'a' into a column vector, computes the Kronecker product with the
        view of x and reorders the row indices afterwards.

        Note: kron_l currently doesn't support parameters.
        """
        rhs, is_param_free_rhs = self.get_constant_data(lin.data, view, column=True)
        assert is_param_free_rhs, \
            "SciPy backend does not support parametrized right operand for kron_l."
        assert rhs.ndim == 2

        assert len({arg.shape for arg in lin.args}) == 1
        lhs_shape = lin.args[0].shape

        row_idx = self._get_kron_row_indices(lhs_shape, lin.data.shape)

        def func(x, p):
            assert p == 1, \
                "SciPy backend does not support parametrized left operand for kron_l."
            assert x.ndim == 2
            kron_res = sp.kron(x, rhs).tocsr()
            kron_res = kron_res[row_idx, :]
            return kron_res

        return view.accumulate_over_variables(func, is_param_free_function=is_param_free_rhs)

    def get_variable_tensor(self, shape: tuple[int, ...], variable_id: int) -> \
            dict[int, dict[int, sp.csc_matrix]]:
        """
        Returns tensor of a variable node, i.e., eye(n) across axes 0 and 1, where n is
        the size of the variable.
        This function returns eye(n) in csc format.
        """
        assert variable_id != Constant.ID
        n = int(np.prod(shape))
        return {variable_id: {Constant.ID.value: sp.eye(n, format="csc")}}

    def get_data_tensor(self, data: np.ndarray | sp.spmatrix) -> \
            dict[int, dict[int, sp.csr_matrix]]:
        """
        Returns tensor of constant node as a column vector.
        This function reshapes the data and converts it to csc format.
        """
        if isinstance(data, np.ndarray):
            # Slightly faster compared to reshaping after casting
            tensor = sp.csr_matrix(data.reshape((-1, 1), order="F"))
        else:
            tensor = sp.coo_matrix(data).reshape((-1, 1), order="F").tocsr()
        return {Constant.ID.value: {Constant.ID.value: tensor}}

    def get_param_tensor(self, shape: tuple[int, ...], parameter_id: int) -> \
            dict[int, dict[int, sp.csc_matrix]]:
        """
        Returns tensor of a parameter node, i.e., eye(n) across axes 0 and 2, where n is
        the size of the parameter.
        This function returns eye(n).flatten() in csc format.
        """
        assert parameter_id != Constant.ID
        param_size = self.param_to_size[parameter_id]
        shape = (int(np.prod(shape) * param_size), 1)
        arg = np.ones(param_size), (np.arange(param_size) + np.arange(param_size) * param_size,
                                    np.zeros(param_size))
        param_vec = sp.csc_matrix(arg, shape)
        return {Constant.ID.value: {parameter_id: param_vec}}


class GraphBlasBackend(PythonCanonBackend):
    @staticmethod
    def get_constant_data_from_const(lin_op: LinOp) -> gb.Matrix:
        """
        Extract the constant data from a LinOp node of type "*_const".
        """
        if not isinstance(lin_op.data, (np.ndarray, np.float64)):
            data = lin_op.data.toarray()
        else:
            data = lin_op.data
        if data.shape == (1, 1) or data.shape == ():
            constant = gb.Matrix.from_scalar(value=data, nrows=1, ncols=1, dtype=float)
        else:
            constant = gb.Matrix.from_dense(data, missing_value=0, dtype=float)
        assert constant.shape == lin_op.shape
        return constant

    @staticmethod
    def reshape_constant_data(constant_data: dict[int, gb.Matrix],
                              lin_op_shape: tuple[int, int]) -> dict[int, gb.Matrix]:

        return {k: GraphBlasBackend._reshape_single_constant_tensor(v, lin_op_shape)
                for k, v in constant_data.items()}

    @staticmethod
    def _reshape_single_constant_tensor(v: gb.Matrix, lin_op_shape: tuple[int, int]) \
            -> gb.Matrix:
        v = GraphBlasTensorView.ensure_new_matrix(v)
        p = np.prod(v.shape) // np.prod(lin_op_shape)
        old_shape = (v.nrows // p, v.ncols)

        stacked_rows, cols, data = v.to_coo()
        slice, rows = np.divmod(stacked_rows, old_shape[0])

        element_position = cols * old_shape[0] + rows
        new_cols, new_rows = np.divmod(element_position, lin_op_shape[0])
        new_rows = slice * lin_op_shape[0] + new_rows

        return gb.Matrix.from_coo(rows=new_rows,
                                  columns=new_cols,
                                  values=data,
                                  nrows=p * lin_op_shape[0],
                                  ncols=lin_op_shape[1])

    def get_empty_view(self) -> TensorView:
        return GraphBlasTensorView.get_empty_view(self.param_size_plus_one, self.id_to_col,
                                                  self.param_to_size, self.param_to_col,
                                                  self.var_length)

    def neg(self, lin: LinOp, view: GraphBlasTensorView) -> GraphBlasTensorView:
        def func(x, _p):
            return -x

        view.apply_all(func)
        return view

    def mul(self, lin: LinOp, view: GraphBlasTensorView) -> GraphBlasTensorView:
        lhs, is_param_free_lhs = self.get_constant_data(lin.data, view, column=False)
        if is_param_free_lhs:
            reps = view.rows // lhs.shape[-1]
            if reps > 1:
                eye = gb.Vector.from_scalar(1, reps).diag()
                stacked_lhs = eye.kronecker(lhs)
            else:
                stacked_lhs = lhs

            def func(x, p):
                if p == 1:
                    return (stacked_lhs @ x).new()
                else:
                    eye = gb.Vector.from_scalar(1, p).diag()
                    return (eye.kronecker(stacked_lhs) @ x).new()
        else:
            reps = view.rows // next(iter(lhs.values())).shape[-1]
            if reps > 1:
                stacked_lhs = self._stacked_kron_r(lhs, reps)
            else:
                stacked_lhs = lhs

            def parametrized_mul(x):
                return {k: (v @ x).new() for k, v in stacked_lhs.items()}

            func = parametrized_mul
        return view.accumulate_over_variables(func, is_param_free_function=is_param_free_lhs)

    def _stacked_kron_r(self, lhs: dict[int, gb.Matrix], reps: int) \
            -> gb.Matrix:
        """
        Given a stacked lhs
        [[A_0],
         [A_1],
         ...
        apply the Kronecker product with the identity matrix of size reps
        (kron(eye(reps), lhs)) to each slice, e.g., for reps = 2:
        [[A_0, 0],
         [0, A_0],
         [A_1, 0],
         [0, A_1],
         ...
        """
        res = dict()
        for param_id, v in lhs.items():
            p = self.param_to_size[param_id]
            old_shape = (v.shape[0] // p, v.shape[1])
            rows, cols, data = v.to_coo()
            new_rows = np.repeat(rows // old_shape[0], reps) * (old_shape[0] * (reps - 1)) + \
                       np.repeat(rows, reps) + np.tile(np.arange(reps) * old_shape[0], len(rows))
            new_cols = np.tile(np.arange(reps) * old_shape[1], len(cols)) + \
                       np.repeat(cols, reps)
            new_data = np.repeat(data, reps)
            res[param_id] = gb.Matrix.from_coo(rows=new_rows.astype(int),
                                               columns=new_cols.astype(int),
                                               values=new_data,
                                               nrows=v.shape[0] * reps,
                                               ncols=v.shape[1] * reps)
        return res

    @staticmethod
    def promote(lin: LinOp, view: GraphBlasTensorView) -> GraphBlasTensorView:
        num_entries = int(np.prod(lin.shape))
        rows = np.zeros(num_entries).astype(int)
        view.select_rows(rows)
        return view

    def mul_elem(self, lin: LinOp, view: GraphBlasTensorView) -> GraphBlasTensorView:
        lhs, is_param_free_lhs = self.get_constant_data(lin.data, view, column=True)
        if is_param_free_lhs:
            def func(x, p):
                if p == 1:
                    return (lhs.ewise_mult(x)).new()
                else:
                    new_lhs = GraphBlasTensorView.ensure_new_vector(gb.ss.concat([[lhs]] * p))
                    return (new_lhs.ewise_mult(x)).new()
        else:
            def parametrized_mul(x):
                return {k: (GraphBlasTensorView.ensure_new_vector(v).ewise_mult
                            (gb.ss.concat([[x]] * self.param_to_size[k]))).new()
                        for k, v in lhs.items()}

            func = parametrized_mul
        return view.accumulate_over_variables(func, is_param_free_function=is_param_free_lhs)

    @staticmethod
    def sum_entries(_lin: LinOp, view: GraphBlasTensorView) -> GraphBlasTensorView:
        def func(x, p):
            if p == 1:
                return (x.reduce_columnwise("sum")._as_matrix().T).new()
            else:
                m = x.shape[0] // p
                eye = gb.Vector.from_scalar(1, p).diag()
                return (eye.kronecker(gb.Vector.from_scalar(1, m)._as_matrix().T, "times") @ x).new()

        view.apply_all(func)
        return view

    def div(self, lin: LinOp, view: GraphBlasTensorView) -> GraphBlasTensorView:
        lhs, is_param_free_lhs = self.get_constant_data(lin.data, view, column=True)
        assert is_param_free_lhs
        lhs.dtype = float
        lhs = gb.unary.minv(lhs)

        def div_func(x, p):
            if p == 1:
                return (lhs.ewise_mult(x)).new()
            else:
                new_lhs = GraphBlasTensorView.ensure_new_vector(gb.ss.concat([[lhs]] * p))
                return (new_lhs.ewise_mult(x)).new()

        return view.accumulate_over_variables(div_func, is_param_free_function=is_param_free_lhs)

    @staticmethod
    def diag_vec(lin: LinOp, view: GraphBlasTensorView) -> GraphBlasTensorView:
        assert lin.shape[0] == lin.shape[1]
        k = lin.data
        rows = lin.shape[0]
        total_rows = int(lin.shape[0] ** 2)

        def func(x, p):
            shape = list(x.shape)
            nrows = shape[0]
            shape[0] = int(total_rows * p)
            x = x.to_coo()
            x_slice, x_row = np.divmod(x[0], nrows // p)
            if k == 0:
                new_rows = x_row * (rows + 1)
            elif k > 0:
                new_rows = x_row * (rows + 1) + rows * k
            else:
                new_rows = x_row * (rows + 1) - k
            new_rows = (new_rows + x_slice * total_rows).astype(int)
            return gb.Matrix.from_coo(rows=new_rows,
                                      columns=x[1],
                                      values=x[2],
                                      nrows=shape[0],
                                      ncols=shape[1])

        view.apply_all(func)
        return view

    @staticmethod
    def get_stack_func(total_rows: int, offset: int) -> Callable:
        def stack_func(tensor, p):
            tensor = GraphBlasTensorView.ensure_new_matrix(tensor)
            coo_repr = tensor.to_coo()
            m = tensor.shape[0] // p
            slices = coo_repr[0] // m
            new_rows = (coo_repr[0] + (slices + 1) * offset)
            new_rows = new_rows + slices * (total_rows - m - offset)
            return gb.Matrix.from_coo(rows=new_rows.astype(int),
                                      columns=coo_repr[1].astype(int),
                                      values=coo_repr[2],
                                      nrows=int(total_rows * p),
                                      ncols=tensor.shape[1])

        return stack_func

    def rmul(self, lin: LinOp, view: GraphBlasTensorView) -> GraphBlasTensorView:
        """
        Multiply view with constant data from the right.
        When the rhs is parametrized, multiply each slice of the tensor with the
        single, constant slice of the lhs.
        Otherwise, multiply the single slice of the tensor with each slice of the lhs.

        Note: Even though this is rmul, we still use "lhs", as is implemented via a
        multiplication from the left in this function.
        """
        lhs, is_param_free_lhs = self.get_constant_data(lin.data, view, column=False)

        arg_cols = lin.args[0].shape[0] if len(lin.args[0].shape) == 1 else lin.args[0].shape[1]

        if is_param_free_lhs:
            if len(lin.data.shape) == 1 and arg_cols != lhs.shape[0]:
                lhs = lhs.T
            reps = view.rows // lhs.shape[0]
            if reps > 1:
                eye = gb.Vector.from_scalar(1, reps).diag()
                stacked_lhs = lhs.T.kronecker(eye)
            else:
                stacked_lhs = lhs.T

            def func(x, p):
                if p == 1:
                    return (stacked_lhs @ x).new()
                else:
                    eye = gb.Vector.from_scalar(1, p).diag()
                    return (eye.kronecker(stacked_lhs) @ x).new()
        else:
            k, v = next(iter(lhs.items()))
            lhs_rows = v.shape[0] // self.param_to_size[k]

            if len(lin.data.shape) == 1 and arg_cols != lhs_rows:
                # Example: (n,n) @ (n,), we need to interpret the rhs as a column vector,
                # but it is a row vector by default, so we need to transpose
                lhs = {k: self._transpose_stacked(v, k) for k, v in lhs.items()}
                k, v = next(iter(lhs.items()))
                lhs_rows = v.shape[0] // self.param_to_size[k]

            reps = view.rows // lhs_rows

            lhs = {k: self._transpose_stacked(v, k) for k, v in lhs.items()}

            if reps > 1:
                stacked_lhs = self._stacked_kron_l(lhs, reps)
            else:
                stacked_lhs = lhs

            def parametrized_mul(x):
                return {k: (v @ x).new() for k, v in stacked_lhs.items()}

            func = parametrized_mul
        return view.accumulate_over_variables(func, is_param_free_function=is_param_free_lhs)

    def _transpose_stacked(self, v: gb.Matrix, param_id: int) -> gb.Matrix:
        """
        Given v, which is a stacked matrix of shape (p * n, m), transpose each slice of v,
        returning a stacked matrix of shape (p * m, n).
        Example:
        Input:      Output:
        [[A_0],     [[A_0.T],
         [A_1],      [A_1.T],
          ...        ...
        """
        old_shape = (v.shape[0] // self.param_to_size[param_id], v.shape[1])
        p = v.shape[0] // old_shape[0]
        new_shape = (old_shape[1], old_shape[0])
        rows, cols, data = v.to_coo()
        slices, rows = np.divmod(rows, old_shape[0])
        new_rows = cols + slices * new_shape[0]
        new_cols = rows
        return gb.Matrix.from_coo(rows=new_rows,
                                  columns=new_cols,
                                  values=data,
                                  nrows=p * new_shape[0],
                                  ncols=new_shape[1])

    def _stacked_kron_l(self, lhs: dict[int, gb.Matrix], reps: int) \
            -> gb.Matrix:
        """
        Given a stacked lhs with the following entries:
        [[a11, a12],
         [a21, a22],
         ...
        Apply the Kronecker product with the identity matrix of size reps
        (kron(lhs, eye(reps))) to each slice, e.g., for reps = 2:
        [[a11, 0, a12, 0],
         [0, a11, 0, a12],
         [a21, 0, a22, 0],
         [0, a21, 0, a22],
         ...
        """
        res = dict()
        for param_id, v in lhs.items():
            self.param_to_size[param_id]
            rows, cols, data = v.to_coo()
            new_rows = np.repeat(rows * reps, reps) + np.tile(np.arange(reps), len(rows))
            new_cols = np.repeat(cols * reps, reps) + np.tile(np.arange(reps), len(cols))
            new_data = np.repeat(data, reps)
            res[param_id] = gb.Matrix.from_coo(rows=new_rows.astype(int),
                                               columns=new_cols.astype(int),
                                               values=new_data,
                                               nrows=v.shape[0] * reps,
                                               ncols=v.shape[1] * reps)
        return res

    @staticmethod
    def trace(lin: LinOp, view: GraphBlasTensorView) -> GraphBlasTensorView:
        shape = lin.args[0].shape
        indices = np.arange(shape[0]) * shape[0] + np.arange(shape[0])
        lhs = gb.Vector.from_coo(indices, dtype=int)

        def func(x, p):
            if p == 1:
                return ((lhs @ x)._as_matrix().T).new()
            else:
                eye = gb.Vector.from_scalar(1, p).diag()
                return (eye.kronecker(lhs._as_matrix().T) @ x).new()

        return view.accumulate_over_variables(func, is_param_free_function=True)

    def conv(self, lin: LinOp, view: GraphBlasTensorView) -> GraphBlasTensorView:
        lhs, is_param_free_lhs = self.get_constant_data(lin.data, view, column=False)
        assert is_param_free_lhs

        if len(lin.data.shape) == 1:
            lhs = lhs.T

        rows = lin.shape[0]
        cols = lin.args[0].shape[0]
        non_zeros = lhs.shape[0]

        lhs = GraphBlasTensorView.ensure_new_matrix(lhs)
        lhs = lhs.to_coo()
        row_idx = (np.tile(lhs[0], cols) + np.repeat(np.arange(cols), non_zeros)).astype(int)
        col_idx = (np.tile(lhs[1], cols) + np.repeat(np.arange(cols), non_zeros)).astype(int)
        data = np.tile(lhs[2], cols)
        lhs = gb.Matrix.from_coo(rows=row_idx,
                                 columns=col_idx,
                                 values=data,
                                 nrows=rows,
                                 ncols=cols)

        def func(x, _p):
            return (lhs @ x).new()

        return view.accumulate_over_variables(func, is_param_free_function=is_param_free_lhs)

    def kron_r(self, lin: LinOp, view: GraphBlasTensorView) -> GraphBlasTensorView:
        lhs, is_param_free_lhs = self.get_constant_data(lin.data, view, column=True)
        assert is_param_free_lhs

        assert len({arg.shape for arg in lin.args}) == 1
        rhs_shape = lin.args[0].shape

        lhs_ones = np.ones(lin.data.shape)
        rhs_ones = np.ones(rhs_shape)

        lhs_arange = np.arange(np.prod(lin.data.shape)).reshape(lin.data.shape, order="F")
        rhs_arange = np.arange(np.prod(rhs_shape)).reshape(rhs_shape, order="F")

        row_indices = (np.kron(lhs_ones, rhs_arange) +
                       np.kron(lhs_arange, rhs_ones * np.prod(rhs_shape))) \
            .flatten(order="F").astype(int)

        def func(x, _p):
            assert x.ndim == 2
            kron_res = lhs._as_matrix().kronecker(x)
            kron_res = kron_res[row_indices, :]
            return (kron_res).new()

        return view.accumulate_over_variables(func, is_param_free_function=is_param_free_lhs)

    def kron_l(self, lin: LinOp, view: GraphBlasTensorView) -> GraphBlasTensorView:
        rhs, is_param_free_rhs = self.get_constant_data(lin.data, view, column=True)
        assert is_param_free_rhs

        assert len({arg.shape for arg in lin.args}) == 1
        lhs_shape = lin.args[0].shape

        rhs_ones = np.ones(lin.data.shape)
        lhs_ones = np.ones(lhs_shape)

        rhs_arange = np.arange(np.prod(lin.data.shape)).reshape(lin.data.shape, order="F")
        lhs_arange = np.arange(np.prod(lhs_shape)).reshape(lhs_shape, order="F")

        row_indices = (np.kron(lhs_ones, rhs_arange) +
                       np.kron(lhs_arange, rhs_ones * np.prod(lin.data.shape))) \
            .flatten(order="F").astype(int)

        def func(x, _p):
            assert x.ndim == 2
            kron_res = x.kronecker(rhs._as_matrix())
            kron_res = kron_res[row_indices, :]
            return (kron_res).new()

        return view.accumulate_over_variables(func, is_param_free_function=is_param_free_rhs)

    def get_variable_tensor(self, shape: tuple[int, ...], variable_id: int) -> \
            dict[int, dict[int, gb.Matrix]]:
        assert variable_id != Constant.ID
        n = int(np.prod(shape))
        eye = gb.Vector.from_scalar(1, n).diag()
        return {variable_id: {Constant.ID.value: eye}}

    def get_data_tensor(self, data: np.ndarray | sp.spmatrix) -> \
            dict[int, dict[int, gb.Vector]]:
        if isinstance(data, np.ndarray):
            tensor = gb.Vector.from_dense(data.flatten(order="F"))
        else:
            tensor = sp.coo_matrix(data).reshape((-1, 1), order="F")
            tensor = gb.Vector.from_coo(indices=tensor.row,
                                        values=tensor.data,
                                        size=tensor.shape[0])
        return {Constant.ID.value: {Constant.ID.value: tensor}}

    def get_param_tensor(self, shape: tuple[int, ...], parameter_id: int) -> \
            dict[int, dict[int, gb.Vector]]:
        assert parameter_id != Constant.ID
        # Change default sparse matrix format to column
        gb.ss.config["format"] = "by_col"
        p = self.param_to_size[parameter_id]
        param_vec = gb.Vector.from_coo(indices=np.arange(p) + np.arange(p) * p,
                                       size=int(np.prod(shape) * p))
        return {Constant.ID.value: {parameter_id: param_vec}}


class TensorView(ABC):
    """
    A TensorView represents the tensors for A and b, which are of shape
    rows x var_length x param_size_plus_one and rows x 1 x param_size_plus_one, respectively.
    The class facilitates the application of the CanonBackend functions.
    """

    def __init__(self,
                 variable_ids: set[int] | None,
                 tensor: Any,
                 is_parameter_free: bool,
                 param_size_plus_one: int,
                 id_to_col: dict[int, int],
                 param_to_size: dict[int, int],
                 param_to_col: dict[int, int],
                 var_length: int
                 ):
        self.variable_ids = variable_ids if variable_ids is not None else None
        self.tensor = tensor
        self.is_parameter_free = is_parameter_free

        # Constants
        self.param_size_plus_one = param_size_plus_one
        self.id_to_col = id_to_col
        self.param_to_size = param_to_size
        self.param_to_col = param_to_col
        self.var_length = var_length

    def __iadd__(self, other: TensorView) -> TensorView:
        assert isinstance(other, self.__class__)
        self.variable_ids = self.variable_ids | other.variable_ids
        self.tensor = self.combine_potentially_none(self.tensor, other.tensor)
        self.is_parameter_free = self.is_parameter_free and other.is_parameter_free
        return self

    @staticmethod
    @abstractmethod
    def combine_potentially_none(a: Any | None, b: Any | None) -> Any | None:
        """
        Adds the tensor a to b if they are both not none.
        If a (b) is not None but b (a) is None, returns a (b).
        Returns None if both a and b are None.
        """
        pass  # noqa

    @classmethod
    def get_empty_view(cls, param_size_plus_one: int, id_to_col: dict[int, int],
                       param_to_size: dict[int, int], param_to_col: dict[int, int],
                       var_length: int) \
            -> TensorView:
        """
        Return a TensorView that has shape information, but no data.
        """
        return cls(None, None, True, param_size_plus_one, id_to_col, param_to_size, param_to_col,
                   var_length)

    @staticmethod
    def is_constant_data(variable_ids: set[int]) -> bool:
        """
        Does the TensorView only contain constant data?
        """
        return variable_ids == {Constant.ID.value}

    @property
    @abstractmethod
    def rows(self) -> int:
        """
        Number of rows of the TensorView.
        """
        pass  # noqa

    @abstractmethod
    def get_tensor_representation(self, row_offset: int, total_rows: int) -> TensorRepresentation:
        """
        Returns [A b].
        """
        pass  # noqa

    @abstractmethod
    def select_rows(self, rows: np.ndarray) -> None:
        """
        Select 'rows' from tensor.
        """
        pass  # noqa

    @abstractmethod
    def apply_all(self, func: Callable) -> None:
        """
        Apply 'func' across all variables and parameter slices.
        """
        pass  # noqa

    @abstractmethod
    def create_new_tensor_view(self, variable_ids: set[int], tensor: Any, is_parameter_free: bool) \
            -> TensorView:
        """
        Create new TensorView with same shape information as self, but new data.
        """
        pass  # noqa


class DictTensorView(TensorView, ABC):
    """
    The DictTensorView abstract class handles the dictionary aspect of the tensor representation,
    which is shared across multiple backends.
    The tensor is contained in the following data structure:
    `Dict[variable_id, Dict[parameter_id, tensor]]`, with the outer dict handling
    the variable offset, and the inner dict handling the parameter offset.
    Subclasses have to implement the implementation of the tensor, as well
    as the tensor operations.
    """

    def accumulate_over_variables(self, func: Callable, is_param_free_function: bool) -> TensorView:
        """
        Apply 'func' to A and b.
        If 'func' is a parameter free function, then we can apply it to all parameter slices
        (including the slice that contains non-parameter constants).
        If 'func' is not a parameter free function, we only need to consider the parameter slice
        that contains the non-parameter constants, due to DPP rules.
        """
        for variable_id, tensor in self.tensor.items():
            self.tensor[variable_id] = self.apply_to_parameters(func, tensor) if \
                is_param_free_function else func(tensor[Constant.ID.value])

        self.is_parameter_free = self.is_parameter_free and is_param_free_function
        return self

    def combine_potentially_none(self, a: dict | None, b: dict | None) -> dict | None:
        """
        Adds the tensor a to b if they are both not none.
        If a (b) is not None but b (a) is None, returns a (b).
        Returns None if both a and b are None.
        """
        if a is None and b is None:
            return None
        elif a is not None and b is None:
            return a
        elif a is None and b is not None:
            return b
        else:
            return self.add_dicts(a, b)

    @staticmethod
    @abstractmethod
    def add_tensors(a: Any, b: Any) -> Any:
        """
        Returns element-wise addition of two tensors of the same type.
        """
        pass  # noqa

    @staticmethod
    @abstractmethod
    def tensor_type():
        """
        Returns the type of the underlying tensor
        """
        pass  # noqa

    def add_dicts(self, a: dict, b: dict) -> dict:
        """
        Addition for dict-based tensors.
        """
        res = {}
        keys_a = set(a.keys())
        keys_b = set(b.keys())
        intersect = keys_a & keys_b
        for key in intersect:
            if isinstance(a[key], dict) and isinstance(b[key], dict):
                res[key] = self.add_dicts(a[key], b[key])
            elif isinstance(a[key], self.tensor_type()) and isinstance(b[key], self.tensor_type()):
                res[key] = self.add_tensors(a[key], b[key])
            else:
                try:
                    a[key] = ensure_type(a[key], self.tensor_type())
                    b[key] = ensure_type(b[key], self.tensor_type())
                    res[key] = self.add_tensors(a[key], b[key])
                except:
                    raise ValueError(f'Values must either be dicts or {self.tensor_type()}.')
        for key in keys_a - intersect:
            res[key] = a[key]
        for key in keys_b - intersect:
            res[key] = b[key]
        return res


class NumPyTensorView(DictTensorView):

    @property
    def rows(self) -> int:
        """
        Number of rows of the TensorView.
        This is the second dimension of the 3d tensor.
        """
        if self.tensor is not None:
            return next(iter(next(iter(self.tensor.values())).values())).shape[1]
        else:
            raise ValueError

    def get_tensor_representation(self, row_offset: int, total_rows: int) -> TensorRepresentation:
        """
        Returns a TensorRepresentation of [A b] tensor.
        This function iterates through all the tensor data and constructs the
        respective representation in COO format. To obtain the data, the tensor must be
        flattened as it is not in a sparse format. The row and column indices are obtained
        with numpy tiling/repeating along with their respective offsets.

        Note: CVXPY currently only supports usage of sparse matrices after the canonicalization.
        Therefore, we must return tensor representations in a (data, (row,col)) format.
        This could be changed once dense matrices are accepted.
        """
        assert self.tensor is not None
        shape = (total_rows, self.var_length + 1)
        tensor_representations = []
        for variable_id, variable_tensor in self.tensor.items():
            for parameter_id, parameter_tensor in variable_tensor.items():
                param_size, rows, cols = parameter_tensor.shape
                tensor_representations.append(TensorRepresentation(
                    parameter_tensor.flatten(order='F'),
                    np.repeat(np.tile(np.arange(rows), cols), param_size) + row_offset,
                    np.repeat(np.repeat(np.arange(cols), rows), param_size)
                    + self.id_to_col[variable_id],
                    np.tile(np.arange(param_size), rows * cols) + self.param_to_col[parameter_id],
                    shape=shape
                ))
        return TensorRepresentation.combine(tensor_representations)

    def select_rows(self, rows: np.ndarray) -> None:
        """
        Select 'rows' from tensor.
        The rows of the 3d tensor are in axis=1, this function selects a subset
        of the original tensor.
        """

        def func(x):
            return x[:, rows, :]

        self.apply_all(func)

    def apply_all(self, func: Callable) -> None:
        """
        Apply 'func' across all variables and parameter slices.
        The tensor functions in the NumPyBackend manipulate 3d arrays.
        Therefore, this function applies 'func' directly to the tensor 'v'.
        """
        self.tensor = {var_id: {k: func(v)
                                for k, v in parameter_repr.items()}
                       for var_id, parameter_repr in self.tensor.items()}

    def create_new_tensor_view(self, variable_ids: set[int], tensor: Any,
                               is_parameter_free: bool) -> NumPyTensorView:
        """
        Create new NumPyTensorView with same shape information as self,
        but new tensor data.
        """
        return NumPyTensorView(variable_ids, tensor, is_parameter_free, self.param_size_plus_one,
                               self.id_to_col, self.param_to_size, self.param_to_col,
                               self.var_length)

    @staticmethod
    def apply_to_parameters(func: Callable,
                            parameter_representation: dict[int, np.ndarray]) \
            -> dict[int, np.ndarray]:
        """
        Apply 'func' to the entire tensor of the parameter representation.
        """
        return {k: func(v) for k, v in parameter_representation.items()}

    @staticmethod
    def add_tensors(a: np.ndarray, b: np.ndarray) -> np.ndarray:
        """
        Apply element-wise addition on two dense numpy arrays
        """
        return a + b

    @staticmethod
    def tensor_type():
        """
        The tensor is represented as a 3-dimensional dense numpy array
        """
        return np.ndarray


class SciPyTensorView(DictTensorView):

    @property
    def rows(self) -> int:
        """
        Number of rows of the TensorView.
        This is calculated by dividing the totals rows of the tensor by the
        number of parameter slices.
        """
        if self.tensor is not None:
            for param_dict in self.tensor.values():
                for param_id, param_mat in param_dict.items():
                    return param_mat.shape[0] // self.param_to_size[param_id]
        else:
            raise ValueError('Tensor cannot be None')

    def get_tensor_representation(self, row_offset: int, total_rows: int) -> TensorRepresentation:
        """
        Returns a TensorRepresentation of [A b] tensor.
        This function iterates through all the tensor data and constructs their
        respective representation in COO format. The row data is adjusted according
        to the position of each element within a parameter slice. The parameter_offset
        finds which slice the original row indices belong to before applying the column
        offset.
        """
        assert self.tensor is not None
        shape = (total_rows, self.var_length + 1)
        tensor_representations = []
        for variable_id, variable_tensor in self.tensor.items():
            for parameter_id, parameter_matrix in variable_tensor.items():
                p = self.param_to_size[parameter_id]
                m = parameter_matrix.shape[0] // p
                coo_repr = parameter_matrix.tocoo(copy=False)
                tensor_representations.append(TensorRepresentation(
                    coo_repr.data,
                    (coo_repr.row % m) + row_offset,
                    coo_repr.col + self.id_to_col[variable_id],
                    coo_repr.row // m + np.ones(coo_repr.nnz) * self.param_to_col[parameter_id],
                    shape=shape
                ))
        return TensorRepresentation.combine(tensor_representations)

    def select_rows(self, rows: np.ndarray) -> None:
        """
        Select 'rows' from tensor. If there are multiple parameters 'p',
        we must select the same 'rows' from each parameter slice. This is done by
        introducing an offset of size 'm' for every parameter.
        """

        def func(x, p):
            if p == 1:
                return x[rows, :]
            else:
                m = x.shape[0] // p
                return x[np.tile(rows, p) + np.repeat(np.arange(p) * m, len(rows)), :]

        self.apply_all(func)

    def apply_all(self, func: Callable) -> None:
        """
        Apply 'func' across all variables and parameter slices.
        For the stacked-slices backend, we must pass an additional parameter 'p'
        which is the number of parameter slices.
        """
        self.tensor = {var_id: {k: func(v, self.param_to_size[k])
                                for k, v in parameter_repr.items()}
                       for var_id, parameter_repr in self.tensor.items()}

    def create_new_tensor_view(self, variable_ids: set[int], tensor: Any,
                               is_parameter_free: bool) -> SciPyTensorView:
        """
        Create new SciPyTensorView with same shape information as self,
        but new tensor data.
        """
        return SciPyTensorView(variable_ids, tensor, is_parameter_free,
                               self.param_size_plus_one, self.id_to_col,
                               self.param_to_size, self.param_to_col,
                               self.var_length)

    def apply_to_parameters(self, func: Callable,
                            parameter_representation: dict[int, sp.spmatrix]) \
            -> dict[int, sp.spmatrix]:
        """
        Apply 'func' to each slice of the parameter representation.
        For the stacked-slices backend, we must pass an additional parameter 'p'
        which is the number of parameter slices.
        """
        return {k: func(v, self.param_to_size[k]) for k, v in parameter_representation.items()}

    @staticmethod
    def add_tensors(a: sp.spmatrix, b: sp.spmatrix) -> sp.spmatrix:
        """
        Apply element-wise summation on two sparse matrices.
        """
        return a + b

    @staticmethod
    def tensor_type():
        """
        The tensor representation of the stacked slices backend is one big
        sparse matrix instead of smaller sparse matrices in a list.
        """
        return sp.spmatrix


class GraphBlasTensorView(DictTensorView):
    @property
    def rows(self) -> int:
        if self.tensor is not None:
            for param_dict in self.tensor.values():
                for param_id, param_mat in param_dict.items():
                    return param_mat.shape[0] // self.param_to_size[param_id]
        else:
            raise ValueError('Tensor cannot be None')

    def get_tensor_representation(self, row_offset: int) -> TensorRepresentation:
        assert self.tensor is not None
        tensor_representations = []
        for variable_id, variable_tensor in self.tensor.items():
            for parameter_id, parameter_matrix in variable_tensor.items():
                p = self.param_to_size[parameter_id]
                m = parameter_matrix.shape[0] // p
                parameter_matrix = self.ensure_new_matrix(parameter_matrix)
                coo_repr = parameter_matrix.to_coo()
                tensor_representations.append(TensorRepresentation(
                    coo_repr[2],
                    (coo_repr[0] % m) + row_offset,
                    coo_repr[1] + self.id_to_col[variable_id],
                    coo_repr[0] // m + np.ones(len(coo_repr[2])) * self.param_to_col[parameter_id],
                ))
        return TensorRepresentation.combine(tensor_representations)

    def select_rows(self, rows: np.ndarray) -> None:
        def func(x, p):
            x = self.ensure_new_matrix(x)
            if p == 1:
                return (x[rows, :]).new()
            else:
                m = x.shape[0] // p
                return (x[np.tile(rows, p) + np.repeat(np.arange(p) * m, len(rows)), :]).new()

        self.apply_all(func)

    def apply_all(self, func: Callable) -> None:
        self.tensor = {var_id: {k: func(v, self.param_to_size[k])
                                for k, v in parameter_repr.items()}
                       for var_id, parameter_repr in self.tensor.items()}

    def create_new_tensor_view(self, variable_ids: set[int], tensor: Any,
                               is_parameter_free: bool) -> GraphBlasTensorView:
        return GraphBlasTensorView(variable_ids, tensor, is_parameter_free,
                                   self.param_size_plus_one, self.id_to_col,
                                   self.param_to_size, self.param_to_col,
                                   self.var_length)

    def apply_to_parameters(self, func: Callable,
                            parameter_representation: dict[int, gb.Matrix]) \
            -> dict[int, gb.Matrix]:
        return {k: func(v, self.param_to_size[k])
                for k, v in parameter_representation.items()}

    @staticmethod
    def ensure_new_matrix(tensor: Any):
        if not isinstance(tensor, GraphBlasTensorView.tensor_type()):
            tensor = tensor.new()
        if isinstance(tensor, gb.Vector):
            tensor = tensor._as_matrix()
        return tensor

    @staticmethod
    def ensure_new_vector(tensor: Any):
        if not isinstance(tensor, GraphBlasTensorView.tensor_type()):
            tensor = tensor.new()
        if isinstance(tensor, gb.Matrix):
            tensor = tensor._as_vector()
        return tensor

    @staticmethod
    def add_tensors(a: gb.Matrix, b: gb.Matrix) -> gb.Matrix:
        if isinstance(b, gb.Vector):
            return (b + a).new()
        else:
            return (a + b).new()

    @staticmethod
    def tensor_type():
        return gb.Matrix, gb.Vector<|MERGE_RESOLUTION|>--- conflicted
+++ resolved
@@ -1247,11 +1247,7 @@
         Note: we form the sparse output directly using _get_sum_row_indices and
         column indices in column-major order.
         """
-<<<<<<< HEAD
-
-=======
         sum_coeff_matrix = self._get_sum_coeff_matrix
->>>>>>> 096bdf1e
         def func(x, p):
             shape = tuple(_lin.args[0].shape)
             axis, _ = _lin.data
