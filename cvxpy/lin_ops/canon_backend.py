"""
Copyright 2022, the CVXPY authors.

Licensed under the Apache License, Version 2.0 (the "License");
you may not use this file except in compliance with the License.
You may obtain a copy of the License at

    http://www.apache.org/licenses/LICENSE-2.0

Unless required by applicable law or agreed to in writing, software
distributed under the License is distributed on an "AS IS" BASIS,
WITHOUT WARRANTIES OR CONDITIONS OF ANY KIND, either express or implied.
See the License for the specific language governing permissions and
limitations under the License.
"""
from __future__ import annotations

from abc import ABC, abstractmethod
from dataclasses import dataclass
from enum import Enum
from typing import Any, Callable

import numpy as np
import scipy.sparse as sp
from scipy.signal import convolve

from cvxpy.lin_ops import LinOp
from cvxpy.settings import (
    NUMPY_CANON_BACKEND,
    RUST_CANON_BACKEND,
    SCIPY_CANON_BACKEND,
    STACKED_SLICES_BACKEND,
)

"""
Note: this file is tested extensively with illustrative examples in test_python_backends.py,
complementing the docstrings of the functions below.
"""

class Constant(Enum):
    ID = -1


@dataclass
class TensorRepresentation:
    """
    Sparse representation of a 3D Tensor. Semantically similar to COO format, with one extra
    dimension. Here, 'row' is axis 0, 'col' axis 1, and 'parameter_offset' axis 2.
    """
    data: np.ndarray
    row: np.ndarray
    col: np.ndarray
    parameter_offset: np.ndarray

    @classmethod
    def combine(cls, tensors: list[TensorRepresentation]) -> TensorRepresentation:
        """
        Concatenates the row, col, parameter_offset, and data fields of a list of
        TensorRepresentations.
        """
        data, row, col, parameter_offset = np.array([]), np.array([]), np.array([]), np.array([])
        # Appending to numpy arrays vs. appending to lists and casting to array at the end was
        # faster for relevant dimensions in our testing.
        for t in tensors:
            data = np.append(data, t.data)
            row = np.append(row, t.row)
            col = np.append(col, t.col)
            parameter_offset = np.append(parameter_offset, t.parameter_offset)
        return cls(data, row, col, parameter_offset)

    def __eq__(self, other: TensorRepresentation) -> bool:
        return isinstance(other, TensorRepresentation) and \
            np.all(self.data == other.data) and \
            np.all(self.row == other.row) and \
            np.all(self.col == other.col) and \
            np.all(self.parameter_offset == other.parameter_offset)

    def get_param_slice(self, param_offset: int, shape: tuple[int, int]) -> sp.csc_matrix:
        """
        Returns a single slice of the tensor for a given parameter offset.
        """
        mask = self.parameter_offset == param_offset
        return sp.csc_matrix((self.data[mask], (self.row[mask], self.col[mask])), shape)


class CanonBackend(ABC):
    def __init__(self, id_to_col: dict[int, int], param_to_size: dict[int, int],
                 param_to_col: dict[int, int], param_size_plus_one: int, var_length: int):
        """
        CanonBackend handles the compilation from LinOp trees to a final sparse tensor through its
        subclasses.

        Parameters
        ----------
        id_to_col: mapping of variable id to column offset in A.
        param_to_size: mapping of parameter id to the corresponding number of elements.
        param_to_col: mapping of parameter id to the offset in axis 2.
        param_size_plus_one: integer representing shape[2], i.e., the number of slices along axis 2
                             plus_one refers to the non-parametrized slice of the tensor.
        var_length: number of columns in A.
        """
        self.param_size_plus_one = param_size_plus_one
        self.id_to_col = id_to_col
        self.param_to_size = param_to_size
        self.param_to_col = param_to_col
        self.var_length = var_length

    @classmethod
    def get_backend(cls, backend_name: str, *args, **kwargs) -> CanonBackend:
        """
        Map the name of a subclass and its initializing arguments to an instance of the subclass.

        Parameters
        ----------
        backend_name: key pointing to the subclass.
        args: Arguments required to initialize the subclass.

        Returns
        -------
        Initialized CanonBackend subclass.
        """
        backends = {
<<<<<<< HEAD
            NUMPY_CANON_BACKEND: NumpyCanonBackend,
            SCIPY_CANON_BACKEND: ScipyCanonBackend,
            STACKED_SLICES_BACKEND: StackedSlicesBackend,
=======
            NUMPY_CANON_BACKEND: NumPyCanonBackend,
            SCIPY_CANON_BACKEND: SciPyCanonBackend,
>>>>>>> 586ef7c4
            RUST_CANON_BACKEND: RustCanonBackend
        }
        return backends[backend_name](*args, **kwargs)

    @abstractmethod
    def build_matrix(self, lin_ops: list[LinOp]) -> sp.csc_matrix:
        """
        Main function called from canonInterface.
        Given a list of LinOp trees, each representing a constraint (or the objective), get the
        [A b] Tensor for each, stack them and return the result reshaped as a 2D sp.csc_matrix
        of shape (total_rows * (var_length + 1)), param_size_plus_one)

        Parameters
        ----------
        lin_ops: list of linOp trees.

        Returns
        -------
        2D sp.csc_matrix representing the constraints (or the objective).
        """
        pass  # noqa


class PythonCanonBackend(CanonBackend):
    """
    Each tensor has 3 dimensions. The first one is the parameter axis, the second one is the rows
    and the third one is the variable columns.

    For example:
    - A new variable of size n has shape (1, n, n)
    - A new parameter of size n has shape (n, n, 1)
    - A new constant of size n has shape (1, n, 1)
    """

    def build_matrix(self, lin_ops: list[LinOp]) -> sp.csc_matrix:
        self.id_to_col[-1] = self.var_length

        constraint_res = []
        row_offset = 0
        for lin_op in lin_ops:
            lin_op_rows = np.prod(lin_op.shape)
            empty_view = self.get_empty_view()
            lin_op_tensor = self.process_constraint(lin_op, empty_view)
            constraint_res.append((lin_op_tensor.get_tensor_representation(row_offset)))
            row_offset += lin_op_rows
        tensor_res = self.concatenate_tensors(constraint_res)

        self.id_to_col.pop(-1)
        return self.reshape_tensors(tensor_res, row_offset)

    def process_constraint(self, lin_op: LinOp, empty_view: TensorView) -> TensorView:
        """
        Depth-first parsing of a linOp node.

        Parameters
        ----------
        lin_op: a node in the linOp tree.
        empty_view: TensorView used to create tensors for leaf nodes.

        Returns
        -------
        The processed node as a TensorView.
        """

        # Leaf nodes
        if lin_op.type == "variable":
            assert isinstance(lin_op.data, int)
            assert len(lin_op.shape) in {0, 1, 2}
            variable_tensor = self.get_variable_tensor(lin_op.shape, lin_op.data)
            return empty_view.create_new_tensor_view({lin_op.data}, variable_tensor,
                                                     is_parameter_free=True)
        elif lin_op.type in {"scalar_const", "dense_const", "sparse_const"}:
            data_tensor = self.get_data_tensor(lin_op.data)
            return empty_view.create_new_tensor_view({Constant.ID.value}, data_tensor,
                                                     is_parameter_free=True)
        elif lin_op.type == "param":
            param_tensor = self.get_param_tensor(lin_op.shape, lin_op.data)
            return empty_view.create_new_tensor_view({Constant.ID.value}, param_tensor,
                                                     is_parameter_free=False)

        # Internal nodes
        else:
            func = self.get_func(lin_op.type)
            if lin_op.type in {"vstack", "hstack"}:
                return func(lin_op, empty_view)

            res = None
            for arg in lin_op.args:
                arg_coeff = self.process_constraint(arg, empty_view)
                arg_res = func(lin_op, arg_coeff)
                if res is None:
                    res = arg_res
                else:
                    res += arg_res
            assert res is not None
            return res

    def get_constant_data(self, lin_op: LinOp, view: TensorView, column: bool) \
            -> tuple[sp.csr_matrix, bool]:
        """
        Extract the constant data from a LinOp node. In most cases, lin_op will be of
        type "*_const" or "param", but can handle arbitrary types.
        """
        constant_view = self.process_constraint(lin_op, view)
        assert constant_view.variable_ids == {Constant.ID.value}
        constant_data = constant_view.tensor[Constant.ID.value]
        if not column and len(lin_op.shape) >= 1:
            # constant_view has the data stored in column format.
            # Some operations (like mul) do not require column format, so we need to reshape
            # according to lin_op.shape.
            lin_op_shape = lin_op.shape if len(lin_op.shape) == 2 else [1, lin_op.shape[0]]
            constant_data = self.reshape_constant_data(constant_data, lin_op_shape)

        data_to_return = constant_data[Constant.ID.value] if constant_view.is_parameter_free \
            else constant_data
        return data_to_return, constant_view.is_parameter_free

    @staticmethod
    @abstractmethod
    def reshape_constant_data(constant_data: Any, lin_op_shape: tuple[int, int]) -> Any:
        """
        Reshape constant data from column format to the required shape for operations that
        do not require column format
        """
        pass  # noqa

    @staticmethod
    def concatenate_tensors(tensors: list[TensorRepresentation]) -> TensorRepresentation:
        """
        Takes list of tensors which have already been offset along axis 0 (rows) and
        combines them into a single tensor.
        """
        return TensorRepresentation.combine(tensors)

    def reshape_tensors(self, tensor: TensorRepresentation, total_rows: int) -> sp.csc_matrix:
        """
        Reshape into 2D scipy csc-matrix in column-major order and transpose.
        """
        rows = (tensor.col.astype(np.int64) * np.int64(total_rows) + tensor.row.astype(np.int64))
        cols = tensor.parameter_offset.astype(np.int64)
        shape = (np.int64(total_rows) * np.int64(self.var_length + 1), self.param_size_plus_one)
        return sp.csc_matrix((tensor.data, (rows, cols)), shape=shape)

    @abstractmethod
    def get_empty_view(self) -> TensorView:
        """
        Returns an empty view of the corresponding TensorView subclass, coupling the CanonBackend
        subclass with the TensorView subclass.
        """
        pass  # noqa

    def get_func(self, func_name: str) -> Callable:
        """
        Map the name of a function as given by the linOp to the implementation.

        Parameters
        ----------
        func_name: The name of the function.

        Returns
        -------
        The function implementation.
        """
        mapping = {
            "sum": self.sum_op,
            "mul": self.mul,
            "promote": self.promote,
            "neg": self.neg,
            "mul_elem": self.mul_elem,
            "sum_entries": self.sum_entries,
            "div": self.div,
            "reshape": self.reshape,
            "index": self.index,
            "diag_vec": self.diag_vec,
            "hstack": self.hstack,
            "vstack": self.vstack,
            "transpose": self.transpose,
            "upper_tri": self.upper_tri,
            "diag_mat": self.diag_mat,
            "rmul": self.rmul,
            "trace": self.trace,
            "conv": self.conv,
            "kron_l": self.kron_l,
            "kron_r": self.kron_r,
        }
        return mapping[func_name]

    @staticmethod
    def sum_op(_lin: LinOp, view: TensorView) -> TensorView:
        """
        Sum (along axis 1) is implicit in Ax+b, so it is a NOOP.
        """
        return view

    @staticmethod
    def reshape(_lin: LinOp, view: TensorView) -> TensorView:
        """
        Reshaping only changes the shape attribute of the LinOp, so it is a NOOP.
        """
        return view

    @abstractmethod
    def mul(self, lin: LinOp, view: TensorView) -> TensorView:
        """
        Multiply view with constant data from the left.
        When the lhs is parametrized, multiply each slice of the tensor with the 
        single, constant slice of the rhs. 
        Otherwise, multiply the single slice of the tensor with each slice of the rhs.
        """
        pass  # noqa

    @staticmethod
    @abstractmethod
    def promote(lin: LinOp, view: TensorView) -> TensorView:
        """
        Promote view by repeating along axis 0 (rows)
        """
        pass  # noqa

    @staticmethod
    def neg(_lin: LinOp, view: TensorView) -> TensorView:
        """
        Given (A, b) in view, return (-A, -b).
        """

        def func(x):
            return -x

        view.apply_all(func)
        return view

    @abstractmethod
    def mul_elem(self, lin: LinOp, view: TensorView) -> TensorView:
        """
        Given (A, b) in view and constant data d, return (A*d, b*d).
        d is broadcasted along dimension 1 (columns).
        When the lhs is parametrized, multiply elementwise each slice of the tensor with the 
        single, constant slice of the rhs. 
        Otherwise, multiply elementwise the single slice of the tensor with each slice of the rhs.
        """
        pass  # noqa

    @staticmethod
    @abstractmethod
    def sum_entries(_lin: LinOp, view: TensorView) -> TensorView:
        """
        Given (A, b) in view, return (sum(A,axis=0), sum(b, axis=0))
        """
        pass  # noqa

    @abstractmethod
    def div(self, lin: LinOp, view: TensorView) -> TensorView:
        """
        Given (A, b) in view and constant data d, return (A*(1/d), b*(1/d)).
        d is broadcasted along dimension 1 (columns)
        This function is semantically identical to mul_elem but the view x
        is multiplied with the reciprocal of the lin_op data instead.

        Note: div currently doesn't support parameters.
        """
        pass  # noqa

    @staticmethod
    def index(lin: LinOp, view: TensorView) -> TensorView:
        """
        Given (A, b) in view, select the rows corresponding to the elements of the expression being
        indexed.
        """
        indices = [np.arange(s.start, s.stop, s.step) for s in lin.data]
        if len(indices) == 1:
            rows = indices[0]
        elif len(indices) == 2:
            rows = np.add.outer(indices[0], indices[1] * lin.args[0].shape[0]).flatten(order="F")
        else:
            raise ValueError
        view.select_rows(rows)
        return view

    @staticmethod
    @abstractmethod
    def diag_vec(lin: LinOp, view: TensorView) -> TensorView:
        """
        Diagonal vector to matrix. Given (A, b) with n rows in view, add rows of zeros such that
        the original rows now correspond to the diagonal entries of the n x n expression
        An optional offset parameter `k` can be specified, with k>0 for diagonals above
        the main diagonal, and k<0 for diagonals below the main diagonal.
        """
        pass  # noqa

    @staticmethod
    @abstractmethod
    def get_stack_func(total_rows: int, offset: int) -> Callable:
        """
        Returns a function that takes in a tensor, modifies the shape of the tensor by extending
        it to total_rows, and then shifts the entries by offset along axis 0.
        """
        pass  # noqa

    def hstack(self, lin: LinOp, view: TensorView) -> TensorView:
        """
        Given views (A0,b0), (A1,b1),..., (An,bn), stack all tensors along axis 0,
        i.e., return
        (A0, b0)
         A1, b1
         ...
         An, bn.
        """
        offset = 0
        total_rows = sum(np.prod(arg.shape) for arg in lin.args)
        res = None
        for arg in lin.args:
            arg_view = self.process_constraint(arg, view)
            func = self.get_stack_func(total_rows, offset)
            arg_view.apply_all(func)
            offset += np.prod(arg.shape)
            if res is None:
                res = arg_view
            else:
                res += arg_view
        assert res is not None
        return res

    def vstack(self, lin: LinOp, view: TensorView) -> TensorView:
        """
        Given views (A0,b0), (A1,b1),..., (An,bn), first, stack them along axis 0 via hstack.
        Then, permute the rows of the resulting tensor to be consistent with stacking the arguments
        vertically instead of horizontally.
        """
        view = self.hstack(lin, view)
        offset = 0
        indices = []
        for arg in lin.args:
            arg_rows = np.prod(arg.shape)
            indices.append(np.arange(arg_rows).reshape(arg.shape, order="F") + offset)
            offset += arg_rows
        order = np.vstack(indices).flatten(order="F").astype(int)
        view.select_rows(order)
        return view

    @staticmethod
    def transpose(lin: LinOp, view: TensorView) -> TensorView:
        """
        Given (A, b) in view, permute the rows such that they correspond to the transposed
        expression.
        """
        rows = np.arange(np.prod(lin.shape)).reshape(lin.shape).flatten(order="F")
        view.select_rows(rows)
        return view

    @staticmethod
    def upper_tri(lin: LinOp, view: TensorView) -> TensorView:
        """
        Given (A, b) in view, select the rows corresponding to the elements above the diagonal
        in the original expression.
        Note: The diagonal itself is not included.
        """
        indices = np.arange(np.prod(lin.args[0].shape)).reshape(lin.args[0].shape, order="F")
        triu_indices = indices[np.triu_indices_from(indices, k=1)]
        view.select_rows(triu_indices)
        return view

    @staticmethod
    def diag_mat(lin: LinOp, view: TensorView) -> TensorView:
        """
        Diagonal matrix to vector. Given (A, b) in view, select the rows corresponding to the
        elements on the diagonal in the original expression.
        An optional offset parameter `k` can be specified, with k>0 for diagonals above
        the main diagonal, and k<0 for diagonals below the main diagonal.
        """
        rows = lin.shape[0]
        k = lin.data
        original_rows = rows + abs(k)
        if k == 0:
            diag_indices = np.arange(rows) * (rows + 1)
        elif k > 0:
            diag_indices = np.arange(rows) * (original_rows + 1) + original_rows * k
        else:
            diag_indices = np.arange(rows) * (original_rows + 1) - k
        view.select_rows(diag_indices)
        return view

    @abstractmethod
    def rmul(self, lin: LinOp, view: TensorView) -> TensorView:
        """
        Multiply view with constant data from the right.
        When the rhs is parametrized, multiply each slice of the tensor with the
        single, constant slice of the lhs.
        Otherwise, multiply the single slice of the tensor with each slice of the lhs.
        """
        pass  # noqa

    @staticmethod
    @abstractmethod
    def trace(lin: LinOp, view: TensorView) -> TensorView:
        """
        Select the rows corresponding to the diagonal entries in the expression and sum along
        axis 0.
        """
        pass  # noqa

    @abstractmethod
    def conv(self, lin: LinOp, view: TensorView) -> TensorView:
        """
        Returns view corresponding to a discrete convolution with data 'a', i.e., multiplying from
        the left a repetition of the column vector of 'a' for each column in A, shifted down one row
        after each column, i.e., a Toeplitz matrix.
        If lin_data is a row vector, we must transform the lhs to become a column vector before
        applying the convolution.

        Note: conv currently doesn't support parameters.
        """
        pass  # noqa

    @abstractmethod
    def kron_r(self, lin: LinOp, view: TensorView) -> TensorView:
        """
        Returns view corresponding to Kronecker product of data 'a' with view x, i.e., kron(a,x).

        Note: kron_r currently doesn't support parameters.
        """
        pass  # noqa

    @abstractmethod
    def kron_l(self, lin: LinOp, view: TensorView) -> TensorView:
        """
        Returns view corresponding to Kronecker product of view x with data 'a', i.e., kron(x,a).

        Note: kron_l currently doesn't support parameters.
        """
        pass  # noqa

    @staticmethod
    def _get_kron_row_indices(lhs_shape, rhs_shape):
        """
        Internal function that computes the row indices corresponding to the
        kronecker product of two sparse tensors.
        """
        rhs_ones = np.ones(rhs_shape)
        lhs_ones = np.ones(lhs_shape)

        rhs_arange = np.arange(np.prod(rhs_shape)).reshape(rhs_shape, order="F")
        lhs_arange = np.arange(np.prod(lhs_shape)).reshape(lhs_shape, order="F")

        row_indices = (np.kron(lhs_ones, rhs_arange) +
                       np.kron(lhs_arange, rhs_ones * np.prod(rhs_shape))) \
            .flatten(order="F").astype(int)
        return row_indices

    @abstractmethod
    def get_variable_tensor(self, shape: tuple[int, ...], variable_id: int) -> Any:
        """
        Returns tensor of a variable node, i.e., eye(n) across axes 0 and 1, where n is
        the size of the variable.
        """
        pass  # noqa

    @abstractmethod
    def get_data_tensor(self, data: Any) -> Any:
        """
        Returns tensor of constant node as a column vector.
        """
        pass  # noqa

    @abstractmethod
    def get_param_tensor(self, shape: tuple[int, ...], parameter_id: int) -> Any:
        """
        Returns tensor of a parameter node, i.e., eye(n) across axes 0 and 2, where n is
        the size of the parameter.
        """
        pass  # noqa


class RustCanonBackend(CanonBackend):
    """
    The rust canonicalization backend is currently WIP and cannot be used.
    For additional information, a proof of concept pull request can be found here:
    https://github.com/phschiele/cvxpy/pull/31
    """
    def build_matrix(self, lin_ops: list[LinOp]) -> sp.csc_matrix:
        import cvxpy_rust
        self.id_to_col[-1] = self.var_length
        (data, (row, col), shape) = cvxpy_rust.build_matrix(lin_ops,
                                                            self.param_size_plus_one,
                                                            self.id_to_col,
                                                            self.param_to_size,
                                                            self.param_to_col,
                                                            self.var_length)
        self.id_to_col.pop(-1)
        return sp.csc_matrix((data, (row, col)), shape)


class SciPyCanonBackend(PythonCanonBackend):
    @staticmethod
    def reshape_constant_data(constant_data: dict[int, sp.csr_matrix],
                              lin_op_shape: tuple[int, int]) -> dict[int, sp.csr_matrix]:
        """
        Reshape constant data from column format to the required shape for operations that
        do not require column format. This function unpacks the constant data dict and reshapes
        every slice of the tensor 'v' according to the lin_op_shape argument.
        """
        return {k: [v_i.reshape(lin_op_shape, order="F").tocsr()
                    for v_i in v] for k, v in constant_data.items()}

<<<<<<< HEAD
    def get_empty_view(self) -> ScipyTensorView:
        return ScipyTensorView.get_empty_view(self.param_size_plus_one, self.id_to_col,
=======
    def concatenate_tensors(self, tensors: list[TensorRepresentation]) \
            -> TensorRepresentation:
        """
        Takes list of tensors which have already been offset along axis 0 (rows) and
        combines them into a single tensor.
        """
        return TensorRepresentation.combine(tensors)

    def reshape_tensors(self, tensor: TensorRepresentation, total_rows: int) -> sp.csc_matrix:
        """
        Reshape into 2D scipy csc-matrix in column-major order and transpose.

        Note: Windows uses int32 by default at time of writing, so we need to enforce int64 here
        """
        rows = (tensor.col.astype(np.int64) * np.int64(total_rows) + tensor.row.astype(np.int64))
        cols = tensor.parameter_offset.astype(np.int64)
        shape = (np.int64(total_rows) * np.int64(self.var_length + 1), self.param_size_plus_one)
        return sp.csc_matrix((tensor.data, (rows, cols)), shape=shape)

    def get_empty_view(self) -> SciPyTensorView:
        """
        Returns an empty view of the corresponding SciPyTensorView subclass, coupling the
        SciPyCanonBackend subclass with the SciPyTensorView subclass.
        """
        return SciPyTensorView.get_empty_view(self.param_size_plus_one, self.id_to_col,
>>>>>>> 586ef7c4
                                              self.param_to_size, self.param_to_col,
                                              self.var_length)

    def mul(self, lin: LinOp, view: SciPyTensorView) -> SciPyTensorView:
        """
        Multiply view with constant data from the left.
        When the lhs is parametrized, multiply each slice of the tensor with the 
        single, constant slice of the rhs. 
        Otherwise, multiply the single slice of the tensor with each slice of the rhs.
        """
        lhs, is_param_free_lhs = self.get_constant_data(lin.data, view, column=False)

        if isinstance(lhs, dict):
            reps = view.rows // next(iter(lhs.values()))[0].shape[-1]
            eye = sp.eye(reps, format="csr")
            stacked_lhs = {k: [sp.kron(eye, v_i).tocsr() for v_i in v] for k, v in lhs.items()}

            def parametrized_mul(x):
                assert len(x) == 1
                return {k: [(v_i @ x[0]).tocsr() for v_i in v] for k, v in stacked_lhs.items()}

            func = parametrized_mul
        else:
            assert len(lhs) == 1
            reps = view.rows // lhs[0].shape[-1]
            stacked_lhs = (sp.kron(sp.eye(reps, format="csr"), lhs[0]))

            def func(x):
                return stacked_lhs.tocsr() @ x

        return view.accumulate_over_variables(func, is_param_free_function=is_param_free_lhs)

    @staticmethod
    def promote(lin: LinOp, view: SciPyTensorView) -> SciPyTensorView:
        """
        Promote view by repeating along axis 0 (rows).
        """
        num_entries = int(np.prod(lin.shape))

        def func(x):
            # Fast way of repeating sparse matrix along axis 0
            # See comment in https://stackoverflow.com/a/50759652
            return x[np.zeros(num_entries, dtype=int), :]

        view.apply_all(func)
        return view

    def mul_elem(self, lin: LinOp, view: SciPyTensorView) -> SciPyTensorView:
        """
        Given (A, b) in view and constant data d, return (A*d, b*d).
        d is broadcasted along dimension 1 (columns).
        When the lhs is parametrized, multiply elementwise each slice of the tensor with the 
        single, constant slice of the rhs. 
        Otherwise, multiply elementwise the single slice of the tensor with each slice of the rhs.
        """
        lhs, is_param_free_lhs = self.get_constant_data(lin.data, view, column=True)
        if isinstance(lhs, dict):
            def parametrized_mul(x):
                assert len(x) == 1
                return {k: [v_i.multiply(x[0]).tocsr() for v_i in v] for k, v in lhs.items()}

            func = parametrized_mul
        else:
            def func(x):
                return lhs[0].multiply(x)
        return view.accumulate_over_variables(func, is_param_free_function=is_param_free_lhs)

    @staticmethod
    def sum_entries(_lin: LinOp, view: SciPyTensorView) -> SciPyTensorView:
        """
        Given (A, b) in view, return (sum(A,axis=0), sum(b, axis=0)).
        """
        def func(x):
            return sp.csr_matrix(x.sum(axis=0))

        view.apply_all(func)
        return view

    def div(self, lin: LinOp, view: SciPyTensorView) -> SciPyTensorView:
        """
        Given (A, b) in view and constant data d, return (A*(1/d), b*(1/d)).
        d is broadcasted along dimension 1 (columns).
        This function is semantically identical to mul_elem but the view x
        is multiplied with the reciprocal of the lin_op data instead.

        Note: div currently doesn't support parameters.
        """
        lhs, is_param_free_lhs = self.get_constant_data(lin.data, view, column=True)
        assert is_param_free_lhs
        assert len(lhs) == 1
        lhs = lhs[0]

        # dtype is important here, will do integer division if data is of dtype "int" otherwise.
        lhs.data = np.reciprocal(lhs.data, dtype=float)

        def div_func(x):
            return lhs.multiply(x)

        return view.accumulate_over_variables(div_func, is_param_free_function=is_param_free_lhs)

    @staticmethod
    def diag_vec(lin: LinOp, view: SciPyTensorView) -> SciPyTensorView:
        """
        Diagonal vector to matrix. Given (A, b) with n rows in view, add rows of zeros such that
        the original rows now correspond to the diagonal entries of the n x n expression
        An optional offset parameter `k` can be specified, with k>0 for diagonals above
        the main diagonal, and k<0 for diagonals below the main diagonal.
        """
        assert lin.shape[0] == lin.shape[1]
        k = lin.data
        rows = lin.shape[0]
        total_rows = int(lin.shape[0] ** 2)

        def func(x):
            shape = list(x.shape)
            shape[0] = total_rows
            x = x.tocoo()
            if k == 0:
                new_rows = (x.row * (rows + 1)).astype(int)
            elif k > 0:
                new_rows = (x.row * (rows + 1) + rows * k).astype(int)
            else:
                new_rows = (x.row * (rows + 1) - k).astype(int)
            return sp.csr_matrix((x.data, (new_rows, x.col)), shape)

        view.apply_all(func)
        return view

    @staticmethod
    def get_stack_func(total_rows: int, offset: int) -> Callable:
        """
        Returns a function that takes in a tensor, modifies the shape of the tensor by extending
        it to total_rows, and then shifts the entries by offset along axis 0.
        """
        def stack_func(tensor):
            coo_repr = tensor.tocoo()
            new_rows = (coo_repr.row + offset).astype(int)
            return sp.csr_matrix((coo_repr.data, (new_rows, coo_repr.col)),
                                 shape=(int(total_rows), tensor.shape[1]))

        return stack_func

    def rmul(self, lin: LinOp, view: SciPyTensorView) -> SciPyTensorView:
        """
        Multiply view with constant data from the right.
        When the rhs is parametrized, multiply each slice of the tensor with the
        single, constant slice of the lhs.
        Otherwise, multiply the single slice of the tensor with each slice of the lhs.

        Note: Even though this is rmul, we still use "lhs", as is implemented via a
        multiplication from the left in this function.
        """
        lhs, is_param_free_lhs = self.get_constant_data(lin.data, view, column=False)

        arg_cols = lin.args[0].shape[0] if len(lin.args[0].shape) == 1 else lin.args[0].shape[1]

        if isinstance(lhs, dict):

            lhs_shape = next(iter(lhs.values()))[0].shape

            if len(lin.data.shape) == 1 and arg_cols != lhs_shape[0]:
                # Example: (n,n) @ (n,), we need to interpret the rhs as a column vector,
                # but it is a row vector by default, so we need to transpose
                lhs = {k: [v_i.T for v_i in v] for k, v in lhs.items()}
                lhs_shape = next(iter(lhs.values()))[0].shape

            reps = view.rows // lhs_shape[0]
            eye = sp.eye(reps, format="csr")

            stacked_lhs = {k: [sp.kron(v_i.T, eye) for v_i in v] for k, v in lhs.items()}

            def parametrized_mul(x):
                assert len(x) == 1
                return {k: [(v_i @ x[0]).tocsr() for v_i in v] for k, v in stacked_lhs.items()}

            func = parametrized_mul
        else:
            assert len(lhs) == 1
            lhs = lhs[0]
            if len(lin.data.shape) == 1 and arg_cols != lhs.shape[0]:
                # Example: (n,n) @ (n,), we need to interpret the rhs as a column vector,
                # but it is a row vector by default, so we need to transpose
                lhs = lhs.T
            reps = view.rows // lhs.shape[0]
            stacked_lhs = sp.kron(lhs.T, sp.eye(reps, format="csr"))

            def func(x):
                return stacked_lhs @ x
        return view.accumulate_over_variables(func, is_param_free_function=is_param_free_lhs)

    @staticmethod
    def trace(lin: LinOp, view: SciPyTensorView) -> SciPyTensorView:
        """
        Select the rows corresponding to the diagonal entries in the expression and sum along
        axis 0.
        """
        shape = lin.args[0].shape
        indices = np.arange(shape[0]) * shape[0] + np.arange(shape[0])

        data = np.ones(len(indices))
        idx = (np.zeros(len(indices)), indices.astype(int))
        lhs = sp.csr_matrix((data, idx), shape=(1, np.prod(shape)))

        def func(x):
            return lhs @ x

        return view.accumulate_over_variables(func, is_param_free_function=True)

    def conv(self, lin: LinOp, view: SciPyTensorView) -> SciPyTensorView:
        """
        Returns view corresponding to a discrete convolution with data 'a', i.e., multiplying from
        the left a repetition of the column vector of 'a' for each column in A, shifted down one row
        after each column, i.e., a Toeplitz matrix.
        If lin_data is a row vector, we must transform the lhs to become a column vector before
        applying the convolution.

        Note: conv currently doesn't support parameters.
        """
        lhs, is_param_free_lhs = self.get_constant_data(lin.data, view, column=False)
        assert is_param_free_lhs
        assert len(lhs) == 1
        lhs = lhs[0]
        assert lhs.ndim == 2

        if len(lin.data.shape) == 1:
            lhs = lhs.T

        rows = lin.shape[0]
        cols = lin.args[0].shape[0]
        nonzeros = lhs.shape[0]

        lhs = lhs.tocoo()
        row_idx = (np.tile(lhs.row, cols) + np.repeat(np.arange(cols), nonzeros)).astype(int)
        col_idx = (np.tile(lhs.col, cols) + np.repeat(np.arange(cols), nonzeros)).astype(int)
        data = np.tile(lhs.data, cols)

        lhs = sp.csr_matrix((data, (row_idx, col_idx)), shape=(rows, cols))

        def func(x):
            return lhs @ x

        return view.accumulate_over_variables(func, is_param_free_function=is_param_free_lhs)

    def kron_r(self, lin: LinOp, view: SciPyTensorView) -> SciPyTensorView:
        """
        Returns view corresponding to Kronecker product of data 'a' with view x, i.e., kron(a,x).
        This function reshapes 'a' into a column vector, computes the Kronecker product with the
        view of x and reorders the row indices afterwards.

        Note: kron_r currently doesn't support parameters.
        """
        lhs, is_param_free_lhs = self.get_constant_data(lin.data, view, column=True)
        assert is_param_free_lhs
        assert len(lhs) == 1
        lhs = lhs[0]
        assert lhs.ndim == 2

        assert len({arg.shape for arg in lin.args}) == 1
        rhs_shape = lin.args[0].shape

        row_idx = self._get_kron_row_indices(lin.data.shape, rhs_shape)

        def func(x: np.ndarray) -> np.ndarray:
            assert x.ndim == 2
            kron_res = sp.kron(lhs, x).tocsr()
            kron_res = kron_res[row_idx, :]
            return kron_res

        return view.accumulate_over_variables(func, is_param_free_function=is_param_free_lhs)

    def kron_l(self, lin: LinOp, view: SciPyTensorView) -> SciPyTensorView:
        """
        Returns view corresponding to Kronecker product of view x with data 'a', i.e., kron(x,a).
        This function reshapes 'a' into a column vector, computes the Kronecker product with the
        view of x and reorders the row indices afterwards.

        Note: kron_l currently doesn't support parameters.
        """
        rhs, is_param_free_rhs = self.get_constant_data(lin.data, view, column=True)
        assert is_param_free_rhs
        assert len(rhs) == 1
        rhs = rhs[0]
        assert rhs.ndim == 2

        assert len({arg.shape for arg in lin.args}) == 1
        lhs_shape = lin.args[0].shape

        row_idx = self._get_kron_row_indices(lhs_shape, lin.data.shape)

        def func(x: np.ndarray) -> np.ndarray:
            assert x.ndim == 2
            kron_res = sp.kron(x, rhs).tocsr()
            kron_res = kron_res[row_idx, :]
            return kron_res

        return view.accumulate_over_variables(func, is_param_free_function=is_param_free_rhs)

    def get_variable_tensor(self, shape: tuple[int, ...], variable_id: int) -> \
            dict[int, dict[int, list[sp.csr_matrix]]]:
        """
        Returns tensor of a variable node, i.e., eye(n) across axes 0 and 1, where n is
        the number of entries of the variable.
        This function constructs the identity of size 'n' and is returned as a list to
        add the parameter axis.
        """
        assert variable_id != Constant.ID
        n = int(np.prod(shape))
        return {variable_id: {Constant.ID.value: [sp.eye(n, format="csr")]}}

    def get_data_tensor(self, data: np.ndarray | sp.spmatrix) -> \
            dict[int, dict[int, list[sp.csr_matrix]]]:
        """
        Returns tensor of constant node as a column vector.
        This function reshapes the data and converts it to csr format.
        The data tensor is returned as a list to add a parameter axis.
        """
        if isinstance(data, np.ndarray):
            # Slightly faster compared to reshaping after casting
            tensor = sp.csr_matrix(data.reshape((-1, 1), order="F"))
        else:
            tensor = sp.coo_matrix(data).reshape((-1, 1), order="F").tocsr()
        return {Constant.ID.value: {Constant.ID.value: [tensor]}}

    def get_param_tensor(self, shape: tuple[int, ...], parameter_id: int) \
            -> dict[int, dict[int, list[sp.csr_matrix]]]:
        """
        Returns tensor of a parameter node, i.e., eye(n) across axes 0 and 2, where n is
        the number of entries of the parameter.
        This function appends 'n' single element sparse matrices stacked on the cols (axis 2)
        to the 'slices' list (axis 0).
        """
        assert parameter_id != Constant.ID
        shape = int(np.prod(shape))
        slices = []
        for idx in np.arange(shape):
            slices.append(sp.csr_matrix(((np.array([1.])), ((np.array([idx])),
                                                            (np.array([0])))), shape=(shape, 1)))
        return {Constant.ID.value: {parameter_id: slices}}


class NumPyCanonBackend(PythonCanonBackend):
    @staticmethod
    def reshape_constant_data(constant_data: dict[int, np.ndarray],
                              lin_op_shape: tuple[int, int]) -> dict[int, np.ndarray]:
        """
        Reshape constant data from column format to the required shape for operations that
        do not require column format. This function unpacks the constant data dict and reshapes
        dimensions 1 and 2 of the tensor 'v' according to the lin_op_shape argument.
        """
        return {k: v.reshape((v.shape[0], *lin_op_shape), order="F")
                for k, v in constant_data.items()}

<<<<<<< HEAD
    def get_empty_view(self) -> NumpyTensorView:
        return NumpyTensorView.get_empty_view(self.param_size_plus_one, self.id_to_col,
=======
    def concatenate_tensors(self, tensors: list[TensorRepresentation]) \
            -> TensorRepresentation:
        """
        Takes list of tensors which have already been offset along axis 0 (rows) and
        combines them into a single tensor.
        """
        return TensorRepresentation.combine(tensors)

    def reshape_tensors(self, tensor: NumPyTensorView, total_rows: int) -> sp.csc_matrix:
        """
        Reshape into 2D scipy csc-matrix in column-major order and transpose.

        Note: Windows uses int32 by default at time of writing, so we need to enforce int64 here
        """
        rows = (tensor.col.astype(np.int64) * np.int64(total_rows) + tensor.row.astype(np.int64))
        cols = tensor.parameter_offset.astype(np.int64)
        shape = (np.int64(total_rows) * np.int64(self.var_length + 1), self.param_size_plus_one)
        return sp.csc_matrix((tensor.data, (rows, cols)), shape=shape)

    def get_empty_view(self) -> NumPyTensorView:
        """
        Returns an empty view of the corresponding NumPyTensorView subclass,
        coupling the NumPyCanonBackend subclass with the NumPyTensorView subclass.
        """
        return NumPyTensorView.get_empty_view(self.param_size_plus_one, self.id_to_col,
>>>>>>> 586ef7c4
                                              self.param_to_size, self.param_to_col,
                                              self.var_length)

    def mul(self, lin: LinOp, view: NumPyTensorView) -> NumPyTensorView:
        """
        Multiply view with constant data from the left.
        When the lhs is parametrized, multiply each slice of the tensor with the 
        single, constant slice of the rhs. 
        Otherwise, multiply the single slice of the tensor with each slice of the rhs.
        """
        lhs, is_param_free_lhs = self.get_constant_data(lin.data, view, column=False)
        if isinstance(lhs, dict):
            reps = view.rows // next(iter(lhs.values()))[0].shape[-1]
            stacked_lhs = {k: np.kron(np.eye(reps), v) for k, v in lhs.items()}

            def parametrized_mul(x):
                assert x.shape[0] == 1
                return {k: v @ x for k, v in stacked_lhs.items()}

            func = parametrized_mul
        else:
            assert isinstance(lhs, np.ndarray)
            reps = view.rows // lhs.shape[-1]
            stacked_lhs = np.kron(np.eye(reps), lhs)

            def func(x):
                return stacked_lhs @ x

        return view.accumulate_over_variables(func, is_param_free_function=is_param_free_lhs)

    @staticmethod
    def promote(lin: LinOp, view: NumPyTensorView) -> NumPyTensorView:
        """
        Promote view by repeating along axis 1 (rows).
        """
        num_entries = int(np.prod(lin.shape))

        def func(x):
            return np.tile(x, (1, num_entries, 1))

        view.apply_all(func)
        return view

    def mul_elem(self, lin: LinOp, view: NumPyTensorView) -> NumPyTensorView:
        """
        Given (A, b) in view and constant data d, return (A*d, b*d).
        d is broadcasted along dimension 1 (columns).
        When the lhs is parametrized, multiply elementwise each slice of the tensor with the 
        single, constant slice of the rhs. 
        Otherwise, multiply elementwise the single slice of the tensor with each slice of the rhs.
        """
        lhs, is_param_free_lhs = self.get_constant_data(lin.data, view, column=True)
        if isinstance(lhs, dict):
            def parametrized_mul(x):
                assert x.shape[0] == 1
                return {k: v * x for k, v in lhs.items()}

            func = parametrized_mul
        else:
            def func(x):
                return lhs * x
        return view.accumulate_over_variables(func, is_param_free_function=is_param_free_lhs)

    @staticmethod
    def sum_entries(_lin: LinOp, view: NumPyTensorView) -> NumPyTensorView:
        """
        Given (A, b) in view, return the sum of the representation
        on the row axis, ie: (sum(A,axis=1), sum(b, axis=1)).
        """
        def func(x):
            return x.sum(axis=1, keepdims=True)

        view.apply_all(func)
        return view

    def div(self, lin: LinOp, view: NumPyTensorView) -> NumPyTensorView:
        """
        Given (A, b) in view and constant data d, return (A*(1/d), b*(1/d)).
        d is broadcasted along dimension 1 (columns).
        This function is semantically identical to mul_elem but the view x
        is multiplied with the reciprocal of the lin_op data.

        Note: div currently doesn't support parameters.
        """
        lhs, is_param_free_lhs = self.get_constant_data(lin.data, view, column=True)
        assert is_param_free_lhs
        assert lhs.shape[0] == 1
        # dtype is important here, will do integer division if data is of dtype "int" otherwise.
        lhs = np.reciprocal(lhs, where=lhs != 0, dtype=float)

        def div_func(x):
            return lhs * x

        return view.accumulate_over_variables(div_func, is_param_free_function=is_param_free_lhs)

    @staticmethod
    def diag_vec(lin: LinOp, view: NumPyTensorView) -> NumPyTensorView:
        """
        Diagonal vector to matrix. Given (A, b) with n rows in view, add rows of zeros such that
        the original rows now correspond to the diagonal entries of the n x n expression.
        An optional offset parameter `k` can be specified, with k>0 for diagonals above
        the main diagonal, and k<0 for diagonals below the main diagonal.
        """
        assert lin.shape[0] == lin.shape[1]
        k = lin.data
        rows = lin.shape[0]
        total_rows = int(lin.shape[0] ** 2)

        def func(x):
            x_rows = x.shape[1]
            shape = list(x.shape)
            shape[1] = total_rows

            if k == 0:
                new_rows = np.arange(x_rows) * (rows + 1)
            elif k > 0:
                new_rows = np.arange(x_rows) * (rows + 1) + rows * k
            else:
                new_rows = np.arange(x_rows) * (rows + 1) - k
            matrix = np.zeros(shape)
            matrix[:, new_rows, :] = x
            return matrix

        view.apply_all(func)
        return view

    @staticmethod
    def get_stack_func(total_rows: int, offset: int) -> Callable:
        """
        Returns a function that takes in a tensor, modifies the shape of the tensor by extending
        it to total_rows, and then shifts the entries by offset along axis 1.
        """
        def stack_func(tensor):
            rows = tensor.shape[1]
            new_rows = (np.arange(rows) + offset).astype(int)
            matrix = np.zeros(shape=(tensor.shape[0], int(total_rows), tensor.shape[2]))
            matrix[:, new_rows, :] = tensor
            return matrix

        return stack_func

    def rmul(self, lin: LinOp, view: NumPyTensorView) -> NumPyTensorView:
        """
        Multiply view with constant data from the right.
        When the rhs is parametrized, multiply each slice of the tensor with the
        single, constant slice of the lhs.
        Otherwise, multiply the single slice of the tensor with each slice of the lhs.

        Note: Even though this is rmul, we still use "lhs", as is implemented via a
        multiplication from the left in this function.
        """
        lhs, is_param_free_lhs = self.get_constant_data(lin.data, view, column=False)
        arg_cols = lin.args[0].shape[0] if len(lin.args[0].shape) == 1 else lin.args[0].shape[1]

        if is_param_free_lhs:
            lhs_rows = lhs.shape[-2]
            if len(lin.data.shape) == 1 and arg_cols != lhs_rows:
                lhs = np.swapaxes(lhs, -2, -1)
            lhs_rows = lhs.shape[-2]
            reps = view.rows // lhs_rows
            lhs_transposed = np.swapaxes(lhs, -2, -1)
            stacked_lhs = np.kron(lhs_transposed, np.eye(reps))

            def func(x):
                return stacked_lhs @ x
        else:
            lhs_shape = next(iter(lhs.values()))[0].shape
            lhs_rows = lhs_shape[-2]
            if len(lin.data.shape) == 1 and arg_cols != lhs_rows:
                lhs = {k: np.swapaxes(v, -2, -1) for k, v in lhs.items()}
                lhs_shape = next(iter(lhs.values()))[0].shape
            lhs_rows = lhs_shape[-2]
            reps = view.rows // lhs_rows
            stacked_lhs = {k: np.kron(np.swapaxes(v, -2, -1), np.eye(reps)) for k, v in lhs.items()}

            def parametrized_mul(x):
                assert x.shape[0] == 1
                return {k: v @ x for k, v in stacked_lhs.items()}

            func = parametrized_mul

        return view.accumulate_over_variables(func, is_param_free_function=is_param_free_lhs)

    @staticmethod
    def trace(lin: LinOp, view: NumPyTensorView) -> NumPyTensorView:
        """
        Select the rows corresponding to the diagonal entries in the expression and sum along
        axis 0.
        """
        shape = lin.args[0].shape
        indices = np.arange(shape[0]) * shape[0] + np.arange(shape[0])

        lhs = np.zeros(shape=(1, np.prod(shape)))
        lhs[0, indices] = 1

        def func(x):
            return lhs @ x

        return view.accumulate_over_variables(func, is_param_free_function=True)

    def conv(self, lin: LinOp, view: NumPyTensorView) -> NumPyTensorView:
        """
        Returns view corresponding to a discrete convolution with data 'a', i.e., multiplying from
        the left a repetition of the column vector of 'a' for each column in A, shifted down one row
        after each column, i.e., a Toeplitz matrix.
        If lin_data is a row vector, we must transform the lhs to become a column vector before
        applying the convolution.

        Note: conv currently doesn't support parameters.
        """
        lhs, is_param_free_lhs = self.get_constant_data(lin.data, view, column=False)
        assert is_param_free_lhs

        if len(lin.data.shape) == 1:
            lhs = np.swapaxes(lhs, -2, -1)

        def func(x):
            return convolve(lhs, x)

        return view.accumulate_over_variables(func, is_param_free_function=is_param_free_lhs)

    def kron_r(self, lin: LinOp, view: NumPyTensorView) -> NumPyTensorView:
        """
        Returns view corresponding to Kronecker product of data 'a' with view x, i.e., kron(a,x).
        This function reshapes 'a' into a column vector, computes the Kronecker product with the
        view of x and reorders the row indices afterwards.

        Note: kron_r currently doesn't support parameters.
        """
        lhs, is_param_free_lhs = self.get_constant_data(lin.data, view, column=True)
        assert is_param_free_lhs
        assert len(lhs) == 1
        lhs = lhs[0]
        assert lhs.ndim == 2

        assert len({arg.shape for arg in lin.args}) == 1
        rhs_shape = lin.args[0].shape

        row_idx = self._get_kron_row_indices(lin.data.shape, rhs_shape)

        def func(x: np.ndarray) -> np.ndarray:
            assert x.ndim == 3
            kron_res = np.kron(lhs, x)
            kron_res = kron_res[:, row_idx, :]
            return kron_res

        return view.accumulate_over_variables(func, is_param_free_function=is_param_free_lhs)

    def kron_l(self, lin: LinOp, view: NumPyTensorView) -> NumPyTensorView:
        """
        Returns view corresponding to Kronecker product of view x with data 'a', i.e., kron(x,a).
        This function reshapes 'a' into a column vector, computes the Kronecker product with the
        view of x and reorders the row indices afterwards.

        Note: kron_l currently doesn't support parameters.
        """
        rhs, is_param_free_rhs = self.get_constant_data(lin.data, view, column=True)
        assert is_param_free_rhs
        assert len(rhs) == 1
        rhs = rhs[0]
        assert rhs.ndim == 2

        assert len({arg.shape for arg in lin.args}) == 1
        lhs_shape = lin.args[0].shape

        row_idx = self._get_kron_row_indices(lhs_shape, lin.data.shape)

        def func(x: np.ndarray) -> np.ndarray:
            assert x.ndim == 3
            kron_res = np.kron(x, rhs)
            kron_res = kron_res[:, row_idx, :]
            return kron_res

        return view.accumulate_over_variables(func, is_param_free_function=is_param_free_rhs)

    def get_variable_tensor(self, shape: tuple[int, ...], variable_id: int) \
            -> dict[int, dict[int, np.ndarray]]:
        """
        Returns tensor of a variable node, i.e., eye(n) across axes 0 and 1, where n is
        the number of entries of the variable.
        This function expands the dimension of an identity matrix of size n on the parameter axis.
        """
        assert variable_id != Constant.ID
        n = int(np.prod(shape))
        return {variable_id: {Constant.ID.value: np.expand_dims(np.eye(n), axis=0)}}

    def get_data_tensor(self, data: np.ndarray) -> dict[int, dict[int, np.ndarray]]:
        """
        Returns tensor of constant node as a column vector.
        This function expands the dimension of the column vector on the parameter axis.
        """
        data = self._to_dense(data)
        tensor = data.reshape((-1, 1), order="F")
        return {Constant.ID.value: {Constant.ID.value: np.expand_dims(tensor, axis=0)}}

    def get_param_tensor(self, shape: tuple[int, ...], parameter_id: int) \
            -> dict[int, dict[int, np.ndarray]]:
        """
        Returns tensor of a parameter node, i.e., eye(n) across axes 0 and 2, where n is
        the number of entries of the parameter.
        This function expands the dimension of an identity matrix of size n on the column axis.
        """
        assert parameter_id != Constant.ID
        n = int(np.prod(shape))
        return {Constant.ID.value: {parameter_id: np.expand_dims(np.eye(n), axis=-1)}}

    @staticmethod
    def _to_dense(x):
        """
        Internal function that converts a sparse input to a dense numpy array.
        """
        try:
            res = x.toarray()
        except AttributeError:
            res = x
        res = np.atleast_2d(res)
        return res


class StackedSlicesBackend(PythonCanonBackend):

    @staticmethod
    def reshape_constant_data(constant_data: dict[int, sp.csc_matrix],
                              lin_op_shape: tuple[int, int]) \
            -> dict[int, sp.csc_matrix]:
        return {k: StackedSlicesBackend._reshape_single_constant_tensor(v, lin_op_shape)
                for k, v in constant_data.items()}

    @staticmethod
    def _reshape_single_constant_tensor(v: sp.csr_matrix, lin_op_shape: tuple[int, int]) \
            -> sp.csc_matrix:
        p = np.prod(v.shape) // np.prod(lin_op_shape)
        old_shape = (v.shape[0] // p, v.shape[1])

        coo = v.tocoo()
        data, stacked_rows, cols = coo.data, coo.row, coo.col
        slice, rows = np.divmod(stacked_rows, old_shape[0])

        element_position = cols * old_shape[0] + rows
        new_cols, new_rows = np.divmod(element_position, lin_op_shape[0])
        new_rows = slice * lin_op_shape[0] + new_rows

        new_stacked_shape = (p * lin_op_shape[0], lin_op_shape[1])
        return sp.csc_matrix((data, (new_rows, new_cols)), shape=new_stacked_shape)

    def get_empty_view(self) -> TensorView:
        return StackedSlicesTensorView.get_empty_view(self.param_size_plus_one, self.id_to_col,
                                                      self.param_to_size, self.param_to_col,
                                                      self.var_length)

    def neg(self, lin: LinOp, view: StackedSlicesTensorView) -> StackedSlicesTensorView:
        def func(x, _p):
            return -x

        view.apply_all(func)
        return view

    def mul(self, lin: LinOp, view: StackedSlicesTensorView) -> StackedSlicesTensorView:
        """
        Multiply view with constant data from the left.

        """
        lhs, is_param_free_lhs = self.get_constant_data(lin.data, view, column=False)
        if is_param_free_lhs:
            reps = view.rows // lhs.shape[-1]
            if reps > 1:
                stacked_lhs = (sp.kron(sp.eye(reps, format="csc"), lhs))
            else:
                stacked_lhs = lhs

            def func(x, p):
                # TODO: add test for case p > 1 and reps > 1
                if p == 1:
                    return (stacked_lhs @ x).tocsc()
                else:
                    return ((sp.kron(sp.eye(p, format="csc"), stacked_lhs)) @ x).tocsc()
        else:
            reps = view.rows // next(iter(lhs.values())).shape[-1]
            if reps > 1:
                stacked_lhs = self._repeat_parametrized_lhs(lhs, reps)
            else:
                stacked_lhs = lhs

            def parametrized_mul(x):
                return {k: v @ x for k, v in stacked_lhs.items()}

            func = parametrized_mul
        return view.accumulate_over_variables(func, is_param_free_function=is_param_free_lhs)

    def _repeat_parametrized_lhs(self, lhs: dict[int, list[sp.csc_matrix]], reps: int) \
            -> sp.csc_matrix:
        res = dict()
        for param_id, v in lhs.items():
            p = self.param_to_size[param_id]
            old_shape = (v.shape[0] // p, v.shape[1])
            coo = v.tocoo()
            data, rows, cols = coo.data, coo.row, coo.col
            new_rows = np.repeat(rows, reps) + np.tile(np.arange(reps) * old_shape[0], len(rows)) \
                       + np.repeat(rows // old_shape[0],
                                   reps) * (old_shape[0] * (reps - 1))
            new_cols = np.repeat(
                cols, reps) + np.tile(np.arange(reps) * old_shape[1], len(cols))
            new_data = np.repeat(data, reps)
            new_shape = (v.shape[0] * reps, v.shape[1] * reps)
            res[param_id] = sp.csc_matrix(
                (new_data, (new_rows, new_cols)), shape=new_shape)
        return res

    @staticmethod
    def promote(lin: LinOp, view: StackedSlicesTensorView) -> StackedSlicesTensorView:
        num_entries = int(np.prod(lin.shape))
        rows = np.zeros(num_entries)
        view.select_rows(rows)
        return view

    def mul_elem(self, lin: LinOp, view: StackedSlicesTensorView) -> StackedSlicesTensorView:
        """
        Given (A, b) in view and constant data d, return (A*d, b*d).
        When dealing with parametrized constant data, we need to repeat the variable tensor p times
        and stack them vertically to ensure shape compatibility for elementwise multiplication
        with the parametrized expression.
        """
        lhs, is_param_free_lhs = self.get_constant_data(lin.data, view, column=True)
        if is_param_free_lhs:
            def func(x, p):
                if p == 1:
                    return lhs.multiply(x)
                else:
                    new_lhs = sp.vstack([lhs] * p)
                    return new_lhs.multiply(x)
        else:
            def parametrized_mul(x):
                return {k: v.multiply(sp.vstack([x] * self.param_to_size[k]))
                        for k, v in lhs.items()}

            func = parametrized_mul
        return view.accumulate_over_variables(func, is_param_free_function=is_param_free_lhs)

    @staticmethod
    def sum_entries(_lin: LinOp, view: StackedSlicesTensorView) -> StackedSlicesTensorView:
        def func(x, p):
            if p == 1:
                return sp.csr_matrix(x.sum(axis=0))
            else:
                m = x.shape[0] // p
                return (sp.kron(sp.eye(p, format="csr"), np.ones(m)) @ x).tocsr()

        view.apply_all(func)
        return view

    def div(self, lin: LinOp, view: StackedSlicesTensorView) -> StackedSlicesTensorView:
        lhs, is_param_free_lhs = self.get_constant_data(lin.data, view, column=True)
        assert is_param_free_lhs
        # dtype is important here, will do integer division if data is of dtype "int" otherwise.
        lhs.data = np.reciprocal(lhs.data, dtype=float)

        def div_func(x, _p):
            return lhs.multiply(x)

        return view.accumulate_over_variables(div_func, is_param_free_function=is_param_free_lhs)

    @staticmethod
    def diag_vec(lin: LinOp, view: StackedSlicesTensorView) -> StackedSlicesTensorView:
        assert lin.shape[0] == lin.shape[1]
        k = lin.data
        rows = lin.shape[0]
        total_rows = int(lin.shape[0] ** 2)

        def func(x, _p):
            shape = list(x.shape)
            shape[0] = total_rows
            x = x.tocoo()
            if k == 0:
                new_rows = (x.row * (rows + 1)).astype(int)
            elif k > 0:
                new_rows = (x.row * (rows + 1) + rows * k).astype(int)
            else:
                new_rows = (x.row * (rows + 1) - k).astype(int)
            return sp.csr_matrix((x.data, (new_rows, x.col)), shape)

        view.apply_all(func)
        return view

    @staticmethod
    def get_stack_func(total_rows: int, offset: int) -> Callable:
        def stack_func(tensor, p):
            coo_repr = tensor.tocoo()
            m = coo_repr.shape[0] // p
            slices = coo_repr.row // m
            new_rows = (coo_repr.row + (slices + 1) * offset)
            new_rows = new_rows + slices * (total_rows - m - offset).astype(int)
            return sp.csr_matrix((coo_repr.data, (new_rows, coo_repr.col)),
                                 shape=(int(total_rows * p), tensor.shape[1]))

        return stack_func

    def rmul(self, lin: LinOp, view: StackedSlicesTensorView) -> StackedSlicesTensorView:
        """
        Multiply view with constant data from the right.
        """
        # Note that even though this is rmul, we still use "lhs", as is implemented via a
        # multiplication from the left in this function.
        lhs, is_param_free_lhs = self.get_constant_data(lin.data, view, column=False)

        arg_cols = lin.args[0].shape[0] if len(lin.args[0].shape) == 1 else lin.args[0].shape[1]

        if is_param_free_lhs:
            if len(lin.data.shape) == 1 and arg_cols != lhs.shape[0]:
                lhs = lhs.T
            reps = view.rows // lhs.shape[0]
            if reps > 1:
                stacked_lhs = sp.kron(lhs.T, sp.eye(reps, format="csc"))
            else:
                stacked_lhs = lhs.T.tocsc()

            def func(x, _p):
                return (stacked_lhs @ x).tocsc()
        else:
            lhs_shape = next(iter(lhs.values())).shape
            p = view.rows // lhs_shape[-1]
            lhs_shape = (lhs_shape[0] // p, lhs_shape[1])
            if len(lin.data.shape) == 1 and arg_cols != lhs_shape[0]:
                # Example: (n,n) @ (n,), we need to interpret the rhs as a column vector,
                # but it is a row vector by default, so we need to transpose
                lhs_shape = next(iter(lhs.values())).shape
                lhs_shape = (lhs_shape[0], lhs_shape[1] // p)
                for param_id, param_mat in lhs.items():
                    inds = np.arange(param_mat.shape[1])
                    sub_inds = np.split(inds, self.param_to_size[param_id])
                    lhs[param_id] = sp.vstack([param_mat[s].T for s in sub_inds],
                                              format='csc')

            reps = view.rows // lhs_shape[0]
            eye = sp.eye(reps, format="csc")
            stacked_lhs = {}
            for param_id, param_mat in lhs.items():
                inds = np.arange(param_mat.shape[0])
                sub_inds = np.split(inds, self.param_to_size[param_id])
                if reps > 1:
                    stacked_lhs[param_id] = sp.vstack([sp.kron(param_mat[s].T, eye, format='csc')
                                                       for s in sub_inds], format='csc')
                else:
                    stacked_lhs[param_id] = sp.vstack([param_mat[s].T
                                                       for s in sub_inds], format='csc')

            def parametrized_mul(x):
                return {k: (v @ x).tocsc() for k, v in stacked_lhs.items()}

            func = parametrized_mul
        return view.accumulate_over_variables(func, is_param_free_function=is_param_free_lhs)

    @staticmethod
    def trace(lin: LinOp, view: StackedSlicesTensorView) -> StackedSlicesTensorView:
        shape = lin.args[0].shape
        indices = np.arange(shape[0]) * shape[0] + np.arange(shape[0])

        data = np.ones(len(indices))
        idx = (np.zeros(len(indices)), indices.astype(int))
        lhs = sp.csc_matrix((data, idx), shape=(1, np.prod(shape)))

        def func(x, _p):
            return lhs @ x

        return view.accumulate_over_variables(func, is_param_free_function=True)

    def conv(self, lin: LinOp, view: StackedSlicesTensorView) -> StackedSlicesTensorView:
        lhs, is_param_free_lhs = self.get_constant_data(lin.data, view, column=False)
        assert is_param_free_lhs
        assert lhs.ndim == 2

        if len(lin.data.shape) == 1:
            lhs = lhs.T

        rows = lin.shape[0]
        cols = lin.args[0].shape[0]
        nonzeros = lhs.shape[0]

        lhs = lhs.tocoo()
        row_idx = (np.tile(lhs.row, cols) + np.repeat(np.arange(cols), nonzeros)).astype(int)
        col_idx = (np.tile(lhs.col, cols) + np.repeat(np.arange(cols), nonzeros)).astype(int)
        data = np.tile(lhs.data, cols)

        lhs = sp.csc_matrix((data, (row_idx, col_idx)), shape=(rows, cols))

        def func(x, _p):
            return lhs @ x

        return view.accumulate_over_variables(func, is_param_free_function=is_param_free_lhs)

    def kron_r(self, lin: LinOp, view: StackedSlicesTensorView) -> StackedSlicesTensorView:
        lhs, is_param_free_lhs = self.get_constant_data(lin.data, view, column=True)
        assert is_param_free_lhs
        assert lhs.ndim == 2

        assert len({arg.shape for arg in lin.args}) == 1
        rhs_shape = lin.args[0].shape

        lhs_ones = np.ones(lin.data.shape)
        rhs_ones = np.ones(rhs_shape)

        lhs_arange = np.arange(np.prod(lin.data.shape)).reshape(lin.data.shape, order="F")
        rhs_arange = np.arange(np.prod(rhs_shape)).reshape(rhs_shape, order="F")

        row_indices = (np.kron(lhs_ones, rhs_arange) +
                       np.kron(lhs_arange, rhs_ones * np.prod(rhs_shape))) \
            .flatten(order="F").astype(int)

        def func(x, _p):
            assert x.ndim == 2
            kron_res = sp.kron(lhs, x).tocsc()
            kron_res = kron_res[row_indices, :]
            return kron_res

        return view.accumulate_over_variables(func, is_param_free_function=is_param_free_lhs)

    def kron_l(self, lin: LinOp, view: StackedSlicesTensorView) -> StackedSlicesTensorView:
        rhs, is_param_free_rhs = self.get_constant_data(lin.data, view, column=True)
        assert is_param_free_rhs
        assert rhs.ndim == 2

        assert len({arg.shape for arg in lin.args}) == 1
        lhs_shape = lin.args[0].shape

        rhs_ones = np.ones(lin.data.shape)
        lhs_ones = np.ones(lhs_shape)

        rhs_arange = np.arange(np.prod(lin.data.shape)).reshape(lin.data.shape, order="F")
        lhs_arange = np.arange(np.prod(lhs_shape)).reshape(lhs_shape, order="F")

        row_indices = (np.kron(lhs_ones, rhs_arange) +
                       np.kron(lhs_arange, rhs_ones * np.prod(lin.data.shape))) \
            .flatten(order="F").astype(int)

        def func(x, _p):
            assert x.ndim == 2
            kron_res = sp.kron(x, rhs).tocsc()
            kron_res = kron_res[row_indices, :]
            return kron_res

        return view.accumulate_over_variables(func, is_param_free_function=is_param_free_rhs)

    def get_variable_tensor(self, shape: tuple[int, ...], variable_id: int) -> \
            dict[int, dict[int, sp.csc_matrix]]:
        assert variable_id != Constant.ID
        n = int(np.prod(shape))
        return {variable_id: {Constant.ID.value: sp.eye(n, format="csc")}}

    def get_data_tensor(self, data: np.ndarray | sp.spmatrix) -> \
            dict[int, dict[int, sp.csc_matrix]]:
        if isinstance(data, np.ndarray):
            # Slightly faster compared to reshaping after casting
            tensor = sp.csc_matrix(data.reshape((-1, 1), order="F"))
        else:
            tensor = sp.coo_matrix(data).reshape((-1, 1), order="F").tocsc()
        return {Constant.ID.value: {Constant.ID.value: tensor}}

    def get_param_tensor(self, shape: tuple[int, ...], parameter_id: int) -> \
            dict[int, dict[int, sp.csc_matrix]]:
        assert parameter_id != Constant.ID
        param_size = self.param_to_size[parameter_id]
        shape = (int(np.prod(shape) * param_size), 1)
        arg = np.ones(param_size), (np.arange(param_size) + np.arange(param_size) * param_size,
                                    np.zeros(param_size))
        param_vec = sp.csc_matrix(arg, shape)
        return {Constant.ID.value: {parameter_id: param_vec}}


class TensorView(ABC):
    """
    A TensorView represents the tensors for A and b, which are of shape
    rows x var_length x param_size_plus_one and rows x 1 x param_size_plus_one, respectively.
    The class facilitates the application of the CanonBackend functions.
    """

    def __init__(self,
                 variable_ids: set[int] | None,
                 tensor: Any,
                 is_parameter_free: bool,
                 param_size_plus_one: int,
                 id_to_col: dict[int, int],
                 param_to_size: dict[int, int],
                 param_to_col: dict[int, int],
                 var_length: int
                 ):
        self.variable_ids = variable_ids if variable_ids is not None else None
        self.tensor = tensor
        self.is_parameter_free = is_parameter_free

        # Constants
        self.param_size_plus_one = param_size_plus_one
        self.id_to_col = id_to_col
        self.param_to_size = param_to_size
        self.param_to_col = param_to_col
        self.var_length = var_length

    def __iadd__(self, other: TensorView) -> TensorView:
        assert isinstance(other, self.__class__)
        self.variable_ids = self.variable_ids | other.variable_ids
        self.tensor = self.combine_potentially_none(self.tensor, other.tensor)
        self.is_parameter_free = self.is_parameter_free and other.is_parameter_free
        return self

    @staticmethod
    @abstractmethod
    def combine_potentially_none(a: Any | None, b: Any | None) -> Any | None:
        """
        Adds the tensor a to b if they are both not none.
        If a (b) is not None but b (a) is None, returns a (b).
        Returns None if both a and b are None.
        """
        pass  # noqa

    @classmethod
    def get_empty_view(cls, param_size_plus_one: int, id_to_col: dict[int, int],
                       param_to_size: dict[int, int], param_to_col: dict[int, int],
                       var_length: int) \
            -> TensorView:
        """
        Return a TensorView that has shape information, but no data.
        """
        return cls(None, None, True, param_size_plus_one, id_to_col, param_to_size, param_to_col,
                   var_length)

    @staticmethod
    def is_constant_data(variable_ids: set[int]) -> bool:
        """
        Does the TensorView only contain constant data?
        """
        return variable_ids == {Constant.ID.value}

    @property
    @abstractmethod
    def rows(self) -> int:
        """
        Number of rows of the TensorView.
        """
        pass  # noqa

    @abstractmethod
    def get_tensor_representation(self, row_offset: int) -> TensorRepresentation:
        """
        Returns [A b].
        """
        pass  # noqa

    @abstractmethod
    def select_rows(self, rows: np.ndarray) -> None:
        """
        Select 'rows' from tensor.
        """
        pass  # noqa

    @abstractmethod
    def apply_all(self, func: Callable) -> None:
        """
        Apply 'func' across all variables and parameter slices.
        """
        pass  # noqa

    @abstractmethod
    def create_new_tensor_view(self, variable_ids: set[int], tensor: Any, is_parameter_free: bool) \
            -> TensorView:
        """
        Create new TensorView with same shape information as self, but new data.
        """
        pass  # noqa


class DictTensorView(TensorView, ABC):
    """
    The DictTensorView abstract class handles the dictionary aspect of the tensor representation,
    which is shared across multiple backends.
    The tensor is contained in the following data structure:
    `Dict[variable_id, Dict[parameter_id, tensor]]`, with the outer dict handling
    the variable offset, and the inner dict handling the parameter offset.
    Subclasses have to implement the implementation of the tensor, as well
    as the tensor operations.
    """

    def accumulate_over_variables(self, func: Callable, is_param_free_function: bool) -> TensorView:
        """
        Apply 'func' to A and b.
        If 'func' is a parameter free function, then we can apply it to all parameter slices
        (including the slice that contains non-parameter constants).
        If 'func' is not a parameter free function, we only need to consider the parameter slice
        that contains the non-parameter constants, due to DPP rules.
        """
        for variable_id, tensor in self.tensor.items():
            self.tensor[variable_id] = self.apply_to_parameters(func, tensor) if \
                is_param_free_function else func(tensor[Constant.ID.value])

        self.is_parameter_free = self.is_parameter_free and is_param_free_function
        return self

    def combine_potentially_none(self, a: dict | None, b: dict | None) -> dict | None:
        """
        Adds the tensor a to b if they are both not none.
        If a (b) is not None but b (a) is None, returns a (b).
        Returns None if both a and b are None.
        """
        if a is None and b is None:
            return None
        elif a is not None and b is None:
            return a
        elif a is None and b is not None:
            return b
        else:
            return self.add_dicts(a, b)

    @staticmethod
    @abstractmethod
    def add_tensors(a: Any, b: Any) -> Any:
        """
        Returns element-wise addition of two tensors of the same type.
        """
        pass  # noqa

    @staticmethod
    @abstractmethod
    def tensor_type():
        """
        Returns the type of the underlying tensor
        """
        pass  # noqa

    def add_dicts(self, a: dict, b: dict) -> dict:
        """
        Addition for dict-based tensors.
        """
        res = {}
        keys_a = set(a.keys())
        keys_b = set(b.keys())
        intersect = keys_a & keys_b
        for key in intersect:
            if isinstance(a[key], dict) and isinstance(b[key], dict):
                res[key] = self.add_dicts(a[key], b[key])
            elif isinstance(a[key], self.tensor_type()) and isinstance(b[key], self.tensor_type()):
                res[key] = self.add_tensors(a[key], b[key])
            else:
                raise ValueError(f'Values must either be dicts or {self.tensor_type()}.')
        for key in keys_a - intersect:
            res[key] = a[key]
        for key in keys_b - intersect:
            res[key] = b[key]
        return res


class SciPyTensorView(DictTensorView):

    @property
    def rows(self) -> int:
        """
        Number of rows of the TensorView.
        This is the first dimension of the first slice in the tensor list.
        """
        if self.tensor is not None:
            return next(iter(next(iter(self.tensor.values())).values()))[0].shape[0]
        else:
            raise ValueError

    def get_tensor_representation(self, row_offset: int) -> TensorRepresentation:
        """
        Returns a TensorRepresentation of [A b] tensor.
        This function iterates through all the tensor slices in the list
        and constructs their respective representation in COO format. Each parameter
        slice has its own tensor representation which will be combined with the others
        in the return statement. The row_offset is applied to the row indices and
        the variable_offset to the col indices.
        """
        assert self.tensor is not None
        tensor_representations = []
        for variable_id, variable_tensor in self.tensor.items():
            for parameter_id, parameter_tensor in variable_tensor.items():
                for param_slice_offset, matrix in enumerate(parameter_tensor):
                    coo_repr = matrix.tocoo(copy=False)
                    tensor_representations.append(TensorRepresentation(
                        coo_repr.data,
                        coo_repr.row + row_offset,
                        coo_repr.col + self.id_to_col[variable_id],
                        np.ones(coo_repr.nnz) * self.param_to_col[parameter_id] +
                        param_slice_offset,
                    ))
        return TensorRepresentation.combine(tensor_representations)

    def select_rows(self, rows: np.ndarray) -> None:
        """
        Select 'rows' from tensor.
        This function returns a subset of the rows from the original tensor.
        """
        def func(x):
            return x[rows, :]

        self.apply_all(func)

    def apply_all(self, func: Callable) -> None:
        """
        Apply 'func' across all variables and parameter slices.
        The tensor functions in the SciPyBackend manipulate 2d sparse matrices.
        Therefore, this function iterates 'v' and applies 'func' to every slice.
        """
        self.tensor = {var_id: {k: [func(v_i).tocsr() for v_i in v]
                                for k, v in parameter_repr.items()}
                       for var_id, parameter_repr in self.tensor.items()}

    def create_new_tensor_view(self, variable_ids: set[int], tensor: dict,
                               is_parameter_free: bool) -> SciPyTensorView:
        """
        Create new SciPyTensorView with same shape information as self,
        but new tensor data.
        """
        return SciPyTensorView(variable_ids, tensor, is_parameter_free, self.param_size_plus_one,
                               self.id_to_col, self.param_to_size, self.param_to_col,
                               self.var_length)

    @staticmethod
    def apply_to_parameters(func: Callable,
                            parameter_representation: dict[int, list[sp.csr_matrix]]) \
            -> dict[int, list[sp.csr_matrix]]:
        """
        Apply 'func' to each slice of the parameter representation.
        """
        return {k: [func(v_i).tocsr() for v_i in v] for k, v in parameter_representation.items()}

    @staticmethod
    def add_tensors(a: list[sp.csr_matrix], b: list[sp.csr_matrix]) -> list[sp.csr_matrix]:
<<<<<<< HEAD
        return [a + b for a, b in zip(a, b, strict=True)]
=======
        """
        Apply element-wise addition on every 2d sparse matrix in two lists
        and return as a new list.
        """
        return [a + b for a, b in zip(a, b)]
>>>>>>> 586ef7c4

    def tensor_type(self):
        """
        The tensor is represented as a list of 2d sparse matrices.
        """
        return list


class NumPyTensorView(DictTensorView):

    @property
    def rows(self) -> int:
        """
        Number of rows of the TensorView.
        This is the second dimension of the 3d tensor.
        """
        if self.tensor is not None:
            return next(iter(next(iter(self.tensor.values())).values())).shape[1]
        else:
            raise ValueError

    def get_tensor_representation(self, row_offset: int) -> TensorRepresentation:
        """
        Returns a TensorRepresentation of [A b] tensor.
        This function iterates through all the tensor data and constructs the
        respective representation in COO format. To obtain the data, the tensor must be
        flattened as it is not in a sparse format. The row and column indices are obtained
        with numpy tiling/repeating along with their respective offsets.

        Note: CVXPY currently only supports usage of sparse matrices after the canonicalization.
        Therefore, we must return tensor representations in a (data, (row,col)) format.
        This could be changed once dense matrices are accepted.
        """
        assert self.tensor is not None
        tensor_representations = []
        for variable_id, variable_tensor in self.tensor.items():
            for parameter_id, parameter_tensor in variable_tensor.items():
                param_size, rows, cols = parameter_tensor.shape
                tensor_representations.append(TensorRepresentation(
                    parameter_tensor.flatten(order='F'),
                    np.repeat(np.tile(np.arange(rows), cols), param_size) + row_offset,
                    np.repeat(np.repeat(np.arange(cols), rows), param_size)
                    + self.id_to_col[variable_id],
                    np.tile(np.arange(param_size), rows * cols) + self.param_to_col[parameter_id],
                ))
        return TensorRepresentation.combine(tensor_representations)

    def select_rows(self, rows: np.ndarray) -> None:
        """
        Select 'rows' from tensor.
        The rows of the 3d tensor are in axis=1, this function selects a subset
        of the original tensor.
        """
        def func(x):
            return x[:, rows, :]

        self.apply_all(func)

    def apply_all(self, func: Callable) -> None:
        """
        Apply 'func' across all variables and parameter slices.
        The tensor functions in the NumPyBackend manipulate 3d arrays.
        Therefore, this function applies 'func' directly to the tensor 'v'.
        """
        self.tensor = {var_id: {k: func(v)
                                for k, v in parameter_repr.items()}
                       for var_id, parameter_repr in self.tensor.items()}

    def create_new_tensor_view(self, variable_ids: set[int], tensor: Any,
                               is_parameter_free: bool) -> NumPyTensorView:
        """
        Create new NumPyTensorView with same shape information as self,
        but new tensor data.
        """
        return NumPyTensorView(variable_ids, tensor, is_parameter_free, self.param_size_plus_one,
                               self.id_to_col, self.param_to_size, self.param_to_col,
                               self.var_length)

    @staticmethod
    def apply_to_parameters(func: Callable,
                            parameter_representation: dict[int, np.ndarray]) \
            -> dict[int, np.ndarray]:
        """
        Apply 'func' to the entire tensor of the parameter representation.
        """
        return {k: func(v) for k, v in parameter_representation.items()}

    @staticmethod
    def add_tensors(a: np.ndarray, b: np.ndarray) -> np.ndarray:
        """
        Apply element-wise addition on two dense numpy arrays
        """
        return a + b

    def tensor_type(self):
<<<<<<< HEAD
        return np.ndarray


class StackedSlicesTensorView(DictTensorView):

    @property
    def rows(self) -> int:
        if self.tensor is not None:
            for param_dict in self.tensor.values():
                for param_id, param_mat in param_dict.items():
                    return param_mat.shape[0] // self.param_to_size[param_id]
        else:
            raise ValueError('Tensor cannot be None')

    def get_tensor_representation(self, row_offset: int) -> TensorRepresentation:
        """
        Returns a TensorRepresentation of [A b] tensor.
        """
        assert self.tensor is not None
        tensor_representations = []
        for variable_id, variable_tensor in self.tensor.items():
            for parameter_id, parameter_matrix in variable_tensor.items():
                p = self.param_to_size[parameter_id]
                m = parameter_matrix.shape[0] // p
                coo_repr = parameter_matrix.tocoo(copy=False)
                tensor_representations.append(TensorRepresentation(
                    coo_repr.data,
                    (coo_repr.row % m) + row_offset,
                    coo_repr.col + self.id_to_col[variable_id],
                    coo_repr.row // m + np.ones(coo_repr.nnz) * self.param_to_col[parameter_id],
                ))
        return TensorRepresentation.combine(tensor_representations)

    def select_rows(self, rows: np.ndarray) -> None:
        def func(x, p):
            try:
                if p == 1:
                    return x[rows, :]
                else:
                    m = x.shape[0] // p
                    return x[np.tile(rows, p) + np.repeat(np.arange(p) * m, len(rows)), :]
            except Exception:
                pass

        self.apply_all(func)

    def apply_all(self, func: Callable) -> None:
        self.tensor = {var_id: {k: func(v, self.param_to_size[k])
                                for k, v in parameter_repr.items()}
                       for var_id, parameter_repr in self.tensor.items()}

    def create_new_tensor_view(self, variable_ids: set[int], tensor: Any,
                               is_parameter_free: bool) -> StackedSlicesTensorView:
        return StackedSlicesTensorView(variable_ids, tensor, is_parameter_free,
                                       self.param_size_plus_one, self.id_to_col,
                                       self.param_to_size, self.param_to_col,
                                       self.var_length)

    def apply_to_parameters(self, func: Callable,
                            parameter_representation: dict[int, sp.spmatrix]) \
            -> dict[int, sp.spmatrix]:
        """
        Apply 'func' to each slice of the parameter representation.
        For the stacked-slices backend, we must pass an additional parameter 'p'
        which is the number of parameter slices.
        """
        return {k: func(v, self.param_to_size[k]) for k, v in parameter_representation.items()}

    @staticmethod
    def add_tensors(a: sp.spmatrix, b: sp.spmatrix) -> sp.spmatrix:
        return a + b

    @staticmethod
    def tensor_type():
        """
        The tensor representation of the stacked slices backend is one big
        sparse matrix instead of smaller sparse matrices in a list.
        """
        return sp.spmatrix
=======
        """
        The tensor is represented as a 3-dimensional dense numpy array
        """
        return np.ndarray
>>>>>>> 586ef7c4
<|MERGE_RESOLUTION|>--- conflicted
+++ resolved
@@ -120,14 +120,9 @@
         Initialized CanonBackend subclass.
         """
         backends = {
-<<<<<<< HEAD
-            NUMPY_CANON_BACKEND: NumpyCanonBackend,
-            SCIPY_CANON_BACKEND: ScipyCanonBackend,
-            STACKED_SLICES_BACKEND: StackedSlicesBackend,
-=======
             NUMPY_CANON_BACKEND: NumPyCanonBackend,
             SCIPY_CANON_BACKEND: SciPyCanonBackend,
->>>>>>> 586ef7c4
+            STACKED_SLICES_BACKEND: StackedSlicesBackend,
             RUST_CANON_BACKEND: RustCanonBackend
         }
         return backends[backend_name](*args, **kwargs)
@@ -631,10 +626,7 @@
         return {k: [v_i.reshape(lin_op_shape, order="F").tocsr()
                     for v_i in v] for k, v in constant_data.items()}
 
-<<<<<<< HEAD
-    def get_empty_view(self) -> ScipyTensorView:
-        return ScipyTensorView.get_empty_view(self.param_size_plus_one, self.id_to_col,
-=======
+
     def concatenate_tensors(self, tensors: list[TensorRepresentation]) \
             -> TensorRepresentation:
         """
@@ -660,7 +652,6 @@
         SciPyCanonBackend subclass with the SciPyTensorView subclass.
         """
         return SciPyTensorView.get_empty_view(self.param_size_plus_one, self.id_to_col,
->>>>>>> 586ef7c4
                                               self.param_to_size, self.param_to_col,
                                               self.var_length)
 
@@ -1013,10 +1004,7 @@
         return {k: v.reshape((v.shape[0], *lin_op_shape), order="F")
                 for k, v in constant_data.items()}
 
-<<<<<<< HEAD
-    def get_empty_view(self) -> NumpyTensorView:
-        return NumpyTensorView.get_empty_view(self.param_size_plus_one, self.id_to_col,
-=======
+
     def concatenate_tensors(self, tensors: list[TensorRepresentation]) \
             -> TensorRepresentation:
         """
@@ -1042,7 +1030,6 @@
         coupling the NumPyCanonBackend subclass with the NumPyTensorView subclass.
         """
         return NumPyTensorView.get_empty_view(self.param_size_plus_one, self.id_to_col,
->>>>>>> 586ef7c4
                                               self.param_to_size, self.param_to_col,
                                               self.var_length)
 
@@ -1968,15 +1955,11 @@
 
     @staticmethod
     def add_tensors(a: list[sp.csr_matrix], b: list[sp.csr_matrix]) -> list[sp.csr_matrix]:
-<<<<<<< HEAD
-        return [a + b for a, b in zip(a, b, strict=True)]
-=======
         """
         Apply element-wise addition on every 2d sparse matrix in two lists
         and return as a new list.
         """
-        return [a + b for a, b in zip(a, b)]
->>>>>>> 586ef7c4
+        return [a + b for a, b in zip(a, b, strict=True)]
 
     def tensor_type(self):
         """
@@ -2072,7 +2055,9 @@
         return a + b
 
     def tensor_type(self):
-<<<<<<< HEAD
+        """
+        The tensor is represented as a 3-dimensional dense numpy array
+        """
         return np.ndarray
 
 
@@ -2151,10 +2136,4 @@
         The tensor representation of the stacked slices backend is one big
         sparse matrix instead of smaller sparse matrices in a list.
         """
-        return sp.spmatrix
-=======
-        """
-        The tensor is represented as a 3-dimensional dense numpy array
-        """
-        return np.ndarray
->>>>>>> 586ef7c4
+        return sp.spmatrix