--- conflicted
+++ resolved
@@ -14,13 +14,9 @@
 limitations under the License.
 """
 
-<<<<<<< HEAD
 from cvxpy.constraints.constraint import Constraint
-from cvxpy.constraints.exponential import ExpCone, OpRelConeQuad, RelEntrQuad
-=======
 from cvxpy.constraints.exponential import (ExpCone, OpRelEntrConeQuad,
                                            RelEntrConeQuad,)
->>>>>>> d4226fee
 from cvxpy.constraints.finite_set import FiniteSet
 from cvxpy.constraints.nonpos import Inequality, NonNeg, NonPos
 from cvxpy.constraints.power import PowCone3D, PowConeND
