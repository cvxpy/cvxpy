"""
Copyright, the CVXPY authors

Licensed under the Apache License, Version 2.0 (the "License");
you may not use this file except in compliance with the License.
You may obtain a copy of the License at

    http://www.apache.org/licenses/LICENSE-2.0

Unless required by applicable law or agreed to in writing, software
distributed under the License is distributed on an "AS IS" BASIS,
WITHOUT WARRANTIES OR CONDITIONS OF ANY KIND, either express or implied.
See the License for the specific language governing permissions and
limitations under the License.
"""

from cvxpy.version import version as __version__  # cvxpy/version.py is auto-generated
import cvxpy.interface.scipy_wrapper
from cvxpy.atoms import *
from cvxpy.constraints import PSD, SOC, NonPos, Zero
from cvxpy.error import (DCPError, DGPError, DPPError, SolverError,
                         disable_warnings, enable_warnings, warnings_enabled,)
from cvxpy.expressions.constants import CallbackParam, Constant, Parameter
from cvxpy.expressions.expression import Expression
from cvxpy.expressions.variable import Variable
from cvxpy.problems.objective import Maximize, Minimize
from cvxpy.problems.problem import Problem
from cvxpy.transforms import linearize, partial_optimize, suppfunc
from cvxpy.reductions import *
from cvxpy.reductions.solvers.defines import installed_solvers
<<<<<<< HEAD
from cvxpy.settings import (CBC, COPT, CPLEX, CPP_CANON_BACKEND, CVXOPT, DIFFCP, ECOS, ECOS_BB, GLPK,
=======
from cvxpy.settings import (CBC, CLARABEL, COPT, CPLEX, CVXOPT, DIFFCP, ECOS, ECOS_BB, GLPK,
>>>>>>> d75a3b25
                            GLPK_MI, GUROBI, INFEASIBLE, INFEASIBLE_INACCURATE,
                            MOSEK, NAG, PDLP, OPTIMAL, OPTIMAL_INACCURATE, OSQP,
                            ROBUST_KKTSOLVER, GLOP, SCIP, SCIPY, SCIPY_CANON_BACKEND, SCS, SDPA,
                            SOLVER_ERROR, UNBOUNDED, UNBOUNDED_INACCURATE,
                            USER_LIMIT, XPRESS, get_num_threads,
                            set_num_threads,)<|MERGE_RESOLUTION|>--- conflicted
+++ resolved
@@ -28,12 +28,8 @@
 from cvxpy.transforms import linearize, partial_optimize, suppfunc
 from cvxpy.reductions import *
 from cvxpy.reductions.solvers.defines import installed_solvers
-<<<<<<< HEAD
-from cvxpy.settings import (CBC, COPT, CPLEX, CPP_CANON_BACKEND, CVXOPT, DIFFCP, ECOS, ECOS_BB, GLPK,
-=======
-from cvxpy.settings import (CBC, CLARABEL, COPT, CPLEX, CVXOPT, DIFFCP, ECOS, ECOS_BB, GLPK,
->>>>>>> d75a3b25
-                            GLPK_MI, GUROBI, INFEASIBLE, INFEASIBLE_INACCURATE,
+from cvxpy.settings import (CBC, CLARABEL, COPT, CPLEX, CPP_CANON_BACKEND, CVXOPT, DIFFCP, ECOS,
+                            ECOS_BB, GLPK, GLPK_MI, GUROBI, INFEASIBLE, INFEASIBLE_INACCURATE,
                             MOSEK, NAG, PDLP, OPTIMAL, OPTIMAL_INACCURATE, OSQP,
                             ROBUST_KKTSOLVER, GLOP, SCIP, SCIPY, SCIPY_CANON_BACKEND, SCS, SDPA,
                             SOLVER_ERROR, UNBOUNDED, UNBOUNDED_INACCURATE,
