"""
Copyright 2017 Steven Diamond

Licensed under the Apache License, Version 2.0 (the "License");
you may not use this file except in compliance with the License.
You may obtain a copy of the License at

    http://www.apache.org/licenses/LICENSE-2.0

Unless required by applicable law or agreed to in writing, software
distributed under the License is distributed on an "AS IS" BASIS,
WITHOUT WARRANTIES OR CONDITIONS OF ANY KIND, either express or implied.
See the License for the specific language governing permissions and
limitations under the License.
"""

__version__ = "0.4.10"
from cvxpy.atoms import *
from cvxpy.expressions.variables import (Variable, Semidef, Symmetric, Bool,
                                         Int, NonNegative)
from cvxpy.expressions.constants import Parameter, CallbackParam, Constant
from cvxpy.problems.problem import Problem
from cvxpy.problems.objective import Maximize, Minimize
from cvxpy.problems.solvers.utilities import installed_solvers
from cvxpy.error import SolverError
<<<<<<< HEAD
from cvxpy.settings import (CVXOPT, GLPK, GLPK_MI, CBC,
ECOS, ECOS_BB, SCS, GUROBI, ELEMENTAL, MOSEK, XPRESS,
OPTIMAL, UNBOUNDED, INFEASIBLE, SOLVER_ERROR, ROBUST_KKTSOLVER,
OPTIMAL_INACCURATE, UNBOUNDED_INACCURATE, INFEASIBLE_INACCURATE)
from cvxpy.transforms import linearize, partial_optimize
=======
from cvxpy.settings import (CVXOPT, GLPK, GLPK_MI, CBC, JULIA_OPT,
                            ECOS, ECOS_BB, SCS, GUROBI, ELEMENTAL, MOSEK, LS,
                            OPTIMAL, UNBOUNDED, INFEASIBLE, SOLVER_ERROR, ROBUST_KKTSOLVER,
                            OPTIMAL_INACCURATE, UNBOUNDED_INACCURATE, INFEASIBLE_INACCURATE)
from cvxpy.transforms import linearize, partial_optimize, indicator
>>>>>>> 79856032

# Legacy names.
from cvxpy.expressions.variables.semidef_var import Semidef as semidefinite<|MERGE_RESOLUTION|>--- conflicted
+++ resolved
@@ -23,19 +23,11 @@
 from cvxpy.problems.objective import Maximize, Minimize
 from cvxpy.problems.solvers.utilities import installed_solvers
 from cvxpy.error import SolverError
-<<<<<<< HEAD
-from cvxpy.settings import (CVXOPT, GLPK, GLPK_MI, CBC,
-ECOS, ECOS_BB, SCS, GUROBI, ELEMENTAL, MOSEK, XPRESS,
-OPTIMAL, UNBOUNDED, INFEASIBLE, SOLVER_ERROR, ROBUST_KKTSOLVER,
-OPTIMAL_INACCURATE, UNBOUNDED_INACCURATE, INFEASIBLE_INACCURATE)
-from cvxpy.transforms import linearize, partial_optimize
-=======
 from cvxpy.settings import (CVXOPT, GLPK, GLPK_MI, CBC, JULIA_OPT,
-                            ECOS, ECOS_BB, SCS, GUROBI, ELEMENTAL, MOSEK, LS,
+                            ECOS, ECOS_BB, SCS, GUROBI, ELEMENTAL, MOSEK, LS, XPRESS,
                             OPTIMAL, UNBOUNDED, INFEASIBLE, SOLVER_ERROR, ROBUST_KKTSOLVER,
                             OPTIMAL_INACCURATE, UNBOUNDED_INACCURATE, INFEASIBLE_INACCURATE)
 from cvxpy.transforms import linearize, partial_optimize, indicator
->>>>>>> 79856032
 
 # Legacy names.
 from cvxpy.expressions.variables.semidef_var import Semidef as semidefinite