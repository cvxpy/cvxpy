"""
Copyright, the CVXPY authors

Licensed under the Apache License, Version 2.0 (the "License");
you may not use this file except in compliance with the License.
You may obtain a copy of the License at

    http://www.apache.org/licenses/LICENSE-2.0

Unless required by applicable law or agreed to in writing, software
distributed under the License is distributed on an "AS IS" BASIS,
WITHOUT WARRANTIES OR CONDITIONS OF ANY KIND, either express or implied.
See the License for the specific language governing permissions and
limitations under the License.
"""

<<<<<<< HEAD
__version__ = "1.1.18"
=======
from cvxpy.version import version as __version__  # cvxpy/version.py is auto-generated
>>>>>>> 4e81a697
import cvxpy.interface.scipy_wrapper
from cvxpy.atoms import *
from cvxpy.constraints import PSD, SOC, NonPos, Zero
from cvxpy.error import (DCPError, DGPError, DPPError, SolverError,
                         disable_warnings, enable_warnings, warnings_enabled,)
from cvxpy.expressions.constants import CallbackParam, Constant, Parameter
from cvxpy.expressions.expression import Expression
from cvxpy.expressions.variable import Variable
from cvxpy.problems.objective import Maximize, Minimize
from cvxpy.problems.problem import Problem
from cvxpy.transforms import linearize, partial_optimize, suppfunc
from cvxpy.reductions import *
from cvxpy.reductions.solvers.defines import installed_solvers
from cvxpy.settings import (CBC, CPLEX, CVXOPT, DIFFCP, ECOS, ECOS_BB, GLPK,
                            GLPK_MI, GUROBI, INFEASIBLE, INFEASIBLE_INACCURATE,
                            MOSEK, NAG, OPTIMAL, OPTIMAL_INACCURATE, OSQP,
                            ROBUST_KKTSOLVER, SCIP, SCIPY, SCS, SOLVER_ERROR,
                            UNBOUNDED, UNBOUNDED_INACCURATE, USER_LIMIT,
                            XPRESS, get_num_threads, set_num_threads,)<|MERGE_RESOLUTION|>--- conflicted
+++ resolved
@@ -14,11 +14,7 @@
 limitations under the License.
 """
 
-<<<<<<< HEAD
-__version__ = "1.1.18"
-=======
 from cvxpy.version import version as __version__  # cvxpy/version.py is auto-generated
->>>>>>> 4e81a697
 import cvxpy.interface.scipy_wrapper
 from cvxpy.atoms import *
 from cvxpy.constraints import PSD, SOC, NonPos, Zero
