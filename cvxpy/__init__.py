--- conflicted
+++ resolved
@@ -23,42 +23,13 @@
 from cvxpy.expressions.constants import CallbackParam, Constant, Parameter
 from cvxpy.expressions.variable import Variable
 from cvxpy.problems.objective import Maximize, Minimize
-<<<<<<< HEAD
-from cvxpy.problems.problem import Problem
-=======
 import cvxpy.interface.scipy_wrapper
 from cvxpy.error import DCPError, DPPError, DGPError, SolverError, disable_warnings, enable_warnings, warnings_enabled
 from cvxpy.settings import (CVXOPT, GLPK, GLPK_MI, CBC, CPLEX, OSQP, NAG,
                             ECOS, SCS, DIFFCP, GUROBI, MOSEK, XPRESS,
                             OPTIMAL, UNBOUNDED, INFEASIBLE, SOLVER_ERROR, ROBUST_KKTSOLVER,
-                            OPTIMAL_INACCURATE, UNBOUNDED_INACCURATE, INFEASIBLE_INACCURATE)
+                            OPTIMAL_INACCURATE, UNBOUNDED_INACCURATE, INFEASIBLE_INACCURATE, SCIP)
 from cvxpy.transforms import linearize, partial_optimize, suppfunc
->>>>>>> f01fec2b
+from cvxpy.problems.problem import Problem
 from cvxpy.reductions import *
-from cvxpy.reductions.solvers.defines import installed_solvers
-from cvxpy.settings import (
-    CBC,
-    CPLEX,
-    CVXOPT,
-    DIFFCP,
-    ECOS,
-    GLPK,
-    GLPK_MI,
-    GUROBI,
-    INFEASIBLE,
-    INFEASIBLE_INACCURATE,
-    MOSEK,
-    NAG,
-    OPTIMAL,
-    OPTIMAL_INACCURATE,
-    OSQP,
-    ROBUST_KKTSOLVER,
-    SCIP,
-    SCS,
-    SOLVER_ERROR,
-    SUPER_SCS,
-    UNBOUNDED,
-    UNBOUNDED_INACCURATE,
-    XPRESS,
-)
-from cvxpy.transforms import linearize, partial_optimize, suppfunc+from cvxpy.reductions.solvers.defines import installed_solvers