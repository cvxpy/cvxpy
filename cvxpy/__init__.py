"""
Copyright, the CVXPY authors

Licensed under the Apache License, Version 2.0 (the "License");
you may not use this file except in compliance with the License.
You may obtain a copy of the License at

    http://www.apache.org/licenses/LICENSE-2.0

Unless required by applicable law or agreed to in writing, software
distributed under the License is distributed on an "AS IS" BASIS,
WITHOUT WARRANTIES OR CONDITIONS OF ANY KIND, either express or implied.
See the License for the specific language governing permissions and
limitations under the License.
"""
from cvxpy.version import (
    version as __version__,
)  # cvxpy/version.py is auto-generated
from cvxpy.atoms import *
from cvxpy.constraints import (
    Constraint as Constraint,
    Cone as Cone,
    PSD as PSD,
    SOC as SOC,
    NonPos as NonPos,
    NonNeg as NonNeg,
    Zero as Zero,
    PowCone3D as PowCone3D,
    PowConeND as PowConeND,
    ExpCone as ExpCone,
    OpRelEntrConeQuad as OpRelEntrConeQuad,
    RelEntrConeQuad as RelEntrConeQuad,
    FiniteSet as FiniteSet,
)
from cvxpy.error import (
    DCPError as DCPError,
    DGPError as DGPError,
    DPPError as DPPError,
    SolverError as SolverError,
    disable_warnings as disable_warnings,
    enable_warnings as enable_warnings,
    warnings_enabled as warnings_enabled,
)
from cvxpy.expressions.constants import (
    CallbackParam as CallbackParam,
    Constant as Constant,
    Parameter as Parameter,
)
from cvxpy.expressions.expression import Expression as Expression
from cvxpy.expressions.variable import Variable as Variable
from cvxpy.problems.objective import (
    Maximize as Maximize,
    Minimize as Minimize,
    Objective as Objective,
)
from cvxpy.problems.problem import Problem as Problem
from cvxpy.transforms import (
    linearize as linearize,
    partial_optimize as partial_optimize,
    suppfunc as suppfunc,
)
from cvxpy.reductions.solvers.defines import installed_solvers as installed_solvers
from cvxpy.settings import (
    CBC as CBC,
    CLARABEL as CLARABEL,
    CUCLARABEL as CUCLARABEL,
    COPT as COPT,
    COSMO as COSMO,
    CPLEX as CPLEX,
    CPP_CANON_BACKEND as CPP_CANON_BACKEND,
    CUOPT as CUOPT,
    CVXOPT as CVXOPT,
    DIFFCP as DIFFCP,
    ECOS as ECOS,
    ECOS_BB as ECOS_BB,
    GLOP as GLOP,
    GLPK as GLPK,
    GLPK_MI as GLPK_MI,
    GUROBI as GUROBI,
    INFEASIBLE as INFEASIBLE,
    INFEASIBLE_INACCURATE as INFEASIBLE_INACCURATE,
    MOSEK as MOSEK,
    MPAX as MPAX,
    NAG as NAG,
    OPTIMAL as OPTIMAL,
    OPTIMAL_INACCURATE as OPTIMAL_INACCURATE,
    OSQP as OSQP,
    DAQP as DAQP,
    PDLP as PDLP,
    QOCO as QOCO,
    PIQP as PIQP,
    PROXQP as PROXQP,
    QPALM as QPALM,
    ROBUST_KKTSOLVER as ROBUST_KKTSOLVER,
    RUST_CANON_BACKEND as RUST_CANON_BACKEND,
    SCIP as SCIP,
    SCIPY as SCIPY,
    SCIPY_CANON_BACKEND as SCIPY_CANON_BACKEND,
    SCS as SCS,
    SDPA as SDPA,
    SOLVER_ERROR as SOLVER_ERROR,
    UNBOUNDED as UNBOUNDED,
    UNBOUNDED_INACCURATE as UNBOUNDED_INACCURATE,
    USER_LIMIT as USER_LIMIT,
    XPRESS as XPRESS,
    HIGHS as HIGHS,
<<<<<<< HEAD
    IPOPT as IPOPT,
=======
    KNITRO as KNITRO,
>>>>>>> 4fafd0f0
    get_num_threads as get_num_threads,
    set_num_threads as set_num_threads,
)<|MERGE_RESOLUTION|>--- conflicted
+++ resolved
@@ -104,11 +104,8 @@
     USER_LIMIT as USER_LIMIT,
     XPRESS as XPRESS,
     HIGHS as HIGHS,
-<<<<<<< HEAD
     IPOPT as IPOPT,
-=======
     KNITRO as KNITRO,
->>>>>>> 4fafd0f0
     get_num_threads as get_num_threads,
     set_num_threads as set_num_threads,
 )