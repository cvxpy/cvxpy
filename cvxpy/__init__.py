--- conflicted
+++ resolved
@@ -31,11 +31,7 @@
 from cvxpy.settings import (CBC, CLARABEL, COPT, CPLEX, CPP_CANON_BACKEND, CVXOPT, DIFFCP, ECOS,
                             ECOS_BB, GLPK, GLPK_MI, GUROBI, INFEASIBLE, INFEASIBLE_INACCURATE,
                             MOSEK, NAG, PDLP, OPTIMAL, OPTIMAL_INACCURATE, OSQP,
-<<<<<<< HEAD
                             ROBUST_KKTSOLVER, GLOP, SCIP, SCIPY, SCIPY_CANON_BACKEND, SCS, SDPA,
-=======
-                            ROBUST_KKTSOLVER, GLOP, SCIP, SCIPY, SCS, SDPA, PROXQP,
->>>>>>> 643f5e11
-                            SOLVER_ERROR, UNBOUNDED, UNBOUNDED_INACCURATE,
+                            PROXQP, SOLVER_ERROR, UNBOUNDED, UNBOUNDED_INACCURATE,
                             USER_LIMIT, XPRESS, get_num_threads,
                             set_num_threads,)