"""
Copyright 2013 Steven Diamond

Licensed under the Apache License, Version 2.0 (the "License");
you may not use this file except in compliance with the License.
You may obtain a copy of the License at

    http://www.apache.org/licenses/LICENSE-2.0

Unless required by applicable law or agreed to in writing, software
distributed under the License is distributed on an "AS IS" BASIS,
WITHOUT WARRANTIES OR CONDITIONS OF ANY KIND, either express or implied.
See the License for the specific language governing permissions and
limitations under the License.
"""
import logging
import sys

LOGGER = logging.getLogger("__cvxpy__")
LOGGER.propagate = False
LOGGER.setLevel(logging.INFO)
_stream_handler = logging.StreamHandler(sys.stdout)
_stream_handler.setLevel(logging.INFO)
_formatter = logging.Formatter(
    fmt="(CVXPY) %(asctime)s: %(message)s", datefmt="%b %d %I:%M:%S %p"
)
_stream_handler.setFormatter(_formatter)
LOGGER.addHandler(_stream_handler)


# Constants for operators.
PLUS = "+"
MINUS = "-"
MUL = "*"

# Prefix for default named variables.
VAR_PREFIX = "var"
# Prefix for default named parameters.
PARAM_PREFIX = "param"

# Used to trick Numpy so cvxpy can overload ==.
NP_EQUAL_STR = "equal"

# Constraint types
EQ_CONSTR = "=="
INEQ_CONSTR = "<="

# Solver Constants
OPTIMAL = "optimal"
OPTIMAL_INACCURATE = "optimal_inaccurate"
INFEASIBLE = "infeasible"
INFEASIBLE_INACCURATE = "infeasible_inaccurate"
UNBOUNDED = "unbounded"
UNBOUNDED_INACCURATE = "unbounded_inaccurate"
INFEASIBLE_OR_UNBOUNDED = "infeasible_or_unbounded"
USER_LIMIT = "user_limit"
SOLVER_ERROR = "solver_error"
# Statuses that indicate a solution was found.
SOLUTION_PRESENT = [OPTIMAL, OPTIMAL_INACCURATE, USER_LIMIT]
# Statuses that indicate the problem is infeasible or unbounded.
INF_OR_UNB = [INFEASIBLE, INFEASIBLE_INACCURATE,
              UNBOUNDED, UNBOUNDED_INACCURATE,
              INFEASIBLE_OR_UNBOUNDED]
# Statuses that indicate an inaccurate solution.
INACCURATE = [OPTIMAL_INACCURATE, INFEASIBLE_INACCURATE,
              UNBOUNDED_INACCURATE, USER_LIMIT]
# Statuses that indicate an error.
ERROR = [SOLVER_ERROR]

# Solver names.
CVXOPT = "CVXOPT"
GLPK = "GLPK"
GLPK_MI = "GLPK_MI"
GLOP = "GLOP"
CBC = "CBC"
COPT = "COPT"
ECOS = "ECOS"
ECOS_BB = "ECOS_BB"
SCS = "SCS"
SDPA = "SDPA"
DIFFCP = "DIFFCP"
GUROBI = "GUROBI"
OSQP = "OSQP"
CPLEX = "CPLEX"
MOSEK = "MOSEK"
XPRESS = "XPRESS"
NAG = "NAG"
PDLP = "PDLP"
SCIP = "SCIP"
SCIPY = "SCIPY"
SOLVERS = [ECOS, CVXOPT, GLOP, GLPK,
<<<<<<< HEAD
           GLPK_MI, SCS, GUROBI, OSQP, CPLEX,
           MOSEK, CBC, XPRESS, NAG, PDLP,
           SCIP, SCIPY, COPT]
=======
           GLPK_MI, SCS, SDPA, GUROBI, OSQP, CPLEX,
           MOSEK, CBC, XPRESS, NAG, PDLP, SCIP, SCIPY]
>>>>>>> 6a726e53

# Xpress-specific items
XPRESS_IIS = "XPRESS_IIS"
XPRESS_TROW = "XPRESS_TROW"

# Parameterized problem.
PARAM_PROB = "param_prob"

# Parallel (meta) solver.
PARALLEL = "parallel"

# Robust CVXOPT LDL KKT solver.
ROBUST_KKTSOLVER = "robust"

# Map of constraint types.
# TODO(akshayka): These should be defined in a solver module.
EQ, LEQ, SOC, SOC_EW, PSD, EXP, BOOL, INT = range(8)

# Keys in the dictionary of cone dimensions.
# TODO(akshayka): These should be defined in a solver module.
#   Riley follow-up on this: cone dims are now defined in matrix
#   stuffing modules (e.g. cone_matrix_stuffing.py), rather than
#   the solver module.

EQ_DIM = "f"
LEQ_DIM = "l"
SOC_DIM = "q"
PSD_DIM = "s"
EXP_DIM = "ep"
# Keys for non-convex constraints.
BOOL_IDS = "bool_ids"
BOOL_IDX = "bool_idx"
INT_IDS = "int_ids"
INT_IDX = "int_idx"

# Keys for results_dict.
STATUS = "status"
VALUE = "value"
OBJ_OFFSET = "obj_offset"
PRIMAL = "primal"
EQ_DUAL = "eq_dual"
INEQ_DUAL = "ineq_dual"
SOLVE_TIME = "solve_time"  # in seconds
SETUP_TIME = "setup_time"  # in seconds
NUM_ITERS = "num_iters"  # number of iterations
EXTRA_STATS = "solver_specific_stats"

# Keys for problem data dict.
C = "c"
OFFSET = "offset"
P = "P"
Q = "q"
A = "A"
B = "b"
G = "G"
H = "h"
F = "F"
DIMS = "dims"
BOOL_IDX = "bool_vars_idx"
INT_IDX = "int_vars_idx"

# Keys for curvature and sign.
CONSTANT = "CONSTANT"
AFFINE = "AFFINE"
CONVEX = "CONVEX"
CONCAVE = "CONCAVE"
QUASILINEAR = "QUASILINEAR"
QUASICONVEX = "QUASICONVEX"
QUASICONCAVE = "QUASICONCAVE"
LOG_LOG_CONSTANT = "LOG-LOG CONSTANT"
LOG_LOG_AFFINE = "LOG-LOG AFFINE"
LOG_LOG_CONVEX = "LOG-LOG CONVEX"
LOG_LOG_CONCAVE = "LOG-LOG CONCAVE"
ZERO = "ZERO"
NONNEG = "NONNEGATIVE"
NONPOS = "NONPOSITIVE"
UNKNOWN = "UNKNOWN"

# Numerical tolerances
EIGVAL_TOL = 1e-10
PSD_NSD_PROJECTION_TOL = 1e-8
GENERAL_PROJECTION_TOL = 1e-10
SPARSE_PROJECTION_TOL = 1e-10
ATOM_EVAL_TOL = 1e-4

# DPP is slow when total size of parameters
# exceed this threshold.
PARAM_THRESHOLD = 1e4

# threads to use during compilation
# -1 defaults to system default (configurable via the OMP_NUM_THREADS
# environment variable)
NUM_THREADS = -1


def set_num_threads(num_threads: int) -> None:
    global NUM_THREADS
    NUM_THREADS = num_threads


def get_num_threads() -> int:
    return NUM_THREADS<|MERGE_RESOLUTION|>--- conflicted
+++ resolved
@@ -88,15 +88,10 @@
 PDLP = "PDLP"
 SCIP = "SCIP"
 SCIPY = "SCIPY"
-SOLVERS = [ECOS, CVXOPT, GLOP, GLPK,
-<<<<<<< HEAD
-           GLPK_MI, SCS, GUROBI, OSQP, CPLEX,
-           MOSEK, CBC, XPRESS, NAG, PDLP,
-           SCIP, SCIPY, COPT]
-=======
-           GLPK_MI, SCS, SDPA, GUROBI, OSQP, CPLEX,
-           MOSEK, CBC, XPRESS, NAG, PDLP, SCIP, SCIPY]
->>>>>>> 6a726e53
+SOLVERS = [ECOS, CVXOPT, GLOP, GLPK, GLPK_MI,
+           SCS, SDPA, GUROBI, OSQP, CPLEX,
+           MOSEK, CBC, COPT, XPRESS,
+           NAG, PDLP, SCIP, SCIPY]
 
 # Xpress-specific items
 XPRESS_IIS = "XPRESS_IIS"
