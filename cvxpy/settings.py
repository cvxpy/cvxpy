--- conflicted
+++ resolved
@@ -100,12 +100,9 @@
 SOLVERS = [CLARABEL, ECOS, CVXOPT, GLOP, GLPK, GLPK_MI,
            SCS, SDPA, GUROBI, OSQP, CPLEX,
            MOSEK, CBC, COPT, XPRESS, PIQP, PROXQP, QOCO,
-<<<<<<< HEAD
-           NAG, PDLP, SCIP, SCIPY, DAQP, HIGHS, MPAX, CUOPT]
-=======
            NAG, PDLP, SCIP, SCIPY, DAQP, HIGHS, MPAX,
-           CUCLARABEL]
->>>>>>> 2cb7206b
+           CUCLARABEL, CUOPT]
+
 
 # Xpress-specific items
 XPRESS_IIS = "XPRESS_IIS"
