"""
Copyright 2013 Steven Diamond

Licensed under the Apache License, Version 2.0 (the "License");
you may not use this file except in compliance with the License.
You may obtain a copy of the License at

    http://www.apache.org/licenses/LICENSE-2.0

Unless required by applicable law or agreed to in writing, software
distributed under the License is distributed on an "AS IS" BASIS,
WITHOUT WARRANTIES OR CONDITIONS OF ANY KIND, either express or implied.
See the License for the specific language governing permissions and
limitations under the License.
"""
import logging
import sys

LOGGER = logging.getLogger("__cvxpy__")
LOGGER.propagate = False
LOGGER.setLevel(logging.INFO)
_stream_handler = logging.StreamHandler(sys.stderr)
_stream_handler.setLevel(logging.INFO)
_formatter = logging.Formatter(
    fmt="(CVXPY) %(asctime)s: %(message)s", datefmt="%b %d %I:%M:%S %p"
)
_stream_handler.setFormatter(_formatter)
LOGGER.addHandler(_stream_handler)


# Constants for operators.
PLUS = "+"
MINUS = "-"
MUL = "*"

# Prefix for default named variables.
VAR_PREFIX = "var"
# Prefix for default named parameters.
PARAM_PREFIX = "param"

# Used to trick Numpy so cvxpy can overload ==.
NP_EQUAL_STR = "equal"

# Constraint types
EQ_CONSTR = "=="
INEQ_CONSTR = "<="

# Solver Constants
OPTIMAL = "optimal"
OPTIMAL_INACCURATE = "optimal_inaccurate"
INFEASIBLE = "infeasible"
INFEASIBLE_INACCURATE = "infeasible_inaccurate"
UNBOUNDED = "unbounded"
UNBOUNDED_INACCURATE = "unbounded_inaccurate"
INFEASIBLE_OR_UNBOUNDED = "infeasible_or_unbounded"
USER_LIMIT = "user_limit"
SOLVER_ERROR = "solver_error"
# Statuses that indicate a solution was found.
SOLUTION_PRESENT = [OPTIMAL, OPTIMAL_INACCURATE, USER_LIMIT]
# Statuses that indicate the problem is infeasible or unbounded.
INF_OR_UNB = [INFEASIBLE, INFEASIBLE_INACCURATE,
              UNBOUNDED, UNBOUNDED_INACCURATE,
              INFEASIBLE_OR_UNBOUNDED]
# Statuses that indicate an inaccurate solution.
INACCURATE = [OPTIMAL_INACCURATE, INFEASIBLE_INACCURATE,
              UNBOUNDED_INACCURATE, USER_LIMIT]
# Statuses that indicate an error.
ERROR = [SOLVER_ERROR]

# Solver names.
CVXOPT = "CVXOPT"
GLPK = "GLPK"
GLPK_MI = "GLPK_MI"
GLOP = "GLOP"
CBC = "CBC"
COPT = "COPT"
CUOPT = "CUOPT"
ECOS = "ECOS"
ECOS_BB = "ECOS_BB"
SCS = "SCS"
SDPA = "SDPA"
DIFFCP = "DIFFCP"
GUROBI = "GUROBI"
OSQP = "OSQP"
PIQP = "PIQP"
PROXQP = "PROXQP"
QOCO = "QOCO"
QPALM = "QPALM"
CPLEX = "CPLEX"
MOSEK = "MOSEK"
XPRESS = "XPRESS"
NAG = "NAG"
PDLP = "PDLP"
SCIP = "SCIP"
SCIPY = "SCIPY"
CLARABEL = "CLARABEL"
CUCLARABEL = "CUCLARABEL"
DAQP = "DAQP"
HIGHS = "HIGHS"
MPAX = "MPAX"
<<<<<<< HEAD
IPOPT = "IPOPT"
=======
KNITRO = "KNITRO"
COSMO = "COSMO"
>>>>>>> 4fafd0f0
SOLVERS = [CLARABEL, ECOS, CVXOPT, GLOP, GLPK, GLPK_MI,
           SCS, SDPA, GUROBI, OSQP, CPLEX,
           MOSEK, CBC, COPT, XPRESS, PIQP, PROXQP, QOCO, QPALM,
           NAG, PDLP, SCIP, SCIPY, DAQP, HIGHS, MPAX,
<<<<<<< HEAD
           CUCLARABEL, IPOPT]
=======
           CUCLARABEL, CUOPT, KNITRO, COSMO]
>>>>>>> 4fafd0f0

# Xpress-specific items
XPRESS_IIS = "XPRESS_IIS"
XPRESS_TROW = "XPRESS_TROW"

# Parameterized problem.
PARAM_PROB = "param_prob"

# Parallel (meta) solver.
PARALLEL = "parallel"

# Robust CVXOPT LDL KKT solver.
ROBUST_KKTSOLVER = "robust"

# Map of constraint types.
# TODO(akshayka): These should be defined in a solver module.
EQ, LEQ, SOC, SOC_EW, PSD, EXP, BOOL, INT = range(8)

# Keys in the dictionary of cone dimensions.
# TODO(akshayka): These should be defined in a solver module.
#   Riley follow-up on this: cone dims are now defined in matrix
#   stuffing modules (e.g. cone_matrix_stuffing.py), rather than
#   the solver module.

EQ_DIM = "f"
LEQ_DIM = "l"
SOC_DIM = "q"
PSD_DIM = "s"
EXP_DIM = "ep"
# Keys for non-convex constraints.
BOOL_IDS = "bool_ids"
BOOL_IDX = "bool_idx"
INT_IDS = "int_ids"
INT_IDX = "int_idx"
LOWER_BOUNDS = "lower_bounds"
UPPER_BOUNDS = "upper_bounds"

# Keys for results_dict.
STATUS = "status"
VALUE = "value"
OBJ_OFFSET = "obj_offset"
PRIMAL = "primal"
EQ_DUAL = "eq_dual"
INEQ_DUAL = "ineq_dual"
SOLVE_TIME = "solve_time"  # in seconds
SETUP_TIME = "setup_time"  # in seconds
NUM_ITERS = "num_iters"  # number of iterations
EXTRA_STATS = "solver_specific_stats"

# Keys for problem data dict.
C = "c"
OFFSET = "offset"
P = "P"
Q = "q"
A = "A"
B = "b"
G = "G"
H = "h"
F = "F"
DIMS = "dims"
BOOL_IDX = "bool_vars_idx"
INT_IDX = "int_vars_idx"

# Keys for curvature and sign.
CONSTANT = "CONSTANT"
AFFINE = "AFFINE"
CONVEX = "CONVEX"
CONCAVE = "CONCAVE"
QUASILINEAR = "QUASILINEAR"
QUASICONVEX = "QUASICONVEX"
QUASICONCAVE = "QUASICONCAVE"
LOG_LOG_CONSTANT = "LOG-LOG CONSTANT"
LOG_LOG_AFFINE = "LOG-LOG AFFINE"
LOG_LOG_CONVEX = "LOG-LOG CONVEX"
LOG_LOG_CONCAVE = "LOG-LOG CONCAVE"
ZERO = "ZERO"
NONNEG = "NONNEGATIVE"
NONPOS = "NONPOSITIVE"
UNKNOWN = "UNKNOWN"

# Canonicalization backends
NUMPY_CANON_BACKEND = "NUMPY"
SCIPY_CANON_BACKEND = "SCIPY"
RUST_CANON_BACKEND = "RUST"
CPP_CANON_BACKEND = "CPP"

# Default canonicalization backend, pyodide uses SciPy
DEFAULT_CANON_BACKEND = CPP_CANON_BACKEND if sys.platform != "emscripten" else SCIPY_CANON_BACKEND

# Numerical tolerances
EIGVAL_TOL = 1e-10
PSD_NSD_PROJECTION_TOL = 1e-8
GENERAL_PROJECTION_TOL = 1e-10
SPARSE_PROJECTION_TOL = 1e-10
ATOM_EVAL_TOL = 1e-4
CHOL_SYM_TOL = 1e-14

# DPP is slow when total size of parameters
# exceed this threshold.
PARAM_THRESHOLD = 1e4

# threads to use during compilation
# -1 defaults to system default (configurable via the OMP_NUM_THREADS
# environment variable)
NUM_THREADS = -1

# Flag to allow ND expressions.
ALLOW_ND_EXPR = True

PRINT_EDGEITEMS = 2
PRINT_THRESHOLD = 5


def set_num_threads(num_threads: int) -> None:
    global NUM_THREADS
    NUM_THREADS = num_threads


def get_num_threads() -> int:
    return NUM_THREADS<|MERGE_RESOLUTION|>--- conflicted
+++ resolved
@@ -98,21 +98,14 @@
 DAQP = "DAQP"
 HIGHS = "HIGHS"
 MPAX = "MPAX"
-<<<<<<< HEAD
 IPOPT = "IPOPT"
-=======
 KNITRO = "KNITRO"
 COSMO = "COSMO"
->>>>>>> 4fafd0f0
 SOLVERS = [CLARABEL, ECOS, CVXOPT, GLOP, GLPK, GLPK_MI,
            SCS, SDPA, GUROBI, OSQP, CPLEX,
            MOSEK, CBC, COPT, XPRESS, PIQP, PROXQP, QOCO, QPALM,
            NAG, PDLP, SCIP, SCIPY, DAQP, HIGHS, MPAX,
-<<<<<<< HEAD
-           CUCLARABEL, IPOPT]
-=======
-           CUCLARABEL, CUOPT, KNITRO, COSMO]
->>>>>>> 4fafd0f0
+           CUCLARABEL, CUOPT, KNITRO, COSMO, IPOPT]
 
 # Xpress-specific items
 XPRESS_IIS = "XPRESS_IIS"
