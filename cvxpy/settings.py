--- conflicted
+++ resolved
@@ -183,12 +183,8 @@
 RUST_CANON_BACKEND = "RUST"
 CPP_CANON_BACKEND = "CPP"
 
-<<<<<<< HEAD
-DEFAULT_CANON_BACKEND = GRAPHBLAS_CANON_BACKEND
-=======
 # Default canonicalization backend, pyodide uses SciPy
 DEFAULT_CANON_BACKEND = CPP_CANON_BACKEND if sys.platform != "emscripten" else SCIPY_CANON_BACKEND
->>>>>>> 291cb7e8
 
 # Numerical tolerances
 EIGVAL_TOL = 1e-10
