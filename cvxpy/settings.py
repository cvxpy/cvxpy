--- conflicted
+++ resolved
@@ -64,11 +64,7 @@
 MOSEK = "MOSEK"
 XPRESS = "XPRESS"
 NAG = "NAG"
-<<<<<<< HEAD
-SOLVERS = [ECOS, ECOS_BB, CVXOPT, GLPK,
-=======
 SOLVERS = [ECOS, CVXOPT, GLPK,
->>>>>>> 8da64bca
            GLPK_MI, SCS, GUROBI, OSQP, CPLEX,
            MOSEK, CBC, XPRESS, SUPER_SCS, NAG]
 
