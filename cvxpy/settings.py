--- conflicted
+++ resolved
@@ -66,12 +66,7 @@
 SCIP = "SCIP"
 SOLVERS = [ECOS, CVXOPT, GLPK,
            GLPK_MI, SCS, GUROBI, OSQP, CPLEX,
-<<<<<<< HEAD
-           MOSEK, CBC, XPRESS, SUPER_SCS, NAG,
-           SCIP]
-=======
-           MOSEK, CBC, XPRESS, NAG]
->>>>>>> f01fec2b
+           MOSEK, CBC, XPRESS, NAG, SCIP]
 
 # Xpress-specific items
 XPRESS_IIS = "XPRESS_IIS"
