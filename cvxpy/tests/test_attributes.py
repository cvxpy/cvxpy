--- conflicted
+++ resolved
@@ -210,7 +210,6 @@
         ):
             x = cp.Variable((2, 2), name="x", bounds=bounds)
 
-<<<<<<< HEAD
 
 class TestMultipleAttributes:
 
@@ -286,7 +285,7 @@
         prob.solve()
         assert np.allclose(prob.value, -10)
         assert np.allclose(x.value, np.eye(2) * -5)
-=======
+
     def test_variable_repr(self):
         # test boolean attributes
         x = cp.Variable((10, 10), name="x", nonneg=True)
@@ -310,5 +309,4 @@
         z = cp.Variable((10, 10), name="z", sparsity=[(0, 1), (0, 2)])
         assert z.__repr__() == (
             "Variable((10, 10), z, sparsity=[(0, 1), (0, 2)])"
-        )
->>>>>>> c5178a27
+        )