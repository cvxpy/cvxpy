--- conflicted
+++ resolved
@@ -12,12 +12,8 @@
     CanonBackend,
     NumPyCanonBackend,
     PythonCanonBackend,
-<<<<<<< HEAD
-    ScipyCanonBackend,
+    SciPyCanonBackend,
     StackedSlicesBackend,
-=======
-    SciPyCanonBackend,
->>>>>>> 904aa10e
     TensorRepresentation,
 )
 
