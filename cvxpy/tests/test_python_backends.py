from __future__ import annotations

from dataclasses import dataclass
from typing import Callable

import numpy as np
import pytest
import scipy.sparse as sp

import cvxpy.settings as s
from cvxpy.lin_ops.canon_backend import (
    CanonBackend,
    NumPyCanonBackend,
    PythonCanonBackend,
    SciPyCanonBackend,
    TensorRepresentation,
)


@dataclass
class linOpHelper:
    """
    Helper class that allows to access properties of linOps without
    needing to create a full linOps instance
    """
    shape: None | tuple[int, ...] = None
    type: None | str = None
    data: None | int | np.ndarray | list[slice] = None
    args: None | list[linOpHelper] = None


def test_tensor_representation():
    A = TensorRepresentation(np.array([10]), np.array([0]), np.array([1]), np.array([0]))
    B = TensorRepresentation(np.array([20]), np.array([1]), np.array([1]), np.array([1]))
    combined = TensorRepresentation.combine([A, B])
    assert np.all(combined.data == np.array([10, 20]))
    assert np.all(combined.row == np.array([0, 1]))
    assert np.all(combined.col == np.array([1, 1]))
    assert np.all(combined.parameter_offset == np.array([0, 1]))


class TestBackendInstance:

    def test_get_backend(self):
        args = ({1: 0, 2: 2}, {-1: 1, 3: 1}, {3: 0, -1: 1}, 2, 4)
        backend = CanonBackend.get_backend(s.SCIPY_CANON_BACKEND, *args)
        assert isinstance(backend, SciPyCanonBackend)

        backend = CanonBackend.get_backend(s.NUMPY_CANON_BACKEND, *args)
        assert isinstance(backend, NumPyCanonBackend)

        with pytest.raises(KeyError):
            CanonBackend.get_backend('notabackend')


backends = [s.STACKED_SLICES_BACKEND, s.SCIPY_CANON_BACKEND, s.NUMPY_CANON_BACKEND]


class TestBackends:
    @staticmethod
    @pytest.fixture(params=backends)
    def backend(request):
        # Not used explicitly in most test cases.
        # Some tests specify other values as needed within the test case.
        kwargs = {
            "id_to_col": {1: 0, 2: 2},
            "param_to_size": {-1: 1, 3: 1},
            "param_to_col": {3: 0, -1: 1},
            "param_size_plus_one": 2,
            "var_length": 4
        }

        backend = CanonBackend.get_backend(request.param, **kwargs)
        assert isinstance(backend, PythonCanonBackend)
        return backend

    def test_mapping(self, backend):
        func = backend.get_func('sum')
        assert isinstance(func, Callable)
        with pytest.raises(KeyError):
            backend.get_func('notafunc')

    def test_neg(self, backend):
        """
         define x = Variable((2,2)) with
         [[x11, x12],
          [x21, x22]]

         x is represented as eye(4) in the A matrix (in column-major order), i.e.,

          x11 x21 x12 x22
         [[1   0   0   0],
          [0   1   0   0],
          [0   0   1   0],
          [0   0   0   1]]

         neg(x) means we now have
          [[-x11, -x21],
           [-x12, -x22]],

          i.e.,

          x11 x21 x12 x22
         [[-1  0   0   0],
          [0  -1   0   0],
          [0   0  -1   0],
          [0   0   0  -1]]
         """
        empty_view = backend.get_empty_view()
        variable_lin_op = linOpHelper((2, 2), type='variable', data=1)
        view = backend.process_constraint(variable_lin_op, empty_view)

        # cast to numpy
        view_A = view.get_tensor_representation(0)
        view_A = sp.coo_matrix((view_A.data, (view_A.row, view_A.col)), shape=(4, 4)).toarray()
        assert np.all(view_A == np.eye(4))

        neg_lin_op = linOpHelper()
        out_view = backend.neg(neg_lin_op, view)
        A = out_view.get_tensor_representation(0)

        # cast to numpy
        A = sp.coo_matrix((A.data, (A.row, A.col)), shape=(4, 4)).toarray()
        assert np.all(A == -np.eye(4))

        # Note: view is edited in-place:
        assert out_view.get_tensor_representation(0) == view.get_tensor_representation(0)

    def test_transpose(self, backend):
        """
        define x = Variable((2,2)) with
        [[x11, x12],
         [x21, x22]]

        x is represented as eye(4) in the A matrix (in column-major order), i.e.,

         x11 x21 x12 x22
        [[1   0   0   0],
         [0   1   0   0],
         [0   0   1   0],
         [0   0   0   1]]

        transpose(x) means we now have
         [[x11, x21],
          [x12, x22]]

        which, when using the same columns as before, now maps to

         x11 x21 x12 x22
        [[1   0   0   0],
         [0   0   1   0],
         [0   1   0   0],
         [0   0   0   1]]

        -> It reduces to reordering the rows of A.
        """

        variable_lin_op = linOpHelper((2, 2), type='variable', data=1)
        view = backend.process_constraint(variable_lin_op, backend.get_empty_view())

        # cast to numpy
        view_A = view.get_tensor_representation(0)
        view_A = sp.coo_matrix((view_A.data, (view_A.row, view_A.col)), shape=(4, 4)).toarray()
        assert np.all(view_A == np.eye(4))

        transpose_lin_op = linOpHelper((2, 2))
        out_view = backend.transpose(transpose_lin_op, view)
        A = out_view.get_tensor_representation(0)

        # cast to numpy
        A = sp.coo_matrix((A.data, (A.row, A.col)), shape=(4, 4)).toarray()
        expected = np.array(
            [[1, 0, 0, 0],
             [0, 0, 1, 0],
             [0, 1, 0, 0],
             [0, 0, 0, 1]]
        )
        assert np.all(A == expected)

        # Note: view is edited in-place:
        assert out_view.get_tensor_representation(0) == view.get_tensor_representation(0)

    def test_upper_tri(self, backend):
        """
        define x = Variable((2,2)) with
        [[x11, x12],
         [x21, x22]]

        x is represented as eye(4) in the A matrix (in column-major order), i.e.,

         x11 x21 x12 x22
        [[1   0   0   0],
         [0   1   0   0],
         [0   0   1   0],
         [0   0   0   1]]

        upper_tri(x) means we select only x12 (the diagonal itself is not considered).

        which, when using the same columns as before, now maps to

         x11 x21 x12 x22
        [[0   0   0   1]]

        -> It reduces to selecting a subset of the rows of A.
        """

        variable_lin_op = linOpHelper((2, 2), type='variable', data=1)
        view = backend.process_constraint(variable_lin_op, backend.get_empty_view())

        # cast to numpy
        view_A = view.get_tensor_representation(0)
        view_A = sp.coo_matrix((view_A.data, (view_A.row, view_A.col)), shape=(4, 4)).toarray()
        assert np.all(view_A == np.eye(4))

        upper_tri_lin_op = linOpHelper(args=[linOpHelper((2, 2))])
        out_view = backend.upper_tri(upper_tri_lin_op, view)
        A = out_view.get_tensor_representation(0)

        # cast to numpy
        A = sp.coo_matrix((A.data, (A.row, A.col)), shape=(1, 4)).toarray()
        expected = np.array(
            [[0, 0, 1, 0]]
        )
        assert np.all(A == expected)

        # Note: view is edited in-place:
        assert out_view.get_tensor_representation(0) == view.get_tensor_representation(0)

    def test_index(self, backend):
        """
        define x = Variable((2,2)) with
        [[x11, x12],
         [x21, x22]]

        x is represented as eye(4) in the A matrix (in column-major order), i.e.,

         x11 x21 x12 x22
        [[1   0   0   0],
         [0   1   0   0],
         [0   0   1   0],
         [0   0   0   1]]

        index() returns the subset of rows corresponding to the slicing of variables.

        e.g. x[0:2,0] yields
         x11 x21 x12 x22
        [[1   0   0   0],
         [0   1   0   0]]

         Passing a single slice only returns the corresponding row of A.
         Note: Passing a single slice does not happen when slicing e.g. x[0], which is expanded to
         the 2d case.

         -> It reduces to selecting a subset of the rows of A.
        """

        variable_lin_op = linOpHelper((2, 2), type='variable', data=1)
        view = backend.process_constraint(variable_lin_op, backend.get_empty_view())

        # cast to numpy
        view_A = view.get_tensor_representation(0)
        view_A = sp.coo_matrix((view_A.data, (view_A.row, view_A.col)), shape=(4, 4)).toarray()
        assert np.all(view_A == np.eye(4))

        index_2d_lin_op = linOpHelper(data=[slice(0, 2, 1), slice(0, 1, 1)], args=[variable_lin_op])
        out_view = backend.index(index_2d_lin_op, view)
        A = out_view.get_tensor_representation(0)

        # cast to numpy
        A = sp.coo_matrix((A.data, (A.row, A.col)), shape=(2, 4)).toarray()
        expected = np.array(
            [[1, 0, 0, 0],
             [0, 1, 0, 0]]
        )
        assert np.all(A == expected)

        index_1d_lin_op = linOpHelper(data=[slice(0, 1, 1)], args=[variable_lin_op])
        out_view = backend.index(index_1d_lin_op, view)
        A = out_view.get_tensor_representation(0)

        # cast to numpy
        A = sp.coo_matrix((A.data, (A.row, A.col)), shape=(1, 4)).toarray()
        expected = np.array(
            [[1, 0, 0, 0]]
        )
        assert np.all(A == expected)

        # Note: view is edited in-place:
        assert out_view.get_tensor_representation(0) == view.get_tensor_representation(0)

    def test_diag_mat(self, backend):
        """
        define x = Variable((2,2)) with
        [[x11, x12],
         [x21, x22]]

        x is represented as eye(4) in the A matrix (in column-major order), i.e.,

         x11 x21 x12 x22
        [[1   0   0   0],
         [0   1   0   0],
         [0   0   1   0],
         [0   0   0   1]]

        diag_mat(x) means we select only the diagonal, i.e., x11 and x22.

        which, when using the same columns as before, now maps to

         x11 x21 x12 x22
        [[1   0   0   0],
         [0   0   0   1]]

        -> It reduces to selecting a subset of the rows of A.
        """

        variable_lin_op = linOpHelper((2, 2), type='variable', data=1)
        view = backend.process_constraint(variable_lin_op, backend.get_empty_view())

        # cast to numpy
        view_A = view.get_tensor_representation(0)
        view_A = sp.coo_matrix((view_A.data, (view_A.row, view_A.col)), shape=(4, 4)).toarray()
        assert np.all(view_A == np.eye(4))

        diag_mat_lin_op = linOpHelper(shape=(2, 2), data=0)
        out_view = backend.diag_mat(diag_mat_lin_op, view)
        A = out_view.get_tensor_representation(0)

        # cast to numpy
        A = sp.coo_matrix((A.data, (A.row, A.col)), shape=(2, 4)).toarray()
        expected = np.array(
            [[1, 0, 0, 0],
             [0, 0, 0, 1]]
        )
        assert np.all(A == expected)

        # Note: view is edited in-place:
        assert out_view.get_tensor_representation(0) == view.get_tensor_representation(0)

    def test_diag_mat_with_offset(self, backend):
        """
        define x = Variable((2,2)) with
        [[x11, x12],
         [x21, x22]]

        x is represented as eye(4) in the A matrix (in column-major order), i.e.,

         x11 x21 x12 x22
        [[1   0   0   0],
         [0   1   0   0],
         [0   0   1   0],
         [0   0   0   1]]

        diag_mat(x, k=1) means we select only the 1-(super)diagonal, i.e., x12.

        which, when using the same columns as before, now maps to

         x11 x21 x12 x22
        [[0   0   1   0]]

        -> It reduces to selecting a subset of the rows of A.
        """

        variable_lin_op = linOpHelper((2, 2), type='variable', data=1)
        view = backend.process_constraint(variable_lin_op, backend.get_empty_view())

        # cast to numpy
        view_A = view.get_tensor_representation(0)
        view_A = sp.coo_matrix((view_A.data, (view_A.row, view_A.col)), shape=(4, 4)).toarray()
        assert np.all(view_A == np.eye(4))

        k = 1
        diag_mat_lin_op = linOpHelper(shape=(1, 1), data=k)
        out_view = backend.diag_mat(diag_mat_lin_op, view)
        A = out_view.get_tensor_representation(0)

        # cast to numpy
        A = sp.coo_matrix((A.data, (A.row, A.col)), shape=(1, 4)).toarray()
        expected = np.array(
            [[0, 0, 1, 0]]
        )
        assert np.all(A == expected)

        # Note: view is edited in-place:
        assert out_view.get_tensor_representation(0) == view.get_tensor_representation(0)

    def test_diag_vec(self, backend):
        """
        define x = Variable((2,)) with
        [x1, x2]

        x is represented as eye(2) in the A matrix, i.e.,

         x1  x2
        [[1  0],
         [0  1]]

        diag_vec(x) means we introduce zero rows as if the vector was the diagonal
        of an n x n matrix, with n the length of x.

        Thus, when using the same columns as before, we now have

         x1  x2
        [[1  0],
         [0  0],
         [0  0],
         [0  1]]
        """

        variable_lin_op = linOpHelper((2,), type='variable', data=1)
        view = backend.process_constraint(variable_lin_op, backend.get_empty_view())

        # cast to numpy
        view_A = view.get_tensor_representation(0)
        view_A = sp.coo_matrix((view_A.data, (view_A.row, view_A.col)), shape=(2, 2)).toarray()
        assert np.all(view_A == np.eye(2))

        diag_vec_lin_op = linOpHelper(shape=(2, 2), data=0)
        out_view = backend.diag_vec(diag_vec_lin_op, view)
        A = out_view.get_tensor_representation(0)

        # cast to numpy
        A = sp.coo_matrix((A.data, (A.row, A.col)), shape=(4, 2)).toarray()
        expected = np.array(
            [[1, 0],
             [0, 0],
             [0, 0],
             [0, 1]]
        )
        assert np.all(A == expected)

        # Note: view is edited in-place:
        assert out_view.get_tensor_representation(0) == view.get_tensor_representation(0)

    def test_diag_vec_with_offset(self, backend):
        """
        define x = Variable((2,)) with
        [x1, x2]

        x is represented as eye(2) in the A matrix, i.e.,

         x1  x2
        [[1  0],
         [0  1]]

        diag_vec(x, k) means we introduce zero rows as if the vector was the k-diagonal
        of an n+|k| x n+|k| matrix, with n the length of x.

        Thus, for k=1 and using the same columns as before, want to represent
        [[0  x1 0],
        [ 0  0  x2],
        [[0  0  0]]
        i.e., unrolled in column-major order:

         x1  x2
        [[0  0],
        [0  0],
        [0  0],
        [1  0],
        [0  0],
        [0  0],
        [0  0],
        [0  1],
        [0  0]]
        """

        variable_lin_op = linOpHelper((2,), type='variable', data=1)
        view = backend.process_constraint(variable_lin_op, backend.get_empty_view())

        # cast to numpy
        view_A = view.get_tensor_representation(0)
        view_A = sp.coo_matrix((view_A.data, (view_A.row, view_A.col)), shape=(2, 2)).toarray()
        assert np.all(view_A == np.eye(2))

        k = 1
        diag_vec_lin_op = linOpHelper(shape=(3, 3), data=k)
        out_view = backend.diag_vec(diag_vec_lin_op, view)
        A = out_view.get_tensor_representation(0)

        # cast to numpy
        A = sp.coo_matrix((A.data, (A.row, A.col)), shape=(9, 2)).toarray()
        expected = np.array(
            [[0, 0],
             [0, 0],
             [0, 0],
             [1, 0],
             [0, 0],
             [0, 0],
             [0, 0],
             [0, 1],
             [0, 0]]
        )
        assert np.all(A == expected)

        # Note: view is edited in-place:
        assert out_view.get_tensor_representation(0) == view.get_tensor_representation(0)

    def test_sum_entries(self, backend):
        """
        define x = Variable((2,)) with
        [x1, x2]

        x is represented as eye(2) in the A matrix, i.e.,

         x1  x2
        [[1  0],
         [0  1]]

        sum_entries(x) means we consider the entries in all rows, i.e., we sum along the row axis.

        Thus, when using the same columns as before, we now have

         x1  x2
        [[1  1]]
        """

        variable_lin_op = linOpHelper((2,), type='variable', data=1)
        view = backend.process_constraint(variable_lin_op, backend.get_empty_view())

        # cast to numpy
        view_A = view.get_tensor_representation(0)
        view_A = sp.coo_matrix((view_A.data, (view_A.row, view_A.col)), shape=(2, 2)).toarray()
        assert np.all(view_A == np.eye(2))

        sum_entries_lin_op = linOpHelper()
        out_view = backend.sum_entries(sum_entries_lin_op, view)
        A = out_view.get_tensor_representation(0)

        # cast to numpy
        A = sp.coo_matrix((A.data, (A.row, A.col)), shape=(1, 2)).toarray()
        expected = np.array(
            [[1, 1]]
        )
        assert np.all(A == expected)

        # Note: view is edited in-place:
        assert out_view.get_tensor_representation(0) == view.get_tensor_representation(0)

    def test_promote(self, backend):
        """
        define x = Variable((1,)) with
        [x1,]

        x is represented as eye(1) in the A matrix, i.e.,

         x1
        [[1]]

        promote(x) means we repeat the row to match the required dimensionality of n rows.

        Thus, when using the same columns as before and assuming n = 3, we now have

         x1
        [[1],
         [1],
         [1]]
        """

        variable_lin_op = linOpHelper((1,), type='variable', data=1)
        view = backend.process_constraint(variable_lin_op, backend.get_empty_view())

        # cast to numpy
        view_A = view.get_tensor_representation(0)
        view_A = sp.coo_matrix((view_A.data, (view_A.row, view_A.col)), shape=(1, 1)).toarray()
        assert np.all(view_A == np.eye(1))

        promote_lin_op = linOpHelper((3,))
        out_view = backend.promote(promote_lin_op, view)
        A = out_view.get_tensor_representation(0)

        # cast to numpy
        A = sp.coo_matrix((A.data, (A.row, A.col)), shape=(3, 1)).toarray()
        expected = np.array(
            [[1],
             [1],
             [1]]
        )
        assert np.all(A == expected)

        # Note: view is edited in-place:
        assert out_view.get_tensor_representation(0) == view.get_tensor_representation(0)

    def test_hstack(self, backend):
        """
        define x,y = Variable((1,)), Variable((1,))

        hstack([x, y]) means the expression should be represented in the A matrix as if it
        was a Variable of shape (2,), i.e.,

          x  y
        [[1  0],
         [0  1]]
        """

        lin_op_x = linOpHelper((1,), type='variable', data=1)
        lin_op_y = linOpHelper((1,), type='variable', data=2)

        hstack_lin_op = linOpHelper(args=[lin_op_x, lin_op_y])
        backend.id_to_col = {1: 0, 2: 1}
        out_view = backend.hstack(hstack_lin_op, backend.get_empty_view())
        A = out_view.get_tensor_representation(0)

        # cast to numpy
        A = sp.coo_matrix((A.data, (A.row, A.col)), shape=(2, 2)).toarray()
        expected = np.eye(2)
        assert np.all(A == expected)

    def test_vstack(self, backend):
        """
        define x,y = Variable((1,2)), Variable((1,2)) with
        [[x1, x2]]
        and
        [[y1, y2]]

        vstack([x, y]) yields

        [[x1, x2],
         [y1, y2]]

        which maps to

         x1   x2  y1  y2
        [[1   0   0   0],
         [0   0   1   0],
         [0   1   0   0],
         [0   0   0   1]]
        """

        lin_op_x = linOpHelper((1, 2), type='variable', data=1)
        lin_op_y = linOpHelper((1, 2), type='variable', data=2)

        vstack_lin_op = linOpHelper(args=[lin_op_x, lin_op_y])
        backend.id_to_col = {1: 0, 2: 2}
        out_view = backend.vstack(vstack_lin_op, backend.get_empty_view())
        A = out_view.get_tensor_representation(0)

        # cast to numpy
        A = sp.coo_matrix((A.data, (A.row, A.col)), shape=(4, 4)).toarray()
        expected = np.array(
            [[1, 0, 0, 0],
             [0, 0, 1, 0],
             [0, 1, 0, 0],
             [0, 0, 0, 1]]
        )
        assert np.all(A == expected)

    def test_mul(self, backend):
        """
        define x = Variable((2,2)) with
        [[x11, x12],
         [x21, x22]]

         Multiplying with the constant from the left
        [[1, 2],
         [3, 4]],

         we expect the output to be
        [[  x11 + 2 x21,   x12 + 2 x22],
         [3 x11 + 4 x21, 3 x12 + 4 x22]]

        i.e., when represented in the A matrix (again using column-major order):
         x11 x21 x12 x22
        [[1   2   0   0],
         [3   4   0   0],
         [0   0   1   2],
         [0   0   3   4]]
        """

        variable_lin_op = linOpHelper((2, 2), type='variable', data=1)
        view = backend.process_constraint(variable_lin_op, backend.get_empty_view())

        # cast to numpy
        view_A = view.get_tensor_representation(0)
        view_A = sp.coo_matrix((view_A.data, (view_A.row, view_A.col)), shape=(4, 4)).toarray()
        assert np.all(view_A == np.eye(4))

        lhs = linOpHelper((2, 2), type='dense_const', data=np.array([[1, 2], [3, 4]]))

        mul_lin_op = linOpHelper(data=lhs, args=[variable_lin_op])
        out_view = backend.mul(mul_lin_op, view)
        A = out_view.get_tensor_representation(0)

        # cast to numpy
        A = sp.coo_matrix((A.data, (A.row, A.col)), shape=(4, 4)).toarray()
        expected = np.array(
            [[1, 2, 0, 0],
             [3, 4, 0, 0],
             [0, 0, 1, 2],
             [0, 0, 3, 4]]
        )
        assert np.all(A == expected)

        # Note: view is edited in-place:
        assert out_view.get_tensor_representation(0) == view.get_tensor_representation(0)

    def test_rmul(self, backend):
        """
        define x = Variable((2,2)) with
        [[x11, x12],
         [x21, x22]]

         Multiplying with the constant from the right
         (intentionally using 1D vector to cover edge case)
        [1, 2]

         we expect the output to be
         [[x11 + 2 x12],
          [x21 + 2 x22]]

        i.e., when represented in the A matrix:
         x11 x21 x12 x22
        [[1   0   2   0],
         [0   1   0   2]]
        """

        variable_lin_op = linOpHelper((2, 2), type='variable', data=1)
        view = backend.process_constraint(variable_lin_op, backend.get_empty_view())

        # cast to numpy
        view_A = view.get_tensor_representation(0)
        view_A = sp.coo_matrix((view_A.data, (view_A.row, view_A.col)), shape=(4, 4)).toarray()
        assert np.all(view_A == np.eye(4))

        rhs = linOpHelper((2,), type='dense_const', data=np.array([1, 2]))

        rmul_lin_op = linOpHelper(data=rhs, args=[variable_lin_op])
        out_view = backend.rmul(rmul_lin_op, view)
        A = out_view.get_tensor_representation(0)

        # cast to numpy
        A = sp.coo_matrix((A.data, (A.row, A.col)), shape=(2, 4)).toarray()
        expected = np.array(
            [[1, 0, 2, 0],
             [0, 1, 0, 2]]
        )
        assert np.all(A == expected)

        # Note: view is edited in-place:
        assert out_view.get_tensor_representation(0) == view.get_tensor_representation(0)

    def test_mul_elementwise(self, backend):
        """
        define x = Variable((2,)) with
        [x1, x2]

        x is represented as eye(2) in the A matrix, i.e.,

         x1  x2
        [[1  0],
         [0  1]]

         mul_elementwise(x, a) means 'a' is reshaped into a column vector and multiplied with A.
         E.g. for a = (2,3), we obtain

         x1  x2
        [[2  0],
         [0  3]]
        """

        variable_lin_op = linOpHelper((2,), type='variable', data=1)
        view = backend.process_constraint(variable_lin_op, backend.get_empty_view())

        # cast to numpy
        view_A = view.get_tensor_representation(0)
        view_A = sp.coo_matrix((view_A.data, (view_A.row, view_A.col)), shape=(2, 2)).toarray()
        assert np.all(view_A == np.eye(2))

        lhs = linOpHelper((2,), type='dense_const', data=np.array([2, 3]))

        mul_elementwise_lin_op = linOpHelper(data=lhs)
        out_view = backend.mul_elem(mul_elementwise_lin_op, view)
        A = out_view.get_tensor_representation(0)

        # cast to numpy
        A = sp.coo_matrix((A.data, (A.row, A.col)), shape=(2, 2)).toarray()
        expected = np.array(
            [[2, 0],
             [0, 3]]
        )
        assert np.all(A == expected)

        # Note: view is edited in-place:
        assert out_view.get_tensor_representation(0) == view.get_tensor_representation(0)

    def test_div(self, backend):
        """
        define x = Variable((2,2)) with
        [[x11, x12],
         [x21, x22]]

         Dividing elementwise with
        [[1, 2],
         [3, 4]],

        we obtain:
         x11 x21 x12 x22
        [[1   0   0   0],
         [0   1/3 0   0],
         [0   0   1/2 0],
         [0   0   0   1/4]]
        """

        variable_lin_op = linOpHelper((2, 2), type='variable', data=1)
        view = backend.process_constraint(variable_lin_op, backend.get_empty_view())

        # cast to numpy
        view_A = view.get_tensor_representation(0)
        view_A = sp.coo_matrix((view_A.data, (view_A.row, view_A.col)), shape=(4, 4)).toarray()
        assert np.all(view_A == np.eye(4))

        lhs = linOpHelper((2, 2), type='dense_const', data=np.array([[1, 2], [3, 4]]))

        div_lin_op = linOpHelper(data=lhs)
        out_view = backend.div(div_lin_op, view)
        A = out_view.get_tensor_representation(0)

        # cast to numpy
        A = sp.coo_matrix((A.data, (A.row, A.col)), shape=(4, 4)).toarray()
        expected = np.array(
            [[1, 0, 0, 0],
             [0, 1 / 3, 0, 0],
             [0, 0, 1 / 2, 0],
             [0, 0, 0, 1 / 4]]
        )
        assert np.all(A == expected)

        # Note: view is edited in-place:
        assert out_view.get_tensor_representation(0) == view.get_tensor_representation(0)

    def test_trace(self, backend):
        """
        define x = Variable((2,2)) with
        [[x11, x12],
         [x21, x22]]

        x is represented as eye(4) in the A matrix (in column-major order), i.e.,

         x11 x21 x12 x22
        [[1   0   0   0],
         [0   1   0   0],
         [0   0   1   0],
         [0   0   0   1]]

        trace(x) means we sum the diagonal entries of x, i.e.

         x11 x21 x12 x22
        [[1   0   0   1]]
        """

        variable_lin_op = linOpHelper((2, 2), type='variable', data=1)
        view = backend.process_constraint(variable_lin_op, backend.get_empty_view())

        # cast to numpy
        view_A = view.get_tensor_representation(0)
        view_A = sp.coo_matrix((view_A.data, (view_A.row, view_A.col)), shape=(4, 4)).toarray()
        assert np.all(view_A == np.eye(4))

        trace_lin_op = linOpHelper(args=[variable_lin_op])
        out_view = backend.trace(trace_lin_op, view)
        A = out_view.get_tensor_representation(0)

        # cast to numpy
        A = sp.coo_matrix((A.data, (A.row, A.col)), shape=(1, 4)).toarray()
        expected = np.array(
            [[1, 0, 0, 1]]
        )
        assert np.all(A == expected)

        # Note: view is edited in-place:
        assert out_view.get_tensor_representation(0) == view.get_tensor_representation(0)

    def test_conv(self, backend):
        """
        define x = Variable((3,)) with
        [x1, x2, x3]

        having f = [1,2,3], conv(f, x) means we repeat the column vector of f for each column in
        the A matrix, shifting it down by one after each repetition, i.e.,
          x1 x2 x3
        [[1  0  0],
         [2  1  0],
         [3  2  1],
         [0  3  2],
         [0  0  3]]
        """

        variable_lin_op = linOpHelper((3,), type='variable', data=1)
        view = backend.process_constraint(variable_lin_op, backend.get_empty_view())

        # cast to numpy
        view_A = view.get_tensor_representation(0)
        view_A = sp.coo_matrix((view_A.data, (view_A.row, view_A.col)), shape=(3, 3)).toarray()
        assert np.all(view_A == np.eye(3))

        f = linOpHelper((3,), type='dense_const', data=np.array([1, 2, 3]))
        conv_lin_op = linOpHelper(data=f, shape=(5, 1), args=[variable_lin_op])

        out_view = backend.conv(conv_lin_op, view)
        A = out_view.get_tensor_representation(0)

        # cast to numpy
        A = sp.coo_matrix((A.data, (A.row, A.col)), shape=(5, 3)).toarray()
        expected = np.array(
            [[1., 0., 0.],
             [2., 1., 0.],
             [3., 2., 1.],
             [0., 3., 2.],
             [0., 0., 3.]]
        )
        assert np.all(A == expected)

        # Note: view is edited in-place:
        assert out_view.get_tensor_representation(0) == view.get_tensor_representation(0)

    def test_kron_r(self, backend):
        """
        define x = Variable((2,2)) with
        [[x11, x12],
         [x21, x22]]

        and
        a = [[1],
             [2]],

        kron(a, x) means we have
        [[x11, x12],
         [x21, x22],
         [2x11, 2x12],
         [2x21, 2x22]]        

        i.e. as represented in the A matrix (again in column-major order)

         x11 x21 x12 x22
        [[1   0   0   0],
         [0   1   0   0],
         [2   0   0   0],
         [0   2   0   0],
         [0   0   1   0],
         [0   0   0   1],
         [0   0   2   0],
         [0   0   0   2]]

        However computing kron(a, x) (where x is represented as eye(4))
        directly gives us:
        [[1   0   0   0],
         [2   0   0   0],
         [0   1   0   0],
         [0   2   0   0],
         [0   0   1   0],
         [0   0   2   0],
         [0   0   0   1],
         [0   0   0   2]]
        So we must swap the row indices of the resulting matrix.
        """

        variable_lin_op = linOpHelper((2, 2), type='variable', data=1)
        view = backend.process_constraint(variable_lin_op, backend.get_empty_view())

        # cast to numpy
        view_A = view.get_tensor_representation(0)
        view_A = sp.coo_matrix((view_A.data, (view_A.row, view_A.col)), shape=(4, 4)).toarray()
        assert np.all(view_A == np.eye(4))

        a = linOpHelper((2, 1), type='dense_const', data=np.array([[1], [2]]))
        kron_r_lin_op = linOpHelper(data=a, args=[variable_lin_op])

        out_view = backend.kron_r(kron_r_lin_op, view)
        A = out_view.get_tensor_representation(0)

        # cast to numpy
        A = sp.coo_matrix((A.data, (A.row, A.col)), shape=(8, 4)).toarray()
        expected = np.array(
            [[1., 0., 0., 0.],
             [0., 1., 0., 0.],
             [2., 0., 0., 0.],
             [0., 2., 0., 0.],
             [0., 0., 1., 0.],
             [0., 0., 0., 1.],
             [0., 0., 2., 0.],
             [0., 0., 0., 2.]]
        )
        assert np.all(A == expected)

        # Note: view is edited in-place:
        assert out_view.get_tensor_representation(0) == view.get_tensor_representation(0)

    def test_kron_l(self, backend):
        """
        define x = Variable((2,2)) with
        [[x11, x12],
         [x21, x22]]

        and
        a = [[1, 2]],

        kron(x, a) means we have
        [[x11, 2x11, x12, 2x12],
         [x21, 2x21, x22, 2x22]]

        i.e. as represented in the A matrix (again in column-major order)

         x11 x21 x12 x22
        [[1   0   0   0],
         [0   1   0   0],
         [2   0   0   0],
         [0   2   0   0],
         [0   0   1   0],
         [0   0   0   1],
         [0   0   2   0],
         [0   0   0   2]]

         However computing kron(x, a) (where a is reshaped into a column vector
         and x is represented as eye(4)) directly gives us:
        [[1   0   0   0],
         [2   0   0   0],
         [0   1   0   0],
         [0   2   0   0],
         [0   0   1   0],
         [0   0   2   0],
         [0   0   0   1],
         [0   0   0   2]]
        So we must swap the row indices of the resulting matrix.
        """

        variable_lin_op = linOpHelper((2, 2), type='variable', data=1)
        view = backend.process_constraint(variable_lin_op, backend.get_empty_view())

        # cast to numpy
        view_A = view.get_tensor_representation(0)
        view_A = sp.coo_matrix((view_A.data, (view_A.row, view_A.col)), shape=(4, 4)).toarray()
        assert np.all(view_A == np.eye(4))

        a = linOpHelper((1, 2), type='dense_const', data=np.array([[1, 2]]))
        kron_l_lin_op = linOpHelper(data=a, args=[variable_lin_op])

        out_view = backend.kron_l(kron_l_lin_op, view)
        A = out_view.get_tensor_representation(0)

        # cast to numpy
        A = sp.coo_matrix((A.data, (A.row, A.col)), shape=(8, 4)).toarray()
        expected = np.array(
            [[1., 0., 0., 0.],
             [0., 1., 0., 0.],
             [2., 0., 0., 0.],
             [0., 2., 0., 0.],
             [0., 0., 1., 0.],
             [0., 0., 0., 1.],
             [0., 0., 2., 0.],
             [0., 0., 0., 2.]]
        )
        assert np.all(A == expected)

        # Note: view is edited in-place:
        assert out_view.get_tensor_representation(0) == view.get_tensor_representation(0)

    def test_tensor_view_combine_potentially_none(self, backend):
        view = backend.get_empty_view()
        assert view.combine_potentially_none(None, None) is None
        a = {"a": [1]}
        b = {"b": [2]}
        assert view.combine_potentially_none(a, None) == a
        assert view.combine_potentially_none(None, a) == a
        assert view.combine_potentially_none(a, b) == view.add_dicts(a, b)


class TestParametrizedBackends:

    @staticmethod
    @pytest.fixture(params=backends)
    def param_backend(request):

        kwargs = {
            "id_to_col": {1: 0},
            "param_to_size": {-1: 1, 2: 2},
            "param_to_col": {2: 0, -1: 2},
            "param_size_plus_one": 3,
            "var_length": 2
        }

        backend = CanonBackend.get_backend(request.param, **kwargs)
        assert isinstance(backend, PythonCanonBackend)
        return backend

    def test_parametrized_sum_entries(self, param_backend):
        """
        starting with a parametrized expression
        x1  x2
        [[[1  0],
         [0  0]],

         [[0  0],
         [0  1]]]

        sum_entries(x) means we consider the entries in all rows, i.e., we sum along the row axis.

        Thus, when using the same columns as before, we now have

         x1  x2
        [[[1  0]],

         [[0  1]]]
        """
        param_lin_op = linOpHelper((2,), type='param', data=2)
        param_backend.param_to_col = {2: 0, -1: 3}
        variable_lin_op = linOpHelper((2,), type='variable', data=1)
        var_view = param_backend.process_constraint(variable_lin_op, param_backend.get_empty_view())
        mul_elem_lin_op = linOpHelper(data=param_lin_op)
        param_var_view = param_backend.mul_elem(mul_elem_lin_op, var_view)

        sum_entries_lin_op = linOpHelper()
        out_view = param_backend.sum_entries(sum_entries_lin_op, param_var_view)
        out_repr = out_view.get_tensor_representation(0)

<<<<<<< HEAD
        slice_idx_zero = out_repr.get_param_slice(0, (1,2)).toarray()
=======
        slice_idx_zero = out_view.tensor[1][2][0]
        slice_idx_zero = NumPyCanonBackend._to_dense(slice_idx_zero)
>>>>>>> 586ef7c4
        expected_idx_zero = np.array(
            [[1., 0.]]
        )
        assert np.all(slice_idx_zero == expected_idx_zero)

<<<<<<< HEAD
        slice_idx_one = out_repr.get_param_slice(1, (1,2)).toarray()
=======
        slice_idx_one = out_view.tensor[1][2][1]
        slice_idx_one = NumPyCanonBackend._to_dense(slice_idx_one)
>>>>>>> 586ef7c4
        expected_idx_one = np.array(
            [[0., 1.]]
        )
        assert np.all(slice_idx_one == expected_idx_one)

        # Note: view is edited in-place:
        assert out_view.get_tensor_representation(0) == param_var_view.get_tensor_representation(0)

    def test_parametrized_mul(self, param_backend):
        """
        Continuing non-parametrized example when the lhs is a parameter, instead of multiplying with
        known values, the matrix is split up into four slices, each representing an element of the
        parameter, i.e. instead of
         x11 x21 x12 x22
        [[1   2   0   0],
         [3   4   0   0],
         [0   0   1   2],
         [0   0   3   4]]

         we obtain the list of length four, where we have ones at the entries where previously
         we had the 1, 3, 2, and 4 (again flattened in column-major order):

            x11  x21  x12  x22
        [
            [[1   0   0   0],
             [0   0   0   0],
             [0   0   1   0],
             [0   0   0   0]],

            [[0   0   0   0],
             [1   0   0   0],
             [0   0   0   0],
             [0   0   1   0]],

            [[0   1   0   0],
             [0   0   0   0],
             [0   0   0   1],
             [0   0   0   0]],

            [[0   0   0   0],
             [0   1   0   0],
             [0   0   0   0],
             [0   0   0   1]]
        ]
        """
        variable_lin_op = linOpHelper((2, 2), type='variable', data=1)
        param_backend.param_to_size = {-1: 1, 2: 4}
        param_backend.param_to_col = {2: 0, -1: 4}
        param_backend.param_size_plus_one = 5
        param_backend.var_length = 4
        view = param_backend.process_constraint(variable_lin_op, param_backend.get_empty_view())

        # cast to numpy
        view_A = view.get_tensor_representation(0)
        view_A = sp.coo_matrix((view_A.data, (view_A.row, view_A.col)), shape=(4, 4)).toarray()
        assert np.all(view_A == np.eye(4))

        lhs_parameter = linOpHelper((2, 2), type='param', data=2)

        mul_lin_op = linOpHelper(data=lhs_parameter, args=[variable_lin_op])
        out_view = param_backend.mul(mul_lin_op, view)
        out_repr = out_view.get_tensor_representation(0)

        # indices are: variable 1, parameter 2, 0 index of the list
<<<<<<< HEAD
        slice_idx_zero = out_repr.get_param_slice(0, (4,4)).toarray()
=======
        slice_idx_zero = out_view.tensor[1][2][0]
        slice_idx_zero = NumPyCanonBackend._to_dense(slice_idx_zero)
>>>>>>> 586ef7c4
        expected_idx_zero = np.array(
            [[1., 0., 0., 0.],
             [0., 0., 0., 0.],
             [0., 0., 1., 0.],
             [0., 0., 0., 0.]]
        )
        assert np.all(slice_idx_zero == expected_idx_zero)

        # indices are: variable 1, parameter 2, 1 index of the list
<<<<<<< HEAD
        slice_idx_one = out_repr.get_param_slice(1, (4,4)).toarray()
=======
        slice_idx_one = out_view.tensor[1][2][1]
        slice_idx_one = NumPyCanonBackend._to_dense(slice_idx_one)
>>>>>>> 586ef7c4
        expected_idx_one = np.array(
            [[0., 0., 0., 0.],
             [1., 0., 0., 0.],
             [0., 0., 0., 0.],
             [0., 0., 1., 0.]]
        )
        assert np.all(slice_idx_one == expected_idx_one)

        # indices are: variable 1, parameter 2, 2 index of the list
<<<<<<< HEAD
        slice_idx_two = out_repr.get_param_slice(2, (4,4)).toarray()
=======
        slice_idx_two = out_view.tensor[1][2][2]
        slice_idx_two = NumPyCanonBackend._to_dense(slice_idx_two)
>>>>>>> 586ef7c4
        expected_idx_two = np.array(
            [[0., 1., 0., 0.],
             [0., 0., 0., 0.],
             [0., 0., 0., 1.],
             [0., 0., 0., 0.]]
        )
        assert np.all(slice_idx_two == expected_idx_two)

        # indices are: variable 1, parameter 2, 3 index of the list
<<<<<<< HEAD
        slice_idx_three = out_repr.get_param_slice(3, (4,4)).toarray()
=======
        slice_idx_three = out_view.tensor[1][2][3]
        slice_idx_three = NumPyCanonBackend._to_dense(slice_idx_three)
>>>>>>> 586ef7c4
        expected_idx_three = np.array(
            [[0., 0., 0., 0.],
             [0., 1., 0., 0.],
             [0., 0., 0., 0.],
             [0., 0., 0., 1.]]
        )
        assert np.all(slice_idx_three == expected_idx_three)

        # Note: view is edited in-place:
        assert out_view.get_tensor_representation(0) == view.get_tensor_representation(0)

    def test_parametrized_rmul(self, param_backend):
        """
        Continuing the non-parametrized example when the rhs is a parameter, instead of multiplying
        with known values, the matrix is split up into two slices, each representing an element of
        the parameter, i.e. instead of
         x11 x21 x12 x22
        [[1   0   2   0],
         [0   1   0   2]]

         we obtain the list of length two, where we have ones at the entries where previously
         we had the 1 and 2:

         x11  x21  x12  x22
        [
         [[1   0   0   0],
          [0   1   0   0]]

         [[0   0   1   0],
          [0   0   0   1]]
        ]
        """

        variable_lin_op = linOpHelper((2, 2), type='variable', data=1)
        param_backend.var_length = 4
        view = param_backend.process_constraint(variable_lin_op, param_backend.get_empty_view())

        # cast to numpy
        view_A = view.get_tensor_representation(0)
        view_A = sp.coo_matrix((view_A.data, (view_A.row, view_A.col)), shape=(4, 4)).toarray()
        assert np.all(view_A == np.eye(4))

        rhs_parameter = linOpHelper((2,), type='param', data=2)

        rmul_lin_op = linOpHelper(data=rhs_parameter, args=[variable_lin_op])
        out_view = param_backend.rmul(rmul_lin_op, view)
        out_repr = out_view.get_tensor_representation(0)

        # indices are: variable 1, parameter 2, 0 index of the list
<<<<<<< HEAD
        slice_idx_zero = out_repr.get_param_slice(0, (2,4)).toarray()
=======
        slice_idx_zero = out_view.tensor[1][2][0]
        slice_idx_zero = NumPyCanonBackend._to_dense(slice_idx_zero)
>>>>>>> 586ef7c4
        expected_idx_zero = np.array(
            [[1, 0, 0, 0],
             [0, 1, 0, 0]]
        )
        assert np.all(slice_idx_zero == expected_idx_zero)

        # indices are: variable 1, parameter 2, 1 index of the list
<<<<<<< HEAD
        slice_idx_one = out_repr.get_param_slice(1, (2,4)).toarray()
=======
        slice_idx_one = out_view.tensor[1][2][1]
        slice_idx_one = NumPyCanonBackend._to_dense(slice_idx_one)
>>>>>>> 586ef7c4
        expected_idx_one = np.array(
            [[0, 0, 1, 0],
             [0, 0, 0, 1]]
        )
        assert np.all(slice_idx_one == expected_idx_one)

        # Note: view is edited in-place:
        assert out_view.get_tensor_representation(0) == view.get_tensor_representation(0)

    def test_mul_elementwise_parametrized(self, param_backend):
        """
        Continuing the non-parametrized example when 'a' is a parameter, instead of multiplying
        with known values, the matrix is split up into two slices, each representing an element
        of the parameter, i.e. instead of
         x1  x2
        [[2  0],
         [0  3]]

         we obtain the list of length two:

          x1  x2
        [
         [[1  0],
          [0  0]],

         [[0  0],
          [0  1]]
        ]
        """

        variable_lin_op = linOpHelper((2,), type='variable', data=1)
        view = param_backend.process_constraint(variable_lin_op, param_backend.get_empty_view())

        # cast to numpy
        view_A = view.get_tensor_representation(0)
        view_A = sp.coo_matrix((view_A.data, (view_A.row, view_A.col)), shape=(2, 2)).toarray()
        assert np.all(view_A == np.eye(2))

        lhs_parameter = linOpHelper((2,), type='param', data=2)

        mul_elementwise_lin_op = linOpHelper(data=lhs_parameter)
        out_view = param_backend.mul_elem(mul_elementwise_lin_op, view)
        out_repr = out_view.get_tensor_representation(0)

        # indices are: variable 1, parameter 2, 0 index of the list
<<<<<<< HEAD
        slice_idx_zero = out_repr.get_param_slice(0, (2,2)).toarray()
=======
        slice_idx_zero = out_view.tensor[1][2][0]
        slice_idx_zero = NumPyCanonBackend._to_dense(slice_idx_zero)
>>>>>>> 586ef7c4
        expected_idx_zero = np.array(
            [[1, 0],
             [0, 0]]
        )
        assert np.all(slice_idx_zero == expected_idx_zero)

        # indices are: variable 1, parameter 2, 1 index of the list
<<<<<<< HEAD
        slice_idx_one = out_repr.get_param_slice(1, (2,2)).toarray()
=======
        slice_idx_one = out_view.tensor[1][2][1]
        slice_idx_one = NumPyCanonBackend._to_dense(slice_idx_one)
>>>>>>> 586ef7c4
        expected_idx_one = np.array(
            [[0, 0],
             [0, 1]]
        )
        assert np.all(slice_idx_one == expected_idx_one)

        # Note: view is edited in-place:
        assert out_view.get_tensor_representation(0) == view.get_tensor_representation(0)


class TestSciPyBackend:
    @staticmethod
    @pytest.fixture()
    def scipy_backend():
        args = ({1: 0}, {-1: 1, 2: 2}, {2: 0, -1: 2}, 3, 2)
        backend = CanonBackend.get_backend(s.SCIPY_CANON_BACKEND, *args)
        assert isinstance(backend, SciPyCanonBackend)
        return backend

    def test_get_variable_tensor(self, scipy_backend):
        outer = scipy_backend.get_variable_tensor((2,), 1)
        assert outer.keys() == {1}, "Should only be in variable with ID 1"
        inner = outer[1]
        assert inner.keys() == {-1}, "Should only be in parameter slice -1, i.e. non parametrized."
        tensor = inner[-1]
        assert isinstance(tensor, list), "Should be list of tensors"
        assert len(tensor) == 1, "Should be a single slice"
        assert (tensor[0] != sp.eye(2, format='csr')).nnz == 0, "Should be eye(2)"

    @pytest.mark.parametrize('data', [np.array([[1, 2], [3, 4]]), sp.eye(2) * 4])
    def test_get_data_tensor(self, scipy_backend, data):
        outer = scipy_backend.get_data_tensor(data)
        assert outer.keys() == {-1}, "Should only be constant variable ID."
        inner = outer[-1]
        assert inner.keys() == {-1}, "Should only be in parameter slice -1, i.e. non parametrized."
        tensor = inner[-1]
        assert isinstance(tensor, list), "Should be tensor as list"
        assert len(tensor) == 1, "Should be a single slice"
        expected = sp.csr_matrix(data.reshape((-1, 1), order="F"))
        assert (tensor[0] != expected).nnz == 0

    def test_get_param_tensor(self, scipy_backend):
        shape = (2, 2)
        size = np.prod(shape)
        outer = scipy_backend.get_param_tensor(shape, 3)
        assert outer.keys() == {-1}, "Should only be constant variable ID."
        inner = outer[-1]
        assert inner.keys() == {3}, "Should only be the parameter slice of parameter with id 3."
        tensor = inner[3]
        assert isinstance(tensor, list), "Should be tensor as list"
        assert len(tensor) == size, "Should be a slice for each element of the parameter"
        assert (sp.hstack(tensor) != sp.eye(size, format='csr')).nnz == 0, \
            'Should be eye(4) along axes 1 and 2'

    def test_tensor_view_add_dicts(self, scipy_backend):
        view = scipy_backend.get_empty_view()
        assert view.add_dicts({}, {}) == {}
        assert view.add_dicts({"a": [1]}, {"a": [2]}) == {"a": [3]}
        assert view.add_dicts({"a": [1]}, {"b": [2]}) == {"a": [1], "b": [2]}
        assert view.add_dicts({"a": {"c": [1]}}, {"a": {"c": [1]}}) == {'a': {'c': [2]}}
        with pytest.raises(ValueError, match="Values must either be dicts or <class 'list'>"):
            view.add_dicts({"a": 1}, {"a": 2})


class TestNumPyBackend:
    @staticmethod
    @pytest.fixture()
    def numpy_backend():
        args = ({1: 0}, {-1: 1, 2: 2}, {2: 0, -1: 2}, 3, 2)
        backend = CanonBackend.get_backend(s.NUMPY_CANON_BACKEND, *args)
        assert isinstance(backend, NumPyCanonBackend)
        return backend

    def test_get_variable_tensor(self, numpy_backend):
        outer = numpy_backend.get_variable_tensor((2,), 1)
        assert outer.keys() == {1}, "Should only be in variable with ID 1"
        inner = outer[1]
        assert inner.keys() == {-1}, "Should only be in parameter slice -1, i.e. non parametrized."
        tensor = inner[-1]
        assert isinstance(tensor, np.ndarray), "Should be a numpy array"
        assert tensor.shape == (1, 2, 2), "Should be a 1x2x2 tensor"
        assert np.all(tensor[0] == np.eye(2)), "Should be eye(2)"

    @pytest.mark.parametrize('data',
                             [np.array([[1, 2], [3, 4]]), sp.eye(2) * 4])
    def test_get_data_tensor(self, numpy_backend, data):
        outer = numpy_backend.get_data_tensor(data)
        assert outer.keys() == {-1}, "Should only be constant variable ID."
        inner = outer[-1]
        assert inner.keys() == {-1}, "Should only be in parameter slice -1, i.e. non parametrized."
        tensor = inner[-1]
        assert isinstance(tensor, np.ndarray), "Should be a numpy array"
        assert isinstance(tensor[0], np.ndarray), "Inner matrix should also be a numpy array"
        assert tensor.shape == (1, 4, 1), "Should be a 1x2x2 tensor"
        expected = numpy_backend._to_dense(data).reshape((-1, 1), order="F")
        assert np.all(tensor[0] == expected)

    def test_get_param_tensor(self, numpy_backend):
        shape = (2, 2)
        size = np.prod(shape)
        outer = numpy_backend.get_param_tensor(shape, 3)
        assert outer.keys() == {-1}, "Should only be constant variable ID."
        inner = outer[-1]
        assert inner.keys() == {3}, "Should only be the parameter slice of parameter with id 3."
        tensor = inner[3]
        assert isinstance(tensor, np.ndarray), "Should be a numpy array"
        assert tensor.shape == (4, 4, 1), "Should be a 4x4x1 tensor"
        assert np.all(tensor[:, :, 0] == np.eye(size)), 'Should be eye(4) along axes 1 and 2'

    def test_tensor_view_add_dicts(self, numpy_backend):
        view = numpy_backend.get_empty_view()

        one = np.array([1])
        two = np.array([2])
        three = np.array([3])

        assert view.add_dicts({}, {}) == {}
        assert view.add_dicts({"a": one}, {"a": two}) == {"a": three}
        assert view.add_dicts({"a": one}, {"b": two}) == {"a": one, "b": two}
        assert view.add_dicts({"a": {"c": one}}, {"a": {"c": one}}) == {'a': {'c': two}}
        with pytest.raises(ValueError,
                           match="Values must either be dicts or <class 'numpy.ndarray'>"):
            view.add_dicts({"a": 1}, {"a": 2})<|MERGE_RESOLUTION|>--- conflicted
+++ resolved
@@ -1110,23 +1110,13 @@
         out_view = param_backend.sum_entries(sum_entries_lin_op, param_var_view)
         out_repr = out_view.get_tensor_representation(0)
 
-<<<<<<< HEAD
         slice_idx_zero = out_repr.get_param_slice(0, (1,2)).toarray()
-=======
-        slice_idx_zero = out_view.tensor[1][2][0]
-        slice_idx_zero = NumPyCanonBackend._to_dense(slice_idx_zero)
->>>>>>> 586ef7c4
         expected_idx_zero = np.array(
             [[1., 0.]]
         )
         assert np.all(slice_idx_zero == expected_idx_zero)
 
-<<<<<<< HEAD
         slice_idx_one = out_repr.get_param_slice(1, (1,2)).toarray()
-=======
-        slice_idx_one = out_view.tensor[1][2][1]
-        slice_idx_one = NumPyCanonBackend._to_dense(slice_idx_one)
->>>>>>> 586ef7c4
         expected_idx_one = np.array(
             [[0., 1.]]
         )
@@ -1191,12 +1181,7 @@
         out_repr = out_view.get_tensor_representation(0)
 
         # indices are: variable 1, parameter 2, 0 index of the list
-<<<<<<< HEAD
         slice_idx_zero = out_repr.get_param_slice(0, (4,4)).toarray()
-=======
-        slice_idx_zero = out_view.tensor[1][2][0]
-        slice_idx_zero = NumPyCanonBackend._to_dense(slice_idx_zero)
->>>>>>> 586ef7c4
         expected_idx_zero = np.array(
             [[1., 0., 0., 0.],
              [0., 0., 0., 0.],
@@ -1206,12 +1191,7 @@
         assert np.all(slice_idx_zero == expected_idx_zero)
 
         # indices are: variable 1, parameter 2, 1 index of the list
-<<<<<<< HEAD
         slice_idx_one = out_repr.get_param_slice(1, (4,4)).toarray()
-=======
-        slice_idx_one = out_view.tensor[1][2][1]
-        slice_idx_one = NumPyCanonBackend._to_dense(slice_idx_one)
->>>>>>> 586ef7c4
         expected_idx_one = np.array(
             [[0., 0., 0., 0.],
              [1., 0., 0., 0.],
@@ -1221,12 +1201,7 @@
         assert np.all(slice_idx_one == expected_idx_one)
 
         # indices are: variable 1, parameter 2, 2 index of the list
-<<<<<<< HEAD
         slice_idx_two = out_repr.get_param_slice(2, (4,4)).toarray()
-=======
-        slice_idx_two = out_view.tensor[1][2][2]
-        slice_idx_two = NumPyCanonBackend._to_dense(slice_idx_two)
->>>>>>> 586ef7c4
         expected_idx_two = np.array(
             [[0., 1., 0., 0.],
              [0., 0., 0., 0.],
@@ -1236,12 +1211,7 @@
         assert np.all(slice_idx_two == expected_idx_two)
 
         # indices are: variable 1, parameter 2, 3 index of the list
-<<<<<<< HEAD
         slice_idx_three = out_repr.get_param_slice(3, (4,4)).toarray()
-=======
-        slice_idx_three = out_view.tensor[1][2][3]
-        slice_idx_three = NumPyCanonBackend._to_dense(slice_idx_three)
->>>>>>> 586ef7c4
         expected_idx_three = np.array(
             [[0., 0., 0., 0.],
              [0., 1., 0., 0.],
@@ -1291,12 +1261,7 @@
         out_repr = out_view.get_tensor_representation(0)
 
         # indices are: variable 1, parameter 2, 0 index of the list
-<<<<<<< HEAD
         slice_idx_zero = out_repr.get_param_slice(0, (2,4)).toarray()
-=======
-        slice_idx_zero = out_view.tensor[1][2][0]
-        slice_idx_zero = NumPyCanonBackend._to_dense(slice_idx_zero)
->>>>>>> 586ef7c4
         expected_idx_zero = np.array(
             [[1, 0, 0, 0],
              [0, 1, 0, 0]]
@@ -1304,12 +1269,7 @@
         assert np.all(slice_idx_zero == expected_idx_zero)
 
         # indices are: variable 1, parameter 2, 1 index of the list
-<<<<<<< HEAD
         slice_idx_one = out_repr.get_param_slice(1, (2,4)).toarray()
-=======
-        slice_idx_one = out_view.tensor[1][2][1]
-        slice_idx_one = NumPyCanonBackend._to_dense(slice_idx_one)
->>>>>>> 586ef7c4
         expected_idx_one = np.array(
             [[0, 0, 1, 0],
              [0, 0, 0, 1]]
@@ -1355,12 +1315,7 @@
         out_repr = out_view.get_tensor_representation(0)
 
         # indices are: variable 1, parameter 2, 0 index of the list
-<<<<<<< HEAD
         slice_idx_zero = out_repr.get_param_slice(0, (2,2)).toarray()
-=======
-        slice_idx_zero = out_view.tensor[1][2][0]
-        slice_idx_zero = NumPyCanonBackend._to_dense(slice_idx_zero)
->>>>>>> 586ef7c4
         expected_idx_zero = np.array(
             [[1, 0],
              [0, 0]]
@@ -1368,12 +1323,7 @@
         assert np.all(slice_idx_zero == expected_idx_zero)
 
         # indices are: variable 1, parameter 2, 1 index of the list
-<<<<<<< HEAD
         slice_idx_one = out_repr.get_param_slice(1, (2,2)).toarray()
-=======
-        slice_idx_one = out_view.tensor[1][2][1]
-        slice_idx_one = NumPyCanonBackend._to_dense(slice_idx_one)
->>>>>>> 586ef7c4
         expected_idx_one = np.array(
             [[0, 0],
              [0, 1]]
