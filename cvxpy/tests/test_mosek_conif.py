--- conflicted
+++ resolved
@@ -190,12 +190,7 @@
 
             # Basic feasible solution
             prob.solve(solver=cvx.MOSEK, bfs=True)
-<<<<<<< HEAD
-            self.assertEqual(prob.value, -9)
-            self.assertItemsEqual(x.value, [1, 1])
-=======
             self.assertAlmostEqual(prob.value, -9, places=10)
             self.assertItemsAlmostEqual(x.value, [1, 1], places=10)
->>>>>>> b84ea166
         else:
             pass
