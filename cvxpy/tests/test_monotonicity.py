--- conflicted
+++ resolved
@@ -22,47 +22,12 @@
 from nose.tools import *
 from cvxpy.tests.base_test import BaseTest
 
-<<<<<<< HEAD
-=======
 
->>>>>>> fd92d0a9
 class TestMonotonicity(BaseTest):
     """ Unit tests for the utilities/monotonicity class. """
     # Test application of DCP composition rules to determine curvature.
 
     def test_dcp_curvature(self):
-<<<<<<< HEAD
-      expr = 1 + cvx.exp(cvx.Variable())
-      self.assertEqual(expr.curvature, s.CONVEX)
-
-      expr = cvx.Parameter()*cvx.NonNegative()
-      self.assertEqual(expr.curvature, s.AFFINE)
-
-      f = lambda x: x**2 + x**0.5
-      expr = f(cvx.Constant(2))
-      self.assertEqual(expr.curvature, s.CONSTANT)
-
-      expr = cvx.exp(cvx.Variable())**2
-      self.assertEqual(expr.curvature, s.CONVEX)
-
-      expr = 1 - cvx.sqrt(cvx.Variable())
-      self.assertEqual(expr.curvature, s.CONVEX)
-
-      expr = cvx.log( cvx.sqrt(cvx.Variable()) )
-      self.assertEqual(expr.curvature, s.CONCAVE)
-
-      expr = -( cvx.exp(cvx.Variable()) )**2
-      self.assertEqual(expr.curvature, s.CONCAVE)
-
-      expr = cvx.log( cvx.exp(cvx.Variable()) )
-      self.assertEqual(expr.is_dcp(), False)
-
-      expr = cvx.entr( cvx.NonNegative() )
-      self.assertEqual(expr.curvature, s.CONCAVE)
-
-      expr = ( (cvx.Variable()**2)**0.5 )**0
-      self.assertEqual(expr.curvature, s.CONSTANT)
-=======
         expr = 1 + cvx.exp(cvx.Variable())
         self.assertEqual(expr.curvature, s.CONVEX)
 
@@ -93,12 +58,10 @@
 
         expr = ((cvx.Variable()**2)**0.5)**0
         self.assertEqual(expr.curvature, s.CONSTANT)
->>>>>>> fd92d0a9
 
     # Test DCP composition rules with signed monotonicity.
     def test_signed_curvature(self):
         # Convex argument.
-<<<<<<< HEAD
         expr = cvx.abs(1 + cvx.exp(cvx.Variable()) )
         self.assertEqual(expr.curvature, s.CONVEX)
 
@@ -126,33 +89,4 @@
         self.assertEqual(expr.curvature, s.CONVEX)
 
         expr = cvx.abs( cvx.Variable() )
-=======
-        expr = cvx.abs(1 + cvx.exp(cvx.Variable()))
-        self.assertEqual(expr.curvature, s.CONVEX)
-
-        expr = cvx.abs(-cvx.entr(cvx.Variable()))
-        self.assertEqual(expr.curvature, s.UNKNOWN)
-
-        expr = cvx.abs(-cvx.log(cvx.Variable()))
-        self.assertEqual(expr.curvature, s.UNKNOWN)
-
-        # Concave argument.
-        expr = cvx.abs(cvx.log(cvx.Variable()))
-        self.assertEqual(expr.curvature, s.UNKNOWN)
-
-        expr = cvx.abs(-cvx.square(cvx.Variable()))
-        self.assertEqual(expr.curvature, s.CONVEX)
-
-        expr = cvx.abs(cvx.entr(cvx.Variable()))
-        self.assertEqual(expr.curvature, s.UNKNOWN)
-
-        # Affine argument.
-        expr = cvx.abs(cvx.NonNegative())
-        self.assertEqual(expr.curvature, s.CONVEX)
-
-        expr = cvx.abs(-cvx.NonNegative())
-        self.assertEqual(expr.curvature, s.CONVEX)
-
-        expr = cvx.abs(cvx.Variable())
->>>>>>> fd92d0a9
         self.assertEqual(expr.curvature, s.CONVEX)