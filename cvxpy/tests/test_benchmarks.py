import cvxpy as cp
from cvxpy.reductions.dcp2cone.cone_matrix_stuffing import ConeMatrixStuffing
from cvxpy.tests.base_test import BaseTest
import numpy as np

import os
import time


def benchmark(func, iters=1, name=None):
    vals = []
    for _ in range(iters):
        start = time.time()
        func()
        vals.append(time.time() - start)
<<<<<<< HEAD
    print(("{:s}: avg={:.3e} s , std={:.3e} s ({:d} iterations)".format(
        func.__name__, np.mean(vals), np.std(vals), iters)))
=======
    name = func.__name__ if name is None else name
    print("{:s}: avg={:.3e} s , std={:.3e} s ({:d} iterations)".format(
        name, np.mean(vals), np.std(vals), iters))
>>>>>>> 95e728b0


class TestBenchmarks(BaseTest):
    def test_diffcp_sdp_example(self):

        def randn_symm(n):
            A = np.random.randn(n, n)
            return (A + A.T) / 2

        def randn_psd(n):
            A = 1. / 10 * np.random.randn(n, n)
            return np.matmul(A, A.T)

        n = 100
        p = 100
        C = randn_psd(n)
        As = [randn_symm(n) for _ in range(p)]
        Bs = np.random.randn(p)

        def diffcp_sdp():
            X = cp.Variable((n, n), PSD=True)
            objective = cp.trace(cp.matmul(C, X))
            constraints = [
                cp.trace(cp.matmul(As[i], X)) == Bs[i] for i in range(p)]
            problem = cp.Problem(cp.Minimize(objective), constraints)
            problem.get_problem_data(cp.SCS)
        benchmark(diffcp_sdp, iters=1)

    def test_tv_inpainting(self):
        if os.name == "nt":
            self.skipTest("Skipping test due to overflow bug in SciPy < 1.2.0.")
        Uorig = np.random.randn(512, 512, 3)
        rows, cols, colors = Uorig.shape
        known = np.zeros((rows, cols, colors))
        for i in range(rows):
            for j in range(cols):
                if np.random.random() > 0.7:
                    for k in range(colors):
                        known[i, j, k] = 1

        def tv_inpainting():
            Ucorr = known*Uorig
            variables = []
            constraints = []
            for i in range(colors):
                U = cp.Variable(shape=(rows, cols))
                variables.append(U)
                constraints.append(cp.multiply(
                    known[:, :, i], U) == cp.multiply(
                    known[:, :, i], Ucorr[:, :, i]))
            problem = cp.Problem(cp.Minimize(cp.tv(*variables)), constraints)
            problem.get_problem_data(cp.SCS)
        benchmark(tv_inpainting, iters=1)

    def test_least_squares(self):
        m = 20
        n = 15
        A = np.random.randn(m, n)
        b = np.random.randn(m)

        def least_squares():
            x = cp.Variable(n)
            cost = cp.sum_squares(A*x - b)
            cp.Problem(cp.Minimize(cost)).get_problem_data(cp.OSQP)
        benchmark(least_squares, iters=1)

    def test_qp(self):
        m = 15
        n = 10
        p = 5
        P = np.random.randn(n, n)
        P = np.matmul(P.T, P)
        q = np.random.randn(n)
        G = np.random.randn(m, n)
        h = np.matmul(G, np.random.randn(n))
        A = np.random.randn(p, n)
        b = np.random.randn(p)

        def qp():
            x = cp.Variable(n)
            cp.Problem(cp.Minimize((1/2)*cp.quad_form(x, P) + cp.matmul(q.T, x)),
                       [cp.matmul(G, x) <= h,
                       cp.matmul(A, x) == b]).get_problem_data(cp.OSQP)
        benchmark(qp, iters=1)

    def test_cone_matrix_stuffing_with_many_constraints(self):
        m = 2000
        n = 2000
        A = np.random.randn(m, n)
        C = np.random.rand(m // 2)
        b = np.random.randn(m)

        x = cp.Variable(n)
        cost = cp.sum(A*x)

        constraints = [C[i] * x[i] <= b[i] for i in range(m // 2)]
        constraints.extend([C[i] * x[m // 2 + i] == b[m // 2 + i] for i in range(m // 2)])

        problem = cp.Problem(cp.Minimize(cost), constraints)

        def cone_matrix_stuffing_with_many_constraints():
            ConeMatrixStuffing().apply(problem)

        benchmark(cone_matrix_stuffing_with_many_constraints, iters=1)

    def test_parameterized_cone_matrix_stuffing_with_many_constraints(self):
        self.skipTest("This benchmark takes too long.")
        m = 2000
        n = 2000
        A = cp.Parameter((m, n))
        C = cp.Parameter(m // 2)
        b = cp.Parameter(m)
        A.value = np.random.randn(m, n)
        C.value = np.random.rand(m // 2)
        b.value = np.random.randn(m)

        x = cp.Variable(n)
        cost = cp.sum(A*x)

        constraints = [C[i] * x[i] <= b[i] for i in range(m // 2)]
        constraints.extend([C[i] * x[m // 2 + i] == b[m // 2 + i] for i in range(m // 2)])

        problem = cp.Problem(cp.Minimize(cost), constraints)

        def parameterized_cone_matrix_stuffing():
            ConeMatrixStuffing().apply(problem)

        benchmark(parameterized_cone_matrix_stuffing, iters=1)

    def test_small_cone_matrix_stuffing(self):
        m = 200
        n = 200
        A = np.random.randn(m, n)
        C = np.random.rand(m // 2)
        b = np.random.randn(m)

        x = cp.Variable(n)
        cost = cp.sum(A*x)

        constraints = [C[i] * x[i] <= b[i] for i in range(m // 2)]
        constraints.extend([C[i] * x[m // 2 + i] == b[m // 2 + i] for i in range(m // 2)])

        problem = cp.Problem(cp.Minimize(cost), constraints)

        def small_cone_matrix_stuffing():
            ConeMatrixStuffing().apply(problem)

        benchmark(small_cone_matrix_stuffing, iters=10)

    def test_small_parameterized_cone_matrix_stuffing(self):
        m = 200
        n = 200
        A = cp.Parameter((m, n))
        C = cp.Parameter(m // 2)
        b = cp.Parameter(m)
        A.value = np.random.randn(m, n)
        C.value = np.random.rand(m // 2)
        b.value = np.random.randn(m)

        x = cp.Variable(n)
        cost = cp.sum(A*x)

        constraints = [C[i] * x[i] <= b[i] for i in range(m // 2)]
        constraints.extend([C[i] * x[m // 2 + i] == b[m // 2 + i] for i in range(m // 2)])

        problem = cp.Problem(cp.Minimize(cost), constraints)

        def small_parameterized_cone_matrix_stuffing():
            ConeMatrixStuffing().apply(problem)

        benchmark(small_parameterized_cone_matrix_stuffing, iters=1)

    def test_small_lp(self):
        m = 200
        n = 200
        A = np.random.randn(m, n)
        b = np.random.randn(m)
        c = np.random.rand(n)

        x = cp.Variable(n)
        cost = cp.matmul(c, x)
        constraints = [A @ x <= b]
        problem = cp.Problem(cp.Minimize(cost), constraints)

        def small_lp():
            problem.get_problem_data(cp.SCS)

        benchmark(small_lp, iters=1)
        benchmark(small_lp, iters=1, name="small_lp_second_time")

    def test_small_parameterized_lp(self):
        m = 200
        n = 200
        A = cp.Parameter((m, n))
        b = cp.Parameter(m)
        c = cp.Parameter(n)
        A.value = np.random.randn(m, n)
        b.value = np.random.randn(m)
        c.value = np.random.rand(n)

        x = cp.Variable(n)
        cost = cp.matmul(c, x)
        constraints = [A @ x <= b]
        problem = cp.Problem(cp.Minimize(cost), constraints)

        def small_parameterized_lp():
            problem.get_problem_data(cp.SCS)

        benchmark(small_parameterized_lp, iters=1)
        benchmark(small_parameterized_lp, iters=1,
                  name="small_parameterized_lp_second_time")<|MERGE_RESOLUTION|>--- conflicted
+++ resolved
@@ -13,14 +13,8 @@
         start = time.time()
         func()
         vals.append(time.time() - start)
-<<<<<<< HEAD
     print(("{:s}: avg={:.3e} s , std={:.3e} s ({:d} iterations)".format(
         func.__name__, np.mean(vals), np.std(vals), iters)))
-=======
-    name = func.__name__ if name is None else name
-    print("{:s}: avg={:.3e} s , std={:.3e} s ({:d} iterations)".format(
-        name, np.mean(vals), np.std(vals), iters))
->>>>>>> 95e728b0
 
 
 class TestBenchmarks(BaseTest):
