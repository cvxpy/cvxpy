--- conflicted
+++ resolved
@@ -1758,8 +1758,6 @@
         # where X of the naive result is I.
         self.assertTrue(prob.value < naiveRes)
 
-<<<<<<< HEAD
-=======
     def test_gen_torch_exp(self):
         #Tests the functionality of gen_torch_exp
         n = 3
@@ -1804,7 +1802,6 @@
         self.assertTrue(all(np.isclose(test4, test5))) 
         self.assertTrue((test6==n*np.ones((m,m))).all())
 
->>>>>>> 8f077545
 class TestDotsort(BaseTest):
     """ Unit tests for the dotsort atom. """
 
