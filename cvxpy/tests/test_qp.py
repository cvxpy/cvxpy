"""
Copyright 2013 Steven Diamond, 2017 Robin Verschueren

This file is part of CVXPY.

CVXPY is free software: you can redistribute it and/or modify
it under the terms of the GNU General Public License as published by
the Free Software Foundation, either version 3 of the License, or
(at your option) any later version.

CVXPY is distributed in the hope that it will be useful,
but WITHOUT ANY WARRANTY; without even the implied warranty of
MERCHANTABILITY or FITNESS FOR A PARTICULAR PURPOSE.  See the
GNU General Public License for more details.

You should have received a copy of the GNU General Public License
along with CVXPY.  If not, see <http://www.gnu.org/licenses/>.
"""

import numpy
import scipy.sparse as sp
from scipy.linalg import lstsq

from cvxpy import Minimize, Problem, Parameter, Maximize
from cvxpy.atoms import (QuadForm, abs, power,
                         quad_over_lin, sum, sum_squares,
                         norm,
                         matrix_frac)
from cvxpy.reductions.solvers.defines \
    import SOLVER_MAP_QP, QP_SOLVERS, INSTALLED_SOLVERS
from cvxpy.expressions.variable import Variable
from cvxpy.reductions.qp2quad_form.qp_matrix_stuffing import QpMatrixStuffing
from cvxpy.reductions.qp2quad_form.qp2symbolic_qp import Qp2SymbolicQp
from cvxpy.tests.base_test import BaseTest


class TestQp(BaseTest):
    """ Unit tests for the domain module. """

    def setUp(self):
        self.a = Variable(name='a')
        self.b = Variable(name='b')
        self.c = Variable(name='c')

        self.x = Variable(2, name='x')
        self.y = Variable(3, name='y')
        self.z = Variable(2, name='z')
        self.w = Variable(5, name='w')

        self.A = Variable((2, 2), name='A')
        self.B = Variable((2, 2), name='B')
        self.C = Variable((3, 2), name='C')

        self.slope = Variable(1, name='slope')
        self.offset = Variable(1, name='offset')
        self.quadratic_coeff = Variable(1, name='quadratic_coeff')

        T = 100
        self.position = Variable((2, T), name='position')
        self.velocity = Variable((2, T), name='velocity')
        self.force = Variable((2, T - 1), name='force')

        self.xs = Variable(80, name='xs')
        self.xsr = Variable(200, name='xsr')
        self.xef = Variable(80, name='xef')

        # Check for all installed QP solvers
        self.solvers = [x for x in QP_SOLVERS if x in INSTALLED_SOLVERS]
<<<<<<< HEAD
        self.solvers.append('MOSEK')
=======
        if 'MOSEK' in INSTALLED_SOLVERS:
            self.solvers.append('MOSEK')
>>>>>>> b84ea166

    def solve_QP(self, problem, solver_name):
        return problem.solve(solver=solver_name, verbose=True)

    def test_all_solvers(self):
        for solver in self.solvers:
            self.quad_over_lin(solver)
            self.power(solver)
            self.power_matrix(solver)
            self.square_affine(solver)
            self.quad_form(solver)
            self.affine_problem(solver)
            self.maximize_problem(solver)

            # Do we need the following functionality?
            # self.norm_2(solver)
            # self.mat_norm_2(solver)

            self.quad_form_coeff(solver)
            self.quad_form_bound(solver)
            self.regression_1(solver)
            self.regression_2(solver)

            # slow tests:
            self.control(solver)
            self.sparse_system(solver)
            self.smooth_ridge(solver)
            self.equivalent_forms_1(solver)
            self.equivalent_forms_2(solver)
            self.equivalent_forms_3(solver)

    def quad_over_lin(self, solver):
        p = Problem(Minimize(0.5 * quad_over_lin(abs(self.x-1), 1)),
                    [self.x <= -1])
        s = self.solve_QP(p, solver)
        for var in p.variables():
            self.assertItemsAlmostEqual(numpy.array([-1., -1.]),
                                        var.value, places=4)
        for con in p.constraints:
            self.assertItemsAlmostEqual(numpy.array([2., 2.]),
                                        con.dual_value, places=4)

    def power(self, solver):
        p = Problem(Minimize(sum(power(self.x, 2))), [])
        s = self.solve_QP(p, solver)
        for var in p.variables():
            self.assertItemsAlmostEqual([0., 0.], var.value, places=4)

    def power_matrix(self, solver):
        p = Problem(Minimize(sum(power(self.A - 3., 2))), [])
        s = self.solve_QP(p, solver)
        for var in p.variables():
            self.assertItemsAlmostEqual([3., 3., 3., 3.],
                                        var.value, places=4)

    def square_affine(self, solver):
        A = numpy.random.randn(10, 2)
        b = numpy.random.randn(10)
        p = Problem(Minimize(sum_squares(A*self.x - b)))
        s = self.solve_QP(p, solver)
        for var in p.variables():
            self.assertItemsAlmostEqual(lstsq(A, b)[0].flatten(),
                                        var.value,
                                        places=1)

    def quad_form(self, solver):
        numpy.random.seed(0)
        A = numpy.random.randn(5, 5)
        z = numpy.random.randn(5)
        P = A.T.dot(A)
        q = -2*P.dot(z)
        p = Problem(Minimize(QuadForm(self.w, P) + q.T*self.w))
        qp_solution = self.solve_QP(p, solver)
        for var in p.variables():
            self.assertItemsAlmostEqual(z, var.value, places=4)

    def affine_problem(self, solver):
        A = numpy.random.randn(5, 2)
        A = numpy.maximum(A, 0)
        b = numpy.random.randn(5)
        b = numpy.maximum(b, 0)
        p = Problem(Minimize(sum(self.x)), [self.x >= 0, A*self.x <= b])
        s = self.solve_QP(p, solver)
        for var in p.variables():
            self.assertItemsAlmostEqual([0., 0.], var.value, places=4)

    def maximize_problem(self, solver):
        A = numpy.random.randn(5, 2)
        A = numpy.maximum(A, 0)
        b = numpy.random.randn(5)
        b = numpy.maximum(b, 0)
        p = Problem(Maximize(-sum(self.x)), [self.x >= 0, A*self.x <= b])
        s = self.solve_QP(p, solver)
        for var in p.variables():
            self.assertItemsAlmostEqual([0., 0.], var.value, places=4)

    def norm_2(self, solver):
        A = numpy.random.randn(10, 5)
        b = numpy.random.randn(10)
        p = Problem(Minimize(norm(A*self.w - b, 2)))
        s = self.solve_QP(p, solver)
        for var in p.variables():
            self.assertItemsAlmostEqual(lstsq(A, b)[0].flatten(), var.value,
                                        places=1)

    def mat_norm_2(self, solver):
        A = numpy.random.randn(5, 3)
        B = numpy.random.randn(5, 2)
        p = Problem(Minimize(norm(A*self.C - B, 2)))
        s = self.solve_QP(p, solver)
        for var in p.variables():
            self.assertItemsAlmostEqual(lstsq(A, B)[0],
                                        s.primal_vars[var.id], places=1)

    def quad_form_coeff(self, solver):
        numpy.random.seed(0)
        A = numpy.random.randn(5, 5)
        z = numpy.random.randn(5)
        P = A.T.dot(A)
        q = -2*P.dot(z)
        p = Problem(Minimize(QuadForm(self.w, P) + q.T*self.w))
        qp_solution = self.solve_QP(p, solver)
        for var in p.variables():
            self.assertItemsAlmostEqual(z, var.value, places=4)

    def quad_form_bound(self, solver):
        P = numpy.matrix([[13, 12, -2], [12, 17, 6], [-2, 6, 12]])
        q = numpy.matrix([[-22], [-14.5], [13]])
        r = 1
        y_star = numpy.matrix([[1], [0.5], [-1]])
        p = Problem(Minimize(0.5*QuadForm(self.y, P) + q.T*self.y + r),
                    [self.y >= -1, self.y <= 1])
        s = self.solve_QP(p, solver)
        for var in p.variables():
            self.assertItemsAlmostEqual(y_star, var.value, places=4)

    def regression_1(self, solver):
        numpy.random.seed(1)
        # Number of examples to use
        n = 100
        # Specify the true value of the variable
        true_coeffs = numpy.matrix('2; -2; 0.5')
        # Generate data
        x_data = numpy.random.rand(n) * 5
        x_data = numpy.asmatrix(x_data)
        x_data_expanded = numpy.vstack([numpy.power(x_data, i)
                                        for i in range(1, 4)])
        x_data_expanded = numpy.asmatrix(x_data_expanded)
        y_data = x_data_expanded.T * true_coeffs + 0.5 * numpy.random.rand(n,1)
        y_data = numpy.asmatrix(y_data)

        line = self.offset + x_data * self.slope
        residuals = line.T - y_data
        fit_error = sum_squares(residuals)
        p = Problem(Minimize(fit_error), [])
        s = self.solve_QP(p, solver)
        self.assertAlmostEqual(1171.60037715, p.value, places=4)

    def regression_2(self, solver):
        numpy.random.seed(1)
        # Number of examples to use
        n = 100
        # Specify the true value of the variable
        true_coeffs = numpy.matrix('2; -2; 0.5')
        # Generate data
        x_data = numpy.random.rand(n) * 5
        x_data = numpy.asmatrix(x_data)
        x_data_expanded = numpy.vstack([numpy.power(x_data, i)
                                        for i in range(1, 4)])
        x_data_expanded = numpy.asmatrix(x_data_expanded)
        y_data = x_data_expanded.T * true_coeffs + 0.5 * numpy.random.rand(n, 1)
        y_data = numpy.asmatrix(y_data)

        quadratic = self.offset + x_data*self.slope + \
            self.quadratic_coeff*numpy.power(x_data, 2)
        residuals = quadratic.T - y_data
        fit_error = sum_squares(residuals)
        p = Problem(Minimize(fit_error), [])
        s = self.solve_QP(p, solver)

        self.assertAlmostEqual(139.225660756, p.value, places=4)

    def control(self, solver):
        # Some constraints on our motion
        # The object should start from the origin, and end at rest
        initial_velocity = numpy.array([-20, 100])
        final_position = numpy.array([100, 100])
        T = 100  # The number of timesteps
        h = 0.1  # The time between time intervals
        mass = 1  # Mass of object
        drag = 0.1  # Drag on object
        g = numpy.array([0, -9.8])  # Gravity on object
        # Create a problem instance
        constraints = []
        # Add constraints on our variables
        for i in range(T - 1):
            constraints += [self.position[:, i + 1] == self.position[:, i] +
                            h*self.velocity[:, i]]
            acceleration = self.force[:, i]/mass + g - \
                drag * self.velocity[:, i]
            constraints += [self.velocity[:, i + 1] == self.velocity[:, i] +
                            h * acceleration]

        # Add position constraints
        constraints += [self.position[:, 0] == 0]
        constraints += [self.position[:, -1] == final_position]
        # Add velocity constraints
        constraints += [self.velocity[:, 0] == initial_velocity]
        constraints += [self.velocity[:, -1] == 0]
        # Solve the problem
        p = Problem(Minimize(.01 * sum_squares(self.force)), constraints)
        s = self.solve_QP(p, solver)
        self.assertAlmostEqual(178.500, p.value, places=1)

    def sparse_system(self, solver):
        m = 100
        n = 80
        numpy.random.seed(1)
        density = 0.4
        A = sp.rand(m, n, density)
        b = numpy.random.randn(m)

        p = Problem(Minimize(sum_squares(A*self.xs - b)), [self.xs == 0])
        s = self.solve_QP(p, solver)
        self.assertAlmostEqual(b.T.dot(b), p.value, places=4)

    def smooth_ridge(self, solver):
        numpy.random.seed(1)
        n = 200
        k = 50
        eta = 1

        A = numpy.ones((k, n))
        b = numpy.ones((k))
        obj = sum_squares(A*self.xsr - b) + \
            eta*sum_squares(self.xsr[:-1]-self.xsr[1:])
        p = Problem(Minimize(obj), [])
        s = self.solve_QP(p, solver)
        self.assertAlmostEqual(0, p.value, places=4)

    def equivalent_forms_1(self, solver):
        m = 100
        n = 80
        r = 70
        numpy.random.seed(1)
        A = numpy.random.randn(m, n)
        b = numpy.random.randn(m)
        G = numpy.random.randn(r, n)
        h = numpy.random.randn(r)

        obj1 = .1 * sum((A*self.xef - b) ** 2)
        cons = [G*self.xef == h]

        p1 = Problem(Minimize(obj1), cons)
        s = self.solve_QP(p1, solver)
        self.assertAlmostEqual(p1.value, 68.1119420108, places=4)

    def equivalent_forms_2(self, solver):
        m = 100
        n = 80
        r = 70
        numpy.random.seed(1)
        A = numpy.random.randn(m, n)
        b = numpy.random.randn(m)
        G = numpy.random.randn(r, n)
        h = numpy.random.randn(r)

        # ||Ax-b||^2 = x^T (A^T A) x - 2(A^T b)^T x + ||b||^2
        P = numpy.dot(A.T, A)
        q = -2*numpy.dot(A.T, b)
        r = numpy.dot(b.T, b)

        obj2 = .1*(QuadForm(self.xef, P)+q.T*self.xef+r)
        cons = [G*self.xef == h]

        p2 = Problem(Minimize(obj2), cons)
        s = self.solve_QP(p2, solver)
        self.assertAlmostEqual(p2.value, 68.1119420108, places=4)

    def equivalent_forms_3(self, solver):
        m = 100
        n = 80
        r = 70
        numpy.random.seed(1)
        A = numpy.random.randn(m, n)
        b = numpy.random.randn(m)
        G = numpy.random.randn(r, n)
        h = numpy.random.randn(r)

        # ||Ax-b||^2 = x^T (A^T A) x - 2(A^T b)^T x + ||b||^2
        P = numpy.dot(A.T, A)
        q = -2*numpy.dot(A.T, b)
        r = numpy.dot(b.T, b)
        Pinv = numpy.linalg.inv(P)

        obj3 = .1 * (matrix_frac(self.xef, Pinv)+q.T*self.xef+r)
        cons = [G*self.xef == h]

        p3 = Problem(Minimize(obj3), cons)
        s = self.solve_QP(p3, solver)
        self.assertAlmostEqual(p3.value, 68.1119420108, places=4)

    def test_warm_start(self):
        """Test warm start.
        """
        m = 200
        n = 100
        numpy.random.seed(1)
        A = numpy.random.randn(m, n)
        b = Parameter(m)

        # Construct the problem.
        x = Variable(n)
        prob = Problem(Minimize(sum_squares(A*x - b)))

        b.value = numpy.random.randn(m)
        result = prob.solve(warm_start=True)
        time =  prob.solver_stats.solve_time
        result2 = prob.solve(warm_start=True)
        self.assertAlmostEqual(result, result2)
        time2 = prob.solver_stats.solve_time
        assert time > time2

        b.value = numpy.random.randn(m)
        prob.solve(warm_start=True)
        time3 = prob.solver_stats.solve_time
        assert time > time3

        prob.solve(warm_start=False)
        time4 = prob.solver_stats.solve_time
        assert time4 > time3<|MERGE_RESOLUTION|>--- conflicted
+++ resolved
@@ -66,12 +66,8 @@
 
         # Check for all installed QP solvers
         self.solvers = [x for x in QP_SOLVERS if x in INSTALLED_SOLVERS]
-<<<<<<< HEAD
-        self.solvers.append('MOSEK')
-=======
         if 'MOSEK' in INSTALLED_SOLVERS:
             self.solvers.append('MOSEK')
->>>>>>> b84ea166
 
     def solve_QP(self, problem, solver_name):
         return problem.solve(solver=solver_name, verbose=True)
