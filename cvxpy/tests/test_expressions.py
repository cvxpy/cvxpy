--- conflicted
+++ resolved
@@ -1846,14 +1846,6 @@
         prob.solve(canon_backend=cp.SCIPY_CANON_BACKEND)
         assert np.allclose(x.value, target)
 
-<<<<<<< HEAD
-    #TODO make tests pass, support cumsum with multiple axes
-    def test_nd_cumsum_warning(self) -> None:
-        warning_str = "cumsum is only implemented for 1D or 2D arrays and might not"
-        with pytest.raises(UserWarning, match=warning_str):
-            x = cp.Variable((5,20,3))
-            cp.cumsum(x, axis=1)
-=======
     #TODO make tests pass, support nd matmul
     def test_nd_matmul_exception(self) -> None:
         error_str = "Multiplication with N-d arrays is not yet supported"
@@ -1900,5 +1892,4 @@
             assert "0-dimensional" in str(w[0].message)
             assert "1-element array" in str(w[0].message)
         # Verify the expression still works (returns scalar for now)
-        assert expr.shape == ()
->>>>>>> 25182c4f
+        assert expr.shape == ()