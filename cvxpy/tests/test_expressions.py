--- conflicted
+++ resolved
@@ -257,14 +257,11 @@
         p = Parameter((100, 100), PSD=True)
         p.value = a2
         self.assertItemsAlmostEqual(p.value, a2, places=10)
-<<<<<<< HEAD
-=======
         
         # Test valid diagonal parameter.
         p = Parameter((2, 2), diag=True)
         p.value = sp.csc_matrix(np.eye(2))
         self.assertItemsAlmostEqual(p.value.todense(), np.eye(2), places=10)
->>>>>>> 973fa191
 
     # Test the Parameter class on bad inputs.
     def test_parameters_failures(self):
