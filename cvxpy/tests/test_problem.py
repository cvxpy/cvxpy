--- conflicted
+++ resolved
@@ -45,10 +45,7 @@
 
 from nose.tools import set_trace
 
-<<<<<<< HEAD
-=======
-
->>>>>>> fd92d0a9
+
 class TestProblem(BaseTest):
     """ Unit tests for the expression/expression module. """
 
@@ -140,11 +137,8 @@
 
         # num_scalar_data
         n_data = p.size_metrics.num_scalar_data
-<<<<<<< HEAD
+
         ref = numpy.prod(p1.size) + numpy.prod(p2.size) + numpy.prod(p3.size) + len(constants) # 2 and c2.dot(c1) are both single scalar constants.
-=======
-        ref = numpy.prod(p1.size) + numpy.prod(p2.size) + numpy.prod(p3.size) + len(constants)  # 2 and c2.dot(c1) are both single scalar constants.
->>>>>>> fd92d0a9
         self.assertEqual(n_data, ref)
 
         # num_scalar_eq_constr
@@ -263,11 +257,8 @@
                     sys.stdout = StringIO()  # capture output
 
                 p = Problem(Minimize(self.a + self.x[0]),
-<<<<<<< HEAD
+
                                      [self.a >= 2, self.x >= 2])
-=======
-                            [self.a >= 2, self.x >= 2])
->>>>>>> fd92d0a9
 
                 if SOLVERS[solver].MIP_CAPABLE:
                     p.constraints.append(Bool() == 0)
