--- conflicted
+++ resolved
@@ -21,42 +21,6 @@
 import cvxpy.settings as s
 from nose.tools import *
 from cvxpy.tests.base_test import BaseTest
-
-<<<<<<< HEAD
-
-class TestSign(BaseTest):
-  """ Unit tests for the expression/sign class. """
-  @classmethod
-  def setup_class(self):
-      self.pos = Constant(1)
-      self.neg = Constant(-1)
-      self.zero = Constant(0)
-      self.unknown = Variable()
-
-  def test_add(self):
-      self.assertEqual( (self.pos + self.neg).sign, self.unknown.sign)
-      self.assertEqual( (self.neg + self.zero).sign, self.neg.sign)
-      self.assertEqual( (self.pos + self.pos).sign, self.pos.sign)
-      self.assertEqual( (self.unknown + self.zero).sign, self.unknown.sign)
-
-  def test_sub(self):
-      self.assertEqual( (self.pos - self.neg).sign, self.pos.sign)
-      self.assertEqual( (self.neg - self.zero).sign, self.neg.sign)
-      self.assertEqual( (self.pos - self.pos).sign, self.unknown.sign)
-
-  def test_mult(self):
-      self.assertEqual( (self.zero * self.pos).sign, self.zero.sign)
-      self.assertEqual( (self.unknown * self.pos).sign, self.unknown.sign)
-      self.assertEqual( (self.pos * self.neg).sign, self.neg.sign)
-      self.assertEqual( (self.pos * self.pos).sign, self.pos.sign)
-      self.assertEqual( (self.pos * self.pos).sign, self.pos.sign)
-      self.assertEqual( (self.neg * self.neg).sign, self.pos.sign)
-      self.assertEqual( (self.zero * self.unknown).sign, self.zero.sign)
-
-  def test_neg(self):
-      self.assertEqual( (-self.zero).sign, self.zero.sign)
-      self.assertEqual( (-self.pos).sign, self.neg.sign)
-=======
 
 class TestSign(BaseTest):
     """ Unit tests for the expression/sign class. """
@@ -86,7 +50,6 @@
         self.assertEqual((self.pos * self.pos).sign, self.pos.sign)
         self.assertEqual((self.neg * self.neg).sign, self.pos.sign)
         self.assertEqual((self.zero * self.unknown).sign, self.zero.sign)
->>>>>>> fd92d0a9
 
     def test_neg(self):
         self.assertEqual((-self.zero).sign, self.zero.sign)
