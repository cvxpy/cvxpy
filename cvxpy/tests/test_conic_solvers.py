--- conflicted
+++ resolved
@@ -2622,7 +2622,6 @@
         # Valid arg.
         problem.solve(solver=cp.COPT, feastol=1e-9)
 
-<<<<<<< HEAD
 
 @unittest.skipUnless('COSMO' in INSTALLED_SOLVERS, 'COSMO is not installed.')
 class TestCOSMO(BaseTest):
@@ -2732,7 +2731,8 @@
         time2 = prob.solver_stats.solve_time
         self.assertAlmostEqual(result2, result, places=2)
         print(time > time2)
-=======
+
+        
 @unittest.skipUnless(cp.KNITRO in INSTALLED_SOLVERS, 'KNITRO is not installed.')
 class TestKNITRO(BaseTest):
 
@@ -2920,5 +2920,4 @@
         StandardTestLPs.test_mi_lp_5(solver='CUOPT', **TestCUOPT.kwargs, time_limit=5)
 
     def test_cuopt_mi_lp_7(self) -> None:
-        StandardTestLPs.test_mi_lp_5(solver='CUOPT', **TestCUOPT.kwargs, time_limit=5)
->>>>>>> 9009cb92
+        StandardTestLPs.test_mi_lp_5(solver='CUOPT', **TestCUOPT.kwargs, time_limit=5)