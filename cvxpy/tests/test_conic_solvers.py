--- conflicted
+++ resolved
@@ -625,7 +625,6 @@
             with pytest.warns():
                 problem.solve(solver=cp.MOSEK, mosek_params=mosek_params)
 
-<<<<<<< HEAD
     def test_mosek_simplex(self) -> None:
         n = 10
         m = 4
@@ -644,12 +643,10 @@
             mosek_params={"MSK_IPAR_OPTIMIZER": "MSK_OPTIMIZER_DUAL_SIMPLEX"}
         )
 
-=======
     def test_mosek_sdp_power(self) -> None:
         """Test the problem in issue #2128"""
         StandardTestMixedCPs.test_sdp_pcp_1(solver='MOSEK')
         
->>>>>>> 15f1b42d
     def test_power_portfolio(self) -> None:
         """Test the portfolio problem in issue #2042"""
         T, N = 200, 10
