--- conflicted
+++ resolved
@@ -18,14 +18,7 @@
 import numpy as np
 import cvxpy.settings as s
 from cvxpy.tests.base_test import BaseTest
-<<<<<<< HEAD
-from cvxpy.reductions.solvers.defines \
-    import INSTALLED_SOLVERS
-
-MIP_SOLVERS = [cvx.ECOS_BB, cvx.GUROBI, cvx.MOSEK, cvx.XPRESS]
-=======
 from cvxpy.reductions.solvers.defines import INSTALLED_MI_SOLVERS as MIP_SOLVERS
->>>>>>> 267632b7
 
 
 @unittest.skipUnless(len(MIP_SOLVERS) > 0, 'No mixed-integer solver is installed.')
