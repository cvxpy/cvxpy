"""
Copyright 2013 Steven Diamond, Eric Chu

Licensed under the Apache License, Version 2.0 (the "License");
you may not use this file except in compliance with the License.
You may obtain a copy of the License at

    http://www.apache.org/licenses/LICENSE-2.0

Unless required by applicable law or agreed to in writing, software
distributed under the License is distributed on an "AS IS" BASIS,
WITHOUT WARRANTIES OR CONDITIONS OF ANY KIND, either express or implied.
See the License for the specific language governing permissions and
limitations under the License.
"""

import cvxpy as cvx
from cvxpy.tests.base_test import BaseTest
import math
import numpy as np


class TestNonlinearAtoms(BaseTest):
    """ Unit tests for the nonlinear atoms module. """

    def setUp(self) -> None:
        self.x = cvx.Variable(2, name='x')
        self.y = cvx.Variable(2, name='y')

        self.A = cvx.Variable((2, 2), name='A')
        self.B = cvx.Variable((2, 2), name='B')
        self.C = cvx.Variable((3, 2), name='C')

    def test_log_problem(self) -> None:
        # Log in objective.
        obj = cvx.Maximize(cvx.sum(cvx.log(self.x)))
        constr = [self.x <= [1, math.e]]
        p = cvx.Problem(obj, constr)
        result = p.solve(solver=cvx.ECOS)
        self.assertAlmostEqual(result, 1)
        self.assertItemsAlmostEqual(self.x.value, [1, math.e])

        # Log in constraint.
        obj = cvx.Minimize(cvx.sum(self.x))
        constr = [cvx.log(self.x) >= 0, self.x <= [1, 1]]
        p = cvx.Problem(obj, constr)
        result = p.solve(solver=cvx.ECOS)
        self.assertAlmostEqual(result, 2)
        self.assertItemsAlmostEqual(self.x.value, [1, 1])

        # Index into log.
        obj = cvx.Maximize(cvx.log(self.x)[1])
        constr = [self.x <= [1, math.e]]
        p = cvx.Problem(obj, constr)
        result = p.solve(solver=cvx.ECOS)
        self.assertAlmostEqual(result, 1)

        # Scalar log.
        obj = cvx.Maximize(cvx.log(self.x[1]))
        constr = [self.x <= [1, math.e]]
        p = cvx.Problem(obj, constr)
        result = p.solve(solver=cvx.ECOS)
        self.assertAlmostEqual(result, 1)

    def test_entr(self) -> None:
        """Test the entr atom.
        """
        self.assertEqual(cvx.entr(0).value, 0)
        assert np.isneginf(cvx.entr(-1).value)

    def test_kl_div(self) -> None:
        """Test a problem with kl_div.
        """
        kK = 50
        kSeed = 10

        prng = np.random.RandomState(kSeed)
        # Generate a random reference distribution
        npSPriors = prng.uniform(0.0, 1.0, kK)
        npSPriors = npSPriors / sum(npSPriors)

        # Reference distribution
        p_refProb = cvx.Parameter(kK, nonneg=True)
        # Distribution to be estimated
        v_prob = cvx.Variable(kK)
        objkl = cvx.sum(cvx.kl_div(v_prob, p_refProb))

        constrs = [cvx.sum(v_prob) == 1]
        klprob = cvx.Problem(cvx.Minimize(objkl), constrs)
        p_refProb.value = npSPriors
        klprob.solve(solver=cvx.SCS, verbose=True)
        self.assertItemsAlmostEqual(v_prob.value, npSPriors, places=3)
        klprob.solve(solver=cvx.ECOS, verbose=True)
        self.assertItemsAlmostEqual(v_prob.value, npSPriors)

    def test_rel_entr(self) -> None:
        """Test a problem with rel_entr.
        """
        kK = 50
        kSeed = 10

        prng = np.random.RandomState(kSeed)
        # Generate a random reference distribution
        npSPriors = prng.uniform(0.0, 1.0, kK)
        npSPriors = npSPriors / sum(npSPriors)

        # Reference distribution
        p_refProb = cvx.Parameter(kK, nonneg=True)
        # Distribution to be estimated
        v_prob = cvx.Variable(kK)
        obj_rel_entr = cvx.sum(cvx.rel_entr(v_prob, p_refProb))

        constrs = [cvx.sum(v_prob) == 1]
        rel_entr_prob = cvx.Problem(cvx.Minimize(obj_rel_entr), constrs)
        p_refProb.value = npSPriors
        rel_entr_prob.solve(solver=cvx.SCS, verbose=True)
        self.assertItemsAlmostEqual(v_prob.value, npSPriors, places=3)
        rel_entr_prob.solve(solver=cvx.ECOS, verbose=True)
        self.assertItemsAlmostEqual(v_prob.value, npSPriors)

    def test_difference_kl_div_rel_entr(self) -> None:
        """A test showing the difference between kl_div and rel_entr
        """
        x = cvx.Variable()
        y = cvx.Variable()

        kl_div_prob = cvx.Problem(cvx.Minimize(cvx.kl_div(x, y)), constraints=[x + y <= 1])
<<<<<<< HEAD
        kl_div_prob.solve(solver=cvx.ECOS)
        self.assertItemsAlmostEqual(x.value, y.value)
=======
        kl_div_prob.solve()
        self.assertItemsAlmostEqual(x.value, y.value, places=4)
>>>>>>> 20893256
        self.assertItemsAlmostEqual(kl_div_prob.value, 0)

        rel_entr_prob = cvx.Problem(cvx.Minimize(cvx.rel_entr(x, y)), constraints=[x + y <= 1])
        rel_entr_prob.solve(solver=cvx.ECOS)

        """
        Reference solution computed by passing the following command to Wolfram Alpha:
        minimize x*log(x/y) subject to {x + y <= 1, 0 <= x, 0 <= y}
        """
        self.assertItemsAlmostEqual(x.value, 0.2178117, places=4)
        self.assertItemsAlmostEqual(y.value, 0.7821882, places=4)
        self.assertItemsAlmostEqual(rel_entr_prob.value, -0.278464)

    def test_entr_prob(self) -> None:
        """Test a problem with entr.
        """
        for n in [5, 10, 25]:
            print(n)
            x = cvx.Variable(n)
            obj = cvx.Maximize(cvx.sum(cvx.entr(x)))
            p = cvx.Problem(obj, [cvx.sum(x) == 1])
            p.solve(solver=cvx.ECOS, verbose=True)
            self.assertItemsAlmostEqual(x.value, n*[1./n])
            p.solve(solver=cvx.SCS, verbose=True)
            self.assertItemsAlmostEqual(x.value, n*[1./n], places=3)

    def test_exp(self) -> None:
        """Test a problem with exp.
        """
        for n in [5, 10, 25]:
            print(n)
            x = cvx.Variable(n)
            obj = cvx.Minimize(cvx.sum(cvx.exp(x)))
            p = cvx.Problem(obj, [cvx.sum(x) == 1])
            p.solve(solver=cvx.SCS, verbose=True)
            self.assertItemsAlmostEqual(x.value, n*[1./n], places=3)
            p.solve(solver=cvx.ECOS, verbose=True)
            self.assertItemsAlmostEqual(x.value, n*[1./n])

    def test_log(self) -> None:
        """Test a problem with log.
        """
        for n in [5, 10, 25]:
            print(n)
            x = cvx.Variable(n)
            obj = cvx.Maximize(cvx.sum(cvx.log(x)))
            p = cvx.Problem(obj, [cvx.sum(x) == 1])
            p.solve(solver=cvx.ECOS, verbose=True)
            self.assertItemsAlmostEqual(x.value, n*[1./n])
            p.solve(solver=cvx.SCS, verbose=True)
            self.assertItemsAlmostEqual(x.value, n*[1./n], places=2)<|MERGE_RESOLUTION|>--- conflicted
+++ resolved
@@ -125,13 +125,8 @@
         y = cvx.Variable()
 
         kl_div_prob = cvx.Problem(cvx.Minimize(cvx.kl_div(x, y)), constraints=[x + y <= 1])
-<<<<<<< HEAD
         kl_div_prob.solve(solver=cvx.ECOS)
         self.assertItemsAlmostEqual(x.value, y.value)
-=======
-        kl_div_prob.solve()
-        self.assertItemsAlmostEqual(x.value, y.value, places=4)
->>>>>>> 20893256
         self.assertItemsAlmostEqual(kl_div_prob.value, 0)
 
         rel_entr_prob = cvx.Problem(cvx.Minimize(cvx.rel_entr(x, y)), constraints=[x + y <= 1])
