"""
Copyright 2013 Steven Diamond

Licensed under the Apache License, Version 2.0 (the "License");
you may not use this file except in compliance with the License.
You may obtain a copy of the License at

    http://www.apache.org/licenses/LICENSE-2.0

Unless required by applicable law or agreed to in writing, software
distributed under the License is distributed on an "AS IS" BASIS,
WITHOUT WARRANTIES OR CONDITIONS OF ANY KIND, either express or implied.
See the License for the specific language governing permissions and
limitations under the License.
"""

from typing import List, Optional

import numpy as np
import scipy.sparse as sp
from scipy.sparse.linalg import eigsh
from scipy.sparse.linalg.eigen.arpack.arpack import ArpackError

import cvxpy.interface as intf
import cvxpy.lin_ops.lin_utils as lu
from cvxpy.expressions.leaf import Leaf
from cvxpy.settings import EIGVAL_TOL
from cvxpy.utilities import performance_utils as perf
<<<<<<< HEAD
=======
from scipy.sparse.linalg import eigsh
>>>>>>> f722fadc


class Constant(Leaf):
    """
    A constant value.

    Raw numerical constants (Python primite types, NumPy ndarrays,
    and NumPy matrices) are implicitly cast to constants via Expression
    operator overloading. For example, if ``x`` is an expression and
    ``c`` is a raw constant, then ``x + c`` creates an expression by
    casting ``c`` to a Constant.
    """

    def __init__(self, value) -> None:
        # Keep sparse matrices sparse.
        if intf.is_sparse(value):
            self._value = intf.DEFAULT_SPARSE_INTF.const_to_matrix(
                value, convert_scalars=True)
            self._sparse = True
        else:
            self._value = intf.DEFAULT_INTF.const_to_matrix(value)
            self._sparse = False
        self._imag: Optional[bool] = None
        self._nonneg: Optional[bool] = None
        self._nonpos: Optional[bool] = None
        self._symm: Optional[bool] = None
        self._herm: Optional[bool] = None
        self._psd_test: Optional[bool] = None
        self._nsd_test: Optional[bool] = None
        self._cached_is_pos = None
        super(Constant, self).__init__(intf.shape(self.value))

    def name(self) -> str:
        """The value as a string.
        """
        return str(self.value)

    def constants(self) -> List["Constant"]:
        """Returns self as a constant.
        """
        return [self]

    def is_constant(self) -> bool:
        return True

    @property
    def value(self):
        """NumPy.ndarray or None: The numeric value of the constant.
        """
        return self._value

    def is_pos(self) -> bool:
        """Returns whether the constant is elementwise positive.
        """
        if self._cached_is_pos is None:
            if sp.issparse(self._value):
                # sparse constants cannot be elementwise positive,
                # since they (typically) have many entries which are zero.
                self._cached_is_pos = False
            else:
                self._cached_is_pos = np.all(self._value > 0)
        return self._cached_is_pos

    @property
    def grad(self):
        """Gives the (sub/super)gradient of the expression w.r.t. each variable.

        Matrix expressions are vectorized, so the gradient is a matrix.

        Returns:
            A map of variable to SciPy CSC sparse matrix or None.
        """
        return {}

    @property
    def shape(self):
        """Returns the (row, col) dimensions of the expression.
        """
        return self._shape

    def canonicalize(self):
        """Returns the graph implementation of the object.

        Returns:
            A tuple of (affine expression, [constraints]).
        """
        obj = lu.create_const(self.value, self.shape, self._sparse)
        return (obj, [])

    def __repr__(self) -> str:
        """Returns a string with information about the expression.
        """
        return "Constant(%s, %s, %s)" % (self.curvature,
                                         self.sign,
                                         self.shape)

    def is_nonneg(self) -> bool:
        """Is the expression nonnegative?
        """
        if self._nonneg is None:
            self._compute_attr()
        return self._nonneg

    def is_nonpos(self) -> bool:
        """Is the expression nonpositive?
        """
        if self._nonpos is None:
            self._compute_attr()
        return self._nonpos

    def is_imag(self) -> bool:
        """Is the Leaf imaginary?
        """
        if self._imag is None:
            self._compute_attr()
        return self._imag

    @perf.compute_once
    def is_complex(self) -> bool:
        """Is the Leaf complex valued?
        """
        return np.iscomplexobj(self.value)

    @perf.compute_once
    def is_symmetric(self) -> bool:
        """Is the expression symmetric?
        """
        if self.is_scalar():
            return True
        elif self.ndim == 2 and self.shape[0] == self.shape[1]:
            if self._symm is None:
                self._compute_symm_attr()
            return self._symm
        else:
            return False

    @perf.compute_once
    def is_hermitian(self) -> bool:
        """Is the expression a Hermitian matrix?
        """
        if self.is_scalar() and self.is_real():
            return True
        elif self.ndim == 2 and self.shape[0] == self.shape[1]:
            if self._herm is None:
                self._compute_symm_attr()
            return self._herm
        else:
            return False

    def _compute_attr(self) -> None:
        """Compute the attributes of the constant related to complex/real, sign.
        """
        # Set DCP attributes.
        is_real, is_imag = intf.is_complex(self.value)
        if self.is_complex():
            is_nonneg = is_nonpos = False
        else:
            is_nonneg, is_nonpos = intf.sign(self.value)
        self._imag = (is_imag and not is_real)
        self._nonpos = is_nonpos
        self._nonneg = is_nonneg

    def _compute_symm_attr(self) -> None:
        """Determine whether the constant is symmetric/Hermitian.
        """
        # Set DCP attributes.
        is_symm, is_herm = intf.is_hermitian(self.value)
        self._symm = is_symm
        self._herm = is_herm

    @perf.compute_once
    def is_psd(self) -> bool:
        """Is the expression a positive semidefinite matrix?
        """
        # Symbolic only cases.
        if self.is_scalar() and self.is_nonneg():
            return True
        elif self.is_scalar():
            return False
        elif self.ndim == 1:
            return False
        elif self.ndim == 2 and self.shape[0] != self.shape[1]:
            return False
        elif not self.is_hermitian():
            return False

        # Compute bottom eigenvalue if absent.
        if self._psd_test is None:
            self._psd_test = is_psd_within_tol(self.value, EIGVAL_TOL)

        return self._psd_test

    @perf.compute_once
    def is_nsd(self) -> bool:
        """Is the expression a negative semidefinite matrix?
        """
        # Symbolic only cases.
        if self.is_scalar() and self.is_nonpos():
            return True
        elif self.is_scalar():
            return False
        elif self.ndim == 1:
            return False
        elif self.ndim == 2 and self.shape[0] != self.shape[1]:
            return False
        elif not self.is_hermitian():
            return False

        # Compute top eigenvalue if absent.
        if self._nsd_test is None:
            self._nsd_test = is_psd_within_tol(-self.value, EIGVAL_TOL)

        return self._nsd_test


def is_psd_within_tol(A, tol):

    def SA_eigsh(sigma):
        return eigsh(A, k=1, sigma=sigma, which='SA', return_eigenvectors=False)
        # Returns the eigenvalue w[i] of A where 1/(w[i] - sigma) is minimized.
        #
        # If A - sigma*I is PSD, then w[i] should be equal to the largest
        # eigenvalue of A.
        #
        # If A - sigma*I is not PSD, then w[i] should be the largest eigenvalue
        # of A where w[i] - sigma < 0.
        #
        # We should only call this function with sigma < 0. In this case, if
        # A - sigma*I is not PSD then A is not PSD, and w[i] < -abs(sigma) is
        # a negative eigenvalue of A. If A - sigma*I is PSD, then we obviously
        # have that the smallest eigenvalue of A is >= sigma.

    ev = np.NaN
    try:
        ev = SA_eigsh(-tol)  # might return np.NaN, or raise exception
    finally:
        if np.isnan(ev):
            # will be NaN if A has an eigenvalue which is exactly -tol
            # (We might also hit this code block for other reasons.)
            temp = tol - np.finfo(A.dtype).eps
            ev = SA_eigsh(-temp)

    return ev >= -tol<|MERGE_RESOLUTION|>--- conflicted
+++ resolved
@@ -26,10 +26,6 @@
 from cvxpy.expressions.leaf import Leaf
 from cvxpy.settings import EIGVAL_TOL
 from cvxpy.utilities import performance_utils as perf
-<<<<<<< HEAD
-=======
-from scipy.sparse.linalg import eigsh
->>>>>>> f722fadc
 
 
 class Constant(Leaf):
