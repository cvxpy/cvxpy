--- conflicted
+++ resolved
@@ -146,19 +146,7 @@
         if sparsity:
             self.sparse_idx = self._validate_indices(sparsity)
         else:
-<<<<<<< HEAD
             self.sparse_idx = []
-=======
-            self.sparse_idx = None
-        # Only one attribute be True (except can be boolean and integer).
-        true_attr = sum(1 for k, v in self.attributes.items() if v)
-        # HACK we should remove this feature or allow multiple attributes in general.
-        if boolean and integer:
-            true_attr -= 1
-        if true_attr > 1:
-            raise ValueError("Cannot set more than one special attribute in %s."
-                             % self.__class__.__name__)
->>>>>>> 0d4ae330
         if value is not None:
             self.value = value
 
