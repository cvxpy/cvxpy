"""
Copyright 2013 Steven Diamond

Licensed under the Apache License, Version 2.0 (the "License");
you may not use this file except in compliance with the License.
You may obtain a copy of the License at

    http://www.apache.org/licenses/LICENSE-2.0

Unless required by applicable law or agreed to in writing, software
distributed under the License is distributed on an "AS IS" BASIS,
WITHOUT WARRANTIES OR CONDITIONS OF ANY KIND, either express or implied.
See the License for the specific language governing permissions and
limitations under the License.
"""

from functools import wraps
import warnings

from cvxpy import error
from cvxpy.constraints import Equality, Inequality, PSD
from cvxpy.expressions import cvxtypes
import cvxpy.utilities.performance_utils as perf
import cvxpy.utilities as u
import cvxpy.utilities.key_utils as ku
import cvxpy.settings as s
import abc
import numpy as np


def _cast_other(binary_op):
    """Casts the second argument of a binary operator as an Expression.

    Args:
        binary_op: A binary operator in the Expression class.

    Returns:
        A wrapped binary operator that can handle non-Expression arguments.
    """

    @wraps(binary_op)
    def cast_op(self, other):
        """A wrapped binary operator that can handle non-Expression arguments.
        """
        other = self.cast_to_const(other)
        return binary_op(self, other)
    return cast_op


<<<<<<< HEAD
class Expression(u.Canonical, metaclass=abc.ABCMeta):
=======
__STAR_MATMUL_WARNING__ = """
This use of ``*`` has resulted in matrix multiplication.
Using ``*`` for matrix multiplication has been deprecated since CVXPY 1.1.
    Use ``*`` for matrix-scalar and vector-scalar multiplication.
    Use ``@`` for matrix-matrix and matrix-vector multiplication.
    Use ``multiply`` for elementwise multiplication.
"""


class Expression(u.Canonical):
>>>>>>> daa2a92e
    """A mathematical expression in a convex optimization problem.

    Overloads many operators to allow for convenient creation of compound
    expressions (e.g., the sum of two expressions) and constraints.
    """

    # Handles arithmetic operator overloading with Numpy.
    __array_priority__ = 100

    @abc.abstractproperty
    def value(self):
        """NumPy.ndarray or None : The numeric value of the expression.
        """
        return NotImplemented

    def _value_impl(self):
        """Implementation of .value.
        """
        return self.value

    @abc.abstractproperty
    def grad(self):
        """Gives the (sub/super)gradient of the expression w.r.t. each variable.

        Matrix expressions are vectorized, so the gradient is a matrix.

        Returns
        -------
        dict
            A map of variable to SciPy CSC sparse matrix; None if a variable
            value is missing.
        """
        return NotImplemented

    @abc.abstractproperty
    def domain(self):
        """list : The constraints describing the closure of the region
           where the expression is finite.
        """
        return NotImplemented

    def __str__(self):
        """Returns a string showing the mathematical expression.
        """
        return self.name()

    def __repr__(self):
        """Returns a string with information about the expression.
        """
        return "Expression(%s, %s, %s)" % (self.curvature,
                                           self.sign,
                                           self.shape)

    @abc.abstractmethod
    def name(self):
        """str : The string representation of the expression.
        """
        return NotImplemented

    @property
    def expr(self):
        """Expression : returns itself."""
        return self

    # Curvature properties.
    @property
    def curvature(self):
        """str : The curvature of the expression.
        """
        if self.is_constant():
            curvature_str = s.CONSTANT
        elif self.is_affine():
            curvature_str = s.AFFINE
        elif self.is_convex():
            curvature_str = s.CONVEX
        elif self.is_concave():
            curvature_str = s.CONCAVE
        elif self.is_quasilinear():
            curvature_str = s.QUASILINEAR
        elif self.is_quasiconvex():
            curvature_str = s.QUASICONVEX
        elif self.is_quasiconcave():
            curvature_str = s.QUASICONCAVE
        else:
            curvature_str = s.UNKNOWN
        return curvature_str

    @property
    def log_log_curvature(self):
        """str : The log-log curvature of the expression.
        """
        if self.is_log_log_constant():
            curvature_str = s.LOG_LOG_CONSTANT
        elif self.is_log_log_affine():
            curvature_str = s.LOG_LOG_AFFINE
        elif self.is_log_log_convex():
            curvature_str = s.LOG_LOG_CONVEX
        elif self.is_log_log_concave():
            curvature_str = s.LOG_LOG_CONCAVE
        else:
            curvature_str = s.UNKNOWN
        return curvature_str

    @perf.compute_once
    def is_constant(self):
        """Is the expression constant?
        """
        return 0 in self.shape or all(
            arg.is_constant() for arg in self.args)

    @abc.abstractmethod
    def is_dpp(self):
        """The expression is a disciplined parameterized expression.
        """
        return NotImplemented

    @perf.compute_once
    def is_affine(self):
        """Is the expression affine?
        """
        return self.is_constant() or (self.is_convex() and self.is_concave())

    @abc.abstractmethod
    def is_convex(self):
        """Is the expression convex?
        """
        return NotImplemented

    @abc.abstractmethod
    def is_concave(self):
        """Is the expression concave?
        """
        return NotImplemented

    @perf.compute_once
    def is_dcp(self):
        """Checks whether the Expression is DCP.

        Returns
        -------
        bool
            True if the Expression is DCP, False otherwise.
        """
        return self.is_convex() or self.is_concave()

    def is_log_log_constant(self):
        """Is the expression log-log constant, ie, elementwise positive?
        """
        if not self.is_constant():
            return False

        if isinstance(self, (cvxtypes.constant(), cvxtypes.parameter())):
            return self.is_pos()
        else:
            return self.value is not None and np.all(self.value > 0)

    @perf.compute_once
    def is_log_log_affine(self):
        """Is the expression affine?
        """
        return (self.is_log_log_constant()
                or (self.is_log_log_convex() and self.is_log_log_concave()))

    @abc.abstractmethod
    def is_log_log_convex(self):
        """Is the expression log-log convex?
        """
        return NotImplemented

    @abc.abstractmethod
    def is_log_log_concave(self):
        """Is the expression log-log concave?
        """
        return NotImplemented

    def is_dgp(self):
        """Checks whether the Expression is log-log DCP.

        Returns
        -------
        bool
            True if the Expression is log-log DCP, False otherwise.
        """
        return self.is_log_log_convex() or self.is_log_log_concave()

    def is_quasiconvex(self):
        return self.is_convex()

    def is_quasiconcave(self):
        return self.is_concave()

    def is_quasilinear(self):
        return self.is_quasiconvex() and self.is_quasiconcave()

    @perf.compute_once
    def is_dqcp(self):
        """Checks whether the Expression is DQCP.

        Returns
        -------
        bool
            True if the Expression is DQCP, False otherwise.
        """
        return self.is_quasiconvex() or self.is_quasiconcave()

    def is_hermitian(self):
        """Is the expression a Hermitian matrix?
        """
        return (self.is_real() and self.is_symmetric())

    def is_psd(self):
        """Is the expression a positive semidefinite matrix?
        """
        # Default to False.
        return False

    def is_nsd(self):
        """Is the expression a negative semidefinite matrix?
        """
        # Default to False.
        return False

    def is_quadratic(self):
        """Is the expression quadratic?
        """
        # Defaults to is constant.
        return self.is_constant()

    def is_symmetric(self):
        """Is the expression symmetric?
        """
        # Defaults to false unless scalar.
        return self.is_scalar()

    def is_pwl(self):
        """Is the expression piecewise linear?
        """
        # Defaults to constant.
        return self.is_constant()

    def is_qpwa(self):
        """Is the expression quadratic of piecewise affine?
        """
        return self.is_quadratic() or self.is_pwl()

    # Sign properties.

    @property
    def sign(self):
        """str: The sign of the expression.
        """
        if self.is_zero():
            sign_str = s.ZERO
        elif self.is_nonneg():
            sign_str = s.NONNEG
        elif self.is_nonpos():
            sign_str = s.NONPOS
        else:
            sign_str = s.UNKNOWN
        return sign_str

    @perf.compute_once
    def is_zero(self):
        """Is the expression all zero?
        """
        return self.is_nonneg() and self.is_nonpos()

    @abc.abstractmethod
    def is_nonneg(self):
        """Is the expression positive?
        """
        return NotImplemented

    @abc.abstractmethod
    def is_nonpos(self):
        """Is the expression negative?
        """
        return NotImplemented

    @abc.abstractproperty
    def shape(self):
        """tuple : The expression dimensions.
        """
        return NotImplemented

    def is_real(self):
        """Is the Leaf real valued?
        """
        return not self.is_complex()

    @abc.abstractproperty
    def is_imag(self):
        """Is the Leaf imaginary?
        """
        return NotImplemented

    @abc.abstractproperty
    def is_complex(self):
        """Is the Leaf complex valued?
        """
        return NotImplemented

    @property
    def size(self):
        """int : The number of entries in the expression.
        """
        return np.prod(self.shape, dtype=int)

    @property
    def ndim(self):
        """int : The number of dimensions in the expression's shape.
        """
        return len(self.shape)

    def flatten(self):
        """Vectorizes the expression.
        """
        return cvxtypes.vec()(self)

    def is_scalar(self):
        """Is the expression a scalar?
        """
        return all(d == 1 for d in self.shape)

    def is_vector(self):
        """Is the expression a column or row vector?
        """
        return self.ndim <= 1 or (self.ndim == 2 and min(self.shape) == 1)

    def is_matrix(self):
        """Is the expression a matrix?
        """
        return self.ndim == 2 and self.shape[0] > 1 and self.shape[1] > 1

    def __getitem__(self, key):
        """Return a slice/index into the expression.
        """
        # Returning self for scalars causes
        # the built-in sum to hang.
        if isinstance(key, tuple) and len(key) == 0:
            return self
        elif ku.is_special_slice(key):
            return cvxtypes.special_index()(self, key)
        else:
            return cvxtypes.index()(self, key)

    @property
    def T(self):
        """Expression : The transpose of the expression.
        """
        # Transpose of a scalar is that scalar.
        if self.ndim <= 1:
            return self
        else:
            return cvxtypes.transpose()(self)

    @property
    def H(self):
        """Expression : The transpose of the expression.
        """
        if self.is_real():
            return self.T
        else:
            return cvxtypes.conj()(self).T

    def __pow__(self, power):
        """Raise expression to a power.

        Parameters
        ----------
        power : float
            The power to which to raise the expression.

        Returns
        -------
        Expression
            The expression raised to ``power``.
        """
        return cvxtypes.power()(self, power)

    # Arithmetic operators.
    @staticmethod
    def cast_to_const(expr):
        """Converts a non-Expression to a Constant.
        """
        return expr if isinstance(expr, Expression) else cvxtypes.constant()(expr)

    @_cast_other
    def __add__(self, other):
        """Expression : Sum two expressions.
        """
        if isinstance(other, cvxtypes.constant()) and other.is_zero():
            return self
        return cvxtypes.add_expr()([self, other])

    @_cast_other
    def __radd__(self, other):
        """Expression : Sum two expressions.
        """
        if isinstance(other, cvxtypes.constant()) and other.is_zero():
            return self
        return other + self

    @_cast_other
    def __sub__(self, other):
        """Expression : The difference of two expressions.
        """
        return self + -other

    @_cast_other
    def __rsub__(self, other):
        """Expression : The difference of two expressions.
        """
        return other - self

    @_cast_other
    def __mul__(self, other):
        """Expression : The product of two expressions.
        """
        if self.shape == () or other.shape == ():
            # Use one argument to apply a scaling to the remaining argument.
            # We accomplish this with elementwise multiplication, which
            # casts the scalar argument to match the size of the remaining
            # argument.
            return cvxtypes.elmul_expr()(self, other)
        elif self.shape[-1] != other.shape[0] and \
                (self.is_scalar() or other.is_scalar()):
            # If matmul was intended, this gives a dimension mismatch. We
            # interpret the ``is_scalar`` results as implying that the user
            # simply wants to apply a scaling.
            return cvxtypes.elmul_expr()(self, other)
        else:
            # The only reasonable interpretation is that the user intends
            # to apply matmul. There might be a dimension mismatch, but we
            # don't check for that here.
            if not (self.is_constant() or other.is_constant()):
                if error.warnings_enabled():
                    warnings.warn("Forming a nonconvex expression.")
            # Because we want to discourage using ``*`` to call matmul, we
            # raise a warning to the user.
            warnings.resetwarnings()
            warnings.warn(__STAR_MATMUL_WARNING__, DeprecationWarning)
            warnings.resetwarnings()
            return cvxtypes.matmul_expr()(self, other)

    @_cast_other
    def __matmul__(self, other):
        """Expression : Matrix multiplication of two expressions.
        """
        if self.shape == () or other.shape == ():
            raise ValueError("Scalar operands are not allowed, use '*' instead")
        return cvxtypes.matmul_expr()(self, other)

    @_cast_other
    def __truediv__(self, other):
        """Expression : One expression divided by another.
        """
        return self.__div__(other)

    @_cast_other
    def __div__(self, other):
        """Expression : One expression divided by another.
        """
        if (self.is_scalar() or other.is_scalar()) or other.shape == self.shape:
            if error.warnings_enabled():
                warnings.warn("Forming a nonconvex expression.")
            return cvxtypes.div_expr()(self, other)
        else:
            raise ValueError("Incompatible shapes for division (%s / %s)" % (
                             self.shape, other.shape))

    @_cast_other
    def __rdiv__(self, other):
        """Expression : Called for Number / Expression.
        """
        return other / self

    @_cast_other
    def __rtruediv__(self, other):
        """Expression : Called for Number / Expression.
        """
        return other / self

    @_cast_other
    def __rmul__(self, other):
        """Expression : Called for Number * Expression.
        """
        return other * self

    @_cast_other
    def __rmatmul__(self, other):
        """Expression : Called for matrix @ Expression.
        """
        if self.shape == () or other.shape == ():
            raise ValueError("Scalar operands are not allowed, use '*' instead")
        return cvxtypes.matmul_expr()(other, self)

    def __neg__(self):
        """Expression : The negation of the expression.
        """
        return cvxtypes.neg_expr()(self)

    @_cast_other
    def __rshift__(self, other):
        """PSD : Creates a positive semidefinite inequality.
        """
        return PSD(self - other)

    @_cast_other
    def __rrshift__(self, other):
        """PSD : Creates a positive semidefinite inequality.
        """
        return PSD(other - self)

    @_cast_other
    def __lshift__(self, other):
        """PSD : Creates a negative semidefinite inequality.
        """
        return PSD(other - self)

    @_cast_other
    def __rlshift__(self, other):
        """PSD : Creates a negative semidefinite inequality.
        """
        return PSD(self - other)

    # Needed for Python3:
    def __hash__(self):
        return id(self)

    # Comparison operators.
    @_cast_other
    def __eq__(self, other):
        """Equality : Creates a constraint ``self == other``.
        """
        return Equality(self, other)

    @_cast_other
    def __le__(self, other):
        """Inequality : Creates an inequality constraint ``self <= other``.
        """
        return Inequality(self, other)

    def __lt__(self, other):
        """Unsupported.
        """
        raise NotImplementedError("Strict inequalities are not allowed.")

    @_cast_other
    def __ge__(self, other):
        """NonPos : Creates an inequality constraint.
        """
        return other.__le__(self)

    def __gt__(self, other):
        """Unsupported.
        """
        raise NotImplementedError("Strict inequalities are not allowed.")<|MERGE_RESOLUTION|>--- conflicted
+++ resolved
@@ -47,9 +47,6 @@
     return cast_op
 
 
-<<<<<<< HEAD
-class Expression(u.Canonical, metaclass=abc.ABCMeta):
-=======
 __STAR_MATMUL_WARNING__ = """
 This use of ``*`` has resulted in matrix multiplication.
 Using ``*`` for matrix multiplication has been deprecated since CVXPY 1.1.
@@ -60,7 +57,6 @@
 
 
 class Expression(u.Canonical):
->>>>>>> daa2a92e
     """A mathematical expression in a convex optimization problem.
 
     Overloads many operators to allow for convenient creation of compound
