--- conflicted
+++ resolved
@@ -731,11 +731,8 @@
 
     @_cast_other
     def __ge__(self, other: "Expression"):
-<<<<<<< HEAD
         """NonPos : Creates an inequality constraint.
         """
-=======
->>>>>>> e6c2a125
         return Inequality(other, self)
 
     def __gt__(self, other: "Expression"):
