name: build

on:
    pull_request:
    push:
        branches:
            - master
        tags:
          - '*'

jobs:
  cleanup-runs:
    runs-on: ubuntu-latest
    steps:
    - uses: rokroskar/workflow-run-cleanup-action@master
      env:
        GITHUB_TOKEN: "${{ secrets.GITHUB_TOKEN }}"
    if: "!startsWith(github.ref, 'refs/tags/') && github.ref != 'refs/heads/master'"

  linters:
    runs-on: ubuntu-latest
    steps:
      - uses: actions/checkout@v2
      - uses: actions/setup-python@v2
        with:
          python-version: 3.8
      - name: isort
        uses: jamescurtin/isort-action@master
      - name: flake8
        uses: py-actions/flake8@v1

  build:
    runs-on: ${{ matrix.os }}
    defaults:
      run:
        shell: bash -l {0}
    strategy:
      fail-fast: false
      matrix:
        os: [ ubuntu-18.04, macos-10.15, windows-2019 ]
        python-version: [ 3.7, 3.9, "3.10" ]
        include:
          - os: ubuntu-18.04
            python-version: 3.8
            openmp: "True"
          - os: ubuntu-18.04
            python-version: 3.8
          - os: macos-10.15
            python-version: 3.8
            single_action_config: "True"
          - os: windows-2019
            python-version: 3.8

    env:
      RUNNER_OS: ${{ matrix.os }}
      PYTHON_VERSION: ${{ matrix.python-version }}
      SINGLE_ACTION_CONFIG: "${{ matrix.single_action_config == 'True' && 'True' || 'False' }}"
      USE_OPENMP: "${{ matrix.openmp == 'True' && 'True' || 'False' }}"
      MOSEK_CI_BASE64: ${{ secrets.MOSEK_CI_BASE64 }}

    steps:
      - uses: actions/checkout@v2
      - name: Set Additional Envs
        run: |
          echo "PYTHON_SUBVERSION=$(echo $PYTHON_VERSION | cut -c 3-)" >> $GITHUB_ENV
          echo $MOSEK_CI_BASE64 | base64 -d > mosek.lic
          echo "MOSEKLM_LICENSE_FILE=$( [[ $RUNNER_OS == 'macOS' ]] && echo $(pwd)/mosek.lic || echo $(realpath mosek.lic) )" >> $GITHUB_ENV
      - uses: conda-incubator/setup-miniconda@v2
        with:
          auto-update-conda: true
          python-version: ${{ matrix.python-version }}
          channels: conda-forge,anaconda

      - name: Install
        run: |
          source continuous_integration/install_dependencies.sh

      - name: Test
        run: |
          source continuous_integration/test_script.sh

      - name: Upload coverage file
        uses: actions/upload-artifact@v2
        if: ${{env.SINGLE_ACTION_CONFIG == 'True'}}
        with:
          name: coverage
          path: coverage.xml

  build_wheels:
    needs: build

    runs-on: ${{ matrix.os }}
    strategy:
      fail-fast: false
      matrix:
        os: [ ubuntu-18.04, macos-10.15, windows-2019 ]
        python-version: [ 3.7, 3.9, "3.10" ]
        include:
          - os: ubuntu-18.04
            python-version: 3.8
          - os: macos-10.15
            python-version: 3.8
            single_action_config: "True"
          - os: windows-2019
            python-version: 3.8

    env:
      RUNNER_OS: ${{ matrix.os }}
      PYTHON_VERSION: ${{ matrix.python-version }}
      SINGLE_ACTION_CONFIG: "${{ matrix.single_action_config == 'True' }}"
      PYPI_SERVER: ${{ secrets.PYPI_SERVER }}
      PYPI_USER: ${{ secrets.PYPI_USER }}
      PYPI_PASSWORD: ${{ secrets.PYPI_PASSWORD }}

    steps:
      - uses: actions/checkout@v2
      - uses: actions/setup-python@v2
        with:
          python-version: ${{ matrix.python-version }}

      - name: Set Additional Envs
        shell: bash
        run: |
          echo "PYTHON_SUBVERSION=$(echo $PYTHON_VERSION | cut -c 3-)" >> $GITHUB_ENV
          echo "DEPLOY=$( [[ $GITHUB_EVENT_NAME == 'push' && $GITHUB_REF == 'refs/tags'* ]] && echo 'True' || echo 'False' )" >> $GITHUB_ENV

      - name: Build wheels
        if: ${{env.DEPLOY == 'True' && env.USE_OPENMP != 'True'}}
        env:
          CIBW_BUILD: "cp3${{env.PYTHON_SUBVERSION}}-*"
          CIBW_SKIP: "*-win32 *-manylinux_i686 *-musllinux*"
<<<<<<< HEAD
        uses: joerick/cibuildwheel@v2.6.1
=======
          CIBW_MANYLINUX_X86_64_IMAGE: manylinux_2_24
          CIBW_ARCHS_MACOS: x86_64 universal2
        uses: joerick/cibuildwheel@v2.3.1
>>>>>>> 6a726e53

      - name: Build source
        if: ${{env.DEPLOY == 'True' && env.SINGLE_ACTION_CONFIG == 'True'}}
        run: |
          python setup.py sdist --dist-dir=wheelhouse

      - name: Release to pypi
        if: ${{env.DEPLOY == 'True' &&  env.USE_OPENMP != 'True'}}
        shell: bash
        run: |
          python -m pip install --upgrade twine
          twine check wheelhouse/*
          twine upload --repository-url $PYPI_SERVER wheelhouse/* -u $PYPI_USER -p $PYPI_PASSWORD

      - name: Upload artifacts to github
        if: ${{env.DEPLOY == 'True' && env.USE_OPENMP != 'True'}}
        uses: actions/upload-artifact@v1
        with:
          name: wheels
          path: ./wheelhouse

  build_cvxpy-base:
    needs: build

    runs-on: ${{ matrix.os }}
    strategy:
      fail-fast: false
      matrix:
        os: [ ubuntu-18.04, macos-10.15, windows-2019 ]
        python-version: [ 3.7, 3.9, "3.10" ]
        include:
          - os: ubuntu-18.04
            python-version: 3.8
            pip_intall: "True"
          - os: macos-10.15
            python-version: 3.8
            pip_install: "True"
            single_action_config: "True"
          - os: windows-2019
            python-version: 3.8
            pip_install: "True"

    env:
      PYTHON_VERSION: ${{ matrix.python-version }}
      SINGLE_ACTION_CONFIG: "${{ matrix.single_action_config == 'True' }}"
      PIP_INSTALL: "${{ matrix.pip_install == 'True' }}"
      PYPI_SERVER: ${{ secrets.PYPI_SERVER }}
      PYPI_USER: ${{ secrets.PYPI_USER }}
      PYPI_PASSWORD: ${{ secrets.PYPI_PASSWORD }}

    steps:
      - uses: actions/checkout@v2
      - uses: actions/setup-python@v2
        with:
          python-version: ${{ matrix.python-version }}
      - name: Set Additional Envs
        shell: bash
        run: |
          echo "PYTHON_SUBVERSION=$(echo $PYTHON_VERSION | cut -c 3-)" >> $GITHUB_ENV
          echo "DEPLOY=$( [[ $GITHUB_EVENT_NAME == 'push' && $GITHUB_REF == 'refs/tags'* ]] && echo 'True' || echo 'False' )" >> $GITHUB_ENV

      - name: Adapt setup.py
        shell: bash
        run: |
          # Mac has a different syntax for sed -i, this works across oses
          sed -i.bak -e "s/name='cvxpy',/name='cvxpy-base',/g" setup.py
          sed -i.bak '/osqp >= /d' setup.py
          sed -i.bak '/ecos >= /d' setup.py
          sed -i.bak '/scs >= /d' setup.py
          rm -rf setup.py.bak

      - name: Verify that we can build by pip-install on each OS.
        if: ${{env.PIP_INSTALL == 'True'}}
        run: |
          pip install . pytest cplex
          pytest cvxpy/tests/test_conic_solvers.py -k 'TestCPLEX'

      - name: Build wheels
        if: ${{env.DEPLOY == 'True'}}
        env:
          CIBW_BUILD: "cp3${{env.PYTHON_SUBVERSION}}-*"
          CIBW_SKIP: "*-win32 *-manylinux_i686 *-musllinux*"
<<<<<<< HEAD
        uses: joerick/cibuildwheel@v2.6.1
=======
          CIBW_MANYLINUX_X86_64_IMAGE: manylinux_2_24
          CIBW_ARCHS_MACOS: x86_64 universal2
        uses: joerick/cibuildwheel@v2.3.1
>>>>>>> 6a726e53

      - name: Build source
        if: ${{env.DEPLOY == 'True' && env.SINGLE_ACTION_CONFIG == 'True'}}
        run: |
          python setup.py sdist --dist-dir=wheelhouse

      - name: Release to pypi
        shell: bash
        if: ${{env.DEPLOY == 'True'}}
        run: |
          python -m pip install --upgrade twine
          twine check wheelhouse/*
          twine upload --repository-url $PYPI_SERVER wheelhouse/* -u $PYPI_USER -p $PYPI_PASSWORD

      - name: Upload artifacts to github
        if: ${{env.DEPLOY == 'True'}}
        uses: actions/upload-artifact@v1
        with:
          name: wheels-base
          path: ./wheelhouse

  sonarcloud:
    needs: build
    name: SonarCloud
    runs-on: ubuntu-latest
    env:
      SONAR_TOKEN: ${{ secrets.SONAR_TOKEN }}
    steps:
      - uses: actions/checkout@v2
        with:
          fetch-depth: 0  # Shallow clones should be disabled for a better relevancy of analysis
      - uses: actions/download-artifact@v2
        with:
          name: coverage
      - name: Check if environment variable exists
        run: |
          echo "RUN_SONAR=$( [[ -n "$SONAR_TOKEN" ]] && echo 'True' || echo 'False' )" >> $GITHUB_ENV
      - name: SonarCloud Scan
        if: ${{env.RUN_SONAR == 'True'}}
        uses: SonarSource/sonarcloud-github-action@master
        env:
          GITHUB_TOKEN: ${{ secrets.GITHUB_TOKEN }}  # Needed to get PR information, if any
          SONAR_TOKEN: ${{ secrets.SONAR_TOKEN }}<|MERGE_RESOLUTION|>--- conflicted
+++ resolved
@@ -129,13 +129,8 @@
         env:
           CIBW_BUILD: "cp3${{env.PYTHON_SUBVERSION}}-*"
           CIBW_SKIP: "*-win32 *-manylinux_i686 *-musllinux*"
-<<<<<<< HEAD
+          CIBW_ARCHS_MACOS: x86_64 universal2
         uses: joerick/cibuildwheel@v2.6.1
-=======
-          CIBW_MANYLINUX_X86_64_IMAGE: manylinux_2_24
-          CIBW_ARCHS_MACOS: x86_64 universal2
-        uses: joerick/cibuildwheel@v2.3.1
->>>>>>> 6a726e53
 
       - name: Build source
         if: ${{env.DEPLOY == 'True' && env.SINGLE_ACTION_CONFIG == 'True'}}
@@ -218,13 +213,8 @@
         env:
           CIBW_BUILD: "cp3${{env.PYTHON_SUBVERSION}}-*"
           CIBW_SKIP: "*-win32 *-manylinux_i686 *-musllinux*"
-<<<<<<< HEAD
+          CIBW_ARCHS_MACOS: x86_64 universal2
         uses: joerick/cibuildwheel@v2.6.1
-=======
-          CIBW_MANYLINUX_X86_64_IMAGE: manylinux_2_24
-          CIBW_ARCHS_MACOS: x86_64 universal2
-        uses: joerick/cibuildwheel@v2.3.1
->>>>>>> 6a726e53
 
       - name: Build source
         if: ${{env.DEPLOY == 'True' && env.SINGLE_ACTION_CONFIG == 'True'}}
