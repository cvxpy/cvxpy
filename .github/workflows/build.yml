name: build

on:
    pull_request:
    push:
        branches:
            - master
            - 'release/**'
        tags:
          - '*'

# https://docs.github.com/en/actions/using-jobs/using-concurrency#example-using-a-fallback-value
# Only cancels-in-progress on PRs (head_ref only defined in PR, fallback run_id always unique)
concurrency:
  group: ${{ github.head_ref || github.run_id }}
  cancel-in-progress: true

jobs:

  actions-linting:
    uses: cvxpy/actions/.github/workflows/linting.yml@main

  build:
    runs-on: ${{ matrix.os }}
    defaults:
      run:
        shell: bash -l {0}
    strategy:
      fail-fast: false
      matrix:
<<<<<<< HEAD
        os: [ ubuntu-22.04, macos-13, windows-2022 ]
        python-version: [ "3.10", "3.11", "3.12", "3.13" ]
=======
        os: [ ubuntu-22.04, macos-14, windows-2022 ]
        python-version: [ 3.9, "3.10", "3.11", "3.12", "3.13" ]
>>>>>>> a6651c2e
        include:
          # These are intended to just add their extra parameter to existing matrix combinations;
          # see https://docs.github.com/en/actions/writing-workflows/workflow-syntax-for-github-actions#jobsjob_idstrategymatrixinclude
          - os: ubuntu-22.04
            python-version: 3.12
            openmp: "True"
            single_action_config: false
          - os: macos-14
            python-version: 3.12
            single_action_config: true

    env:
      RUNNER_OS: ${{ matrix.os }}
      PYTHON_VERSION: ${{ matrix.python-version }}
      SINGLE_ACTION_CONFIG: "${{ matrix.single_action_config && 'True' || 'False' }}"
      USE_OPENMP: "${{ matrix.openmp == 'True' && 'True' || 'False' }}"
      MOSEK_CI_BASE64: ${{ secrets.MOSEK_CI_BASE64 }}

    steps:
      - uses: actions/checkout@v4
      - name: Set Additional Envs
        run: |
          echo "PYTHON_SUBVERSION=$(echo $PYTHON_VERSION | cut -c 3-)" >> $GITHUB_ENV
          echo $MOSEK_CI_BASE64 | base64 -d > mosek.lic
          echo "MOSEKLM_LICENSE_FILE=$( [[ $RUNNER_OS == 'macOS' ]] && echo $(pwd)/mosek.lic || echo $(realpath mosek.lic) )" >> $GITHUB_ENV

      - uses: conda-incubator/setup-miniconda@v3
        with:
          auto-update-conda: true
          python-version: ${{ matrix.python-version }}
          channels: conda-forge,anaconda

      - name: Install
        run: |
          source continuous_integration/install_dependencies.sh

      - name: Test
        run: |
          source continuous_integration/test_script.sh

      - name: Upload coverage file
        uses: actions/upload-artifact@v4
        if: ${{env.SINGLE_ACTION_CONFIG == 'True'}}
        with:
          name: coverage
          path: coverage.xml

  build_wheels:
    needs: build

    runs-on: ${{ matrix.os }}
    strategy:
      fail-fast: false
      matrix:
<<<<<<< HEAD
        os: [ ubuntu-22.04, macos-13, windows-2022 ]
        python-version: [ "3.10", "3.11", "3.12", "3.13" ]
=======
        os: [ ubuntu-22.04, macos-14, windows-2022 ]
        python-version: [ 3.9, "3.10", "3.11", "3.12", "3.13" ]
>>>>>>> a6651c2e
        build-cvxpy-base: [ true, false ]  # whether to build cvxpy-base (true) or regular cvxpy (false)
        include:
          # This is intended to just add the single_action_config parameter to one existing combination;
          # see https://docs.github.com/en/actions/writing-workflows/workflow-syntax-for-github-actions#jobsjob_idstrategymatrixinclude
          - os: ubuntu-22.04
            python-version: 3.12
            single_action_config: true

    env:
      RUNNER_OS: ${{ matrix.os }}
      PYTHON_VERSION: ${{ matrix.python-version }}
      SINGLE_ACTION_CONFIG: "${{ matrix.single_action_config }}"
      PIP_INSTALL: "${{ matrix.python-version == '3.11' }}"
      PYPI_SERVER: ${{ secrets.PYPI_SERVER }}
      PYPI_USER: ${{ secrets.PYPI_USER }}
      PYPI_PASSWORD: ${{ matrix.build-cvxpy-base && secrets.PYPI_BASE_PASSWORD || secrets.PYPI_PASSWORD }}
      CVXPY_BASE_SUFFIX: ${{ matrix.build-cvxpy-base && 'base-' || '' }}

    steps:
      - uses: actions/checkout@v4
      - uses: actions/setup-python@v5
        with:
          python-version: ${{ matrix.python-version }}

      - name: Set Additional Envs
        shell: bash
        run: |
          echo "PYTHON_SUBVERSION=$(echo $PYTHON_VERSION | cut -c 3-)" >> $GITHUB_ENV
          echo "DEPLOY=$( [[ $GITHUB_EVENT_NAME == 'push' && $GITHUB_REF == 'refs/tags'* ]] && echo 'True' || echo 'False' )" >> $GITHUB_ENV

      - name: Adapt pyproject.toml
        if: ${{matrix.build-cvxpy-base}}
        shell: bash
        run: |
          # Mac has a different syntax for sed -i, this works across oses
          sed -i.bak -e 's/name = "cvxpy"/name = "cvxpy-base"/g' pyproject.toml
          sed -i.bak '/clarabel >= /d' pyproject.toml
          sed -i.bak '/osqp >= /d' pyproject.toml
          sed -i.bak '/ecos >= /d' pyproject.toml
          sed -i.bak '/scs >= /d' pyproject.toml
          sed -i.bak -e 's/name="cvxpy",/name="cvxpy-base",/g' setup.py
          rm -rf pyproject.toml.bak setup.py.bak

      - name: Verify that we can build by pip-install on each OS.
        if: ${{matrix.build-cvxpy-base && env.PIP_INSTALL == 'True'}}
        run: |
          pip install . pytest cplex
          pytest cvxpy/tests/test_conic_solvers.py -k 'TestCPLEX'
          # ensure a fresh state for cibuildwheel
          rm -r build

      - name: Set up QEMU  # For aarch64, see https://cibuildwheel.readthedocs.io/en/stable/faq/#emulation
        if: runner.os == 'Linux'
        uses: docker/setup-qemu-action@v3
        with:
          platforms: all

      - name: Build wheels
        if: ${{github.event_name == 'push' && env.USE_OPENMP != 'True'}}
        env:
          CIBW_BUILD: "cp3${{env.PYTHON_SUBVERSION}}-*"
          CIBW_SKIP: "*-win32 *-manylinux_i686 *-musllinux*"
          CIBW_ARCHS_MACOS: x86_64 universal2
          CIBW_ARCHS_LINUX: auto aarch64
        uses: pypa/cibuildwheel@v3.1.3

      - name: Build source
        if: ${{github.event_name == 'push' && env.SINGLE_ACTION_CONFIG == 'True'}}
        run: |
          pip install build
          python -m build --sdist -o wheelhouse

      - name: Check wheels
        if: ${{github.event_name == 'push' && env.USE_OPENMP != 'True'}}
        shell: bash
        run: |
          python -m pip install --upgrade twine
          twine check wheelhouse/*

      - name: Release to pypi
        if: ${{env.DEPLOY == 'True' && env.USE_OPENMP != 'True'}}
        shell: bash
        run: |
          twine upload --skip-existing --repository-url $PYPI_SERVER wheelhouse/* -u $PYPI_USER -p $PYPI_PASSWORD

      - name: Upload artifacts to github
        if: ${{github.event_name == 'push' && env.USE_OPENMP != 'True'}}
        uses: actions/upload-artifact@v4
        with:
          name: wheels-${{ env.CVXPY_BASE_SUFFIX }}${{ matrix.os }}-${{ matrix.python-version }}
          path: ./wheelhouse<|MERGE_RESOLUTION|>--- conflicted
+++ resolved
@@ -28,13 +28,8 @@
     strategy:
       fail-fast: false
       matrix:
-<<<<<<< HEAD
-        os: [ ubuntu-22.04, macos-13, windows-2022 ]
+        os: [ ubuntu-22.04, macos-14, windows-2022 ]
         python-version: [ "3.10", "3.11", "3.12", "3.13" ]
-=======
-        os: [ ubuntu-22.04, macos-14, windows-2022 ]
-        python-version: [ 3.9, "3.10", "3.11", "3.12", "3.13" ]
->>>>>>> a6651c2e
         include:
           # These are intended to just add their extra parameter to existing matrix combinations;
           # see https://docs.github.com/en/actions/writing-workflows/workflow-syntax-for-github-actions#jobsjob_idstrategymatrixinclude
@@ -89,13 +84,8 @@
     strategy:
       fail-fast: false
       matrix:
-<<<<<<< HEAD
-        os: [ ubuntu-22.04, macos-13, windows-2022 ]
+        os: [ ubuntu-22.04, macos-14, windows-2022 ]
         python-version: [ "3.10", "3.11", "3.12", "3.13" ]
-=======
-        os: [ ubuntu-22.04, macos-14, windows-2022 ]
-        python-version: [ 3.9, "3.10", "3.11", "3.12", "3.13" ]
->>>>>>> a6651c2e
         build-cvxpy-base: [ true, false ]  # whether to build cvxpy-base (true) or regular cvxpy (false)
         include:
           # This is intended to just add the single_action_config parameter to one existing combination;
