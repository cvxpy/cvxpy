#!/bin/bash
# This script is meant to be called by the "install" step defined in
# build.yml. The behavior of the script is controlled by environment 
# variables defined in the build.yml in .github/workflows/.

set -e

conda config --set remote_connect_timeout_secs 30.0
conda config --set remote_max_retries 10
conda config --set remote_backoff_factor 2
conda config --set remote_read_timeout_secs 120.0

if [[ "$PYTHON_VERSION" == "3.8" ]]; then
  conda install scipy=1.3 numpy=1.16 mkl pip pytest pytest-cov openblas ecos scs osqp cvxopt proxsuite daqp "setuptools>65.5.1"
elif [[ "$PYTHON_VERSION" == "3.9" ]]; then
  # The earliest version of numpy that works is 1.19.
  # Given numpy 1.19, the earliest version of scipy we can use is 1.5.
  conda install scipy=1.5 numpy=1.19 mkl pip pytest openblas ecos scs osqp cvxopt proxsuite daqp "setuptools>65.5.1"
elif [[ "$PYTHON_VERSION" == "3.10" ]]; then
    # The earliest version of numpy that works is 1.21.
    # Given numpy 1.21, the earliest version of scipy we can use is 1.7.
    conda install scipy=1.7 numpy=1.21 mkl pip pytest openblas ecos scs osqp cvxopt proxsuite daqp "setuptools>65.5.1"
elif [[ "$PYTHON_VERSION" == "3.11" ]]; then
    # The earliest version of numpy that works is 1.23.4.
    # Given numpy 1.23.4, the earliest version of scipy we can use is 1.9.3.
    conda install scipy=1.9.3 numpy=1.23.4 mkl pip pytest openblas ecos scs cvxopt proxsuite daqp "setuptools>65.5.1"
elif [[ "$PYTHON_VERSION" == "3.12" ]]; then
    # The earliest version of numpy that works is 1.26.4
    # Given numpy 1.26.4, the earliest version of scipy we can use is 1.9.3.
    conda install scipy=1.11.3 numpy=1.26.4 mkl pip pytest openblas ecos scs cvxopt proxsuite daqp "setuptools>65.5.1"
fi

<<<<<<< HEAD
if [[ "$PYTHON_VERSION" == "3.11" ]]; then
  python -m pip install "ortools>=9.7,<9.9" gurobipy clarabel osqp piqp
  if [[ "$RUNNER_OS" == "Windows" ]]; then
    # SDPA with OpenBLAS backend does not pass LP5 on Windows
    python -m pip install sdpa-multiprecision
  else
    python -m pip install sdpa-python
  fi
=======
if [[ "$PYTHON_VERSION" == "3.12" ]]; then
  python -m pip install coptpy gurobipy piqp osqp clarabel
elif [[ "$PYTHON_VERSION" == "3.11" ]]; then
  python -m pip install coptpy gurobipy cplex piqp osqp diffcp "ortools>=9.7,<9.8" clarabel
>>>>>>> 97103458
# Python 3.8 on Windows and Linux will uninstall NumPy 1.16 and install NumPy 1.24 without the exception.
elif [[ "$PYTHON_VERSION" == "3.8" ]] && [[ "$RUNNER_OS" != "macos-11" ]]; then
  python -m pip install gurobipy clarabel piqp
else
  python -m pip install coptpy gurobipy cplex diffcp piqp clarabel
fi

if [[ "$PYTHON_VERSION" != "3.8" ]]; then
  if [[ "$RUNNER_OS" == "Windows" ]]; then
    # SDPA with OpenBLAS backend does not pass LP5 on Windows
    python -m pip install sdpa-multiprecision
  else
    python -m pip install sdpa-python
  fi
fi

if [[ "$PYTHON_VERSION" == "3.11" ]] && [[ "$RUNNER_OS" != "macOS" ]]; then
  python -m pip install xpress
fi

# cylp has no wheels for Windows
if [[ "$RUNNER_OS" != "Windows" ]]; then
  python -m pip install cylp
fi

# SCIP only works with scipy >= 1.5 due to dependency conflicts when installing on Linux/macOS
# TODO make work on linux and mac.
if [[ "$PYTHON_VERSION" == "3.9" ]] && [[ "$RUNNER_OS" == "Windows" ]]; then
  conda install pyscipopt
fi

# Only install Mosek if license is available (secret is not copied to forks)
if [[ -n "$MOSEK_CI_BASE64" ]]; then
    python -m pip install mosek
fi

if [[ "$USE_OPENMP" == "True" ]]; then
  conda install -c conda-forge openmp
fi<|MERGE_RESOLUTION|>--- conflicted
+++ resolved
@@ -30,21 +30,10 @@
     conda install scipy=1.11.3 numpy=1.26.4 mkl pip pytest openblas ecos scs cvxopt proxsuite daqp "setuptools>65.5.1"
 fi
 
-<<<<<<< HEAD
-if [[ "$PYTHON_VERSION" == "3.11" ]]; then
-  python -m pip install "ortools>=9.7,<9.9" gurobipy clarabel osqp piqp
-  if [[ "$RUNNER_OS" == "Windows" ]]; then
-    # SDPA with OpenBLAS backend does not pass LP5 on Windows
-    python -m pip install sdpa-multiprecision
-  else
-    python -m pip install sdpa-python
-  fi
-=======
 if [[ "$PYTHON_VERSION" == "3.12" ]]; then
   python -m pip install coptpy gurobipy piqp osqp clarabel
 elif [[ "$PYTHON_VERSION" == "3.11" ]]; then
-  python -m pip install coptpy gurobipy cplex piqp osqp diffcp "ortools>=9.7,<9.8" clarabel
->>>>>>> 97103458
+  python -m pip install coptpy gurobipy cplex piqp osqp diffcp "ortools>=9.7,<9.9" clarabel
 # Python 3.8 on Windows and Linux will uninstall NumPy 1.16 and install NumPy 1.24 without the exception.
 elif [[ "$PYTHON_VERSION" == "3.8" ]] && [[ "$RUNNER_OS" != "macos-11" ]]; then
   python -m pip install gurobipy clarabel piqp
