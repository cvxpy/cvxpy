#!/bin/bash
# This script is meant to be called by the "install" step defined in
# build.yml. The behavior of the script is controlled by environment 
# variables defined in the build.yml in .github/workflows/.

set -e

conda config --set remote_connect_timeout_secs 30.0
conda config --set remote_max_retries 10
conda config --set remote_backoff_factor 2
conda config --set remote_read_timeout_secs 120.0

# Issue with installing setuptools > 65.5.1 through conda on mac with Python 3.7.
if [[ "$PYTHON_VERSION" == "3.7" ]] && [[ "$RUNNER_OS" == "macos-11" ]]; then
  conda install scipy=1.3 numpy=1.16 mkl pip pytest pytest-cov lapack ecos scs osqp cvxopt proxsuite setuptools
elif [[ "$PYTHON_VERSION" == "3.7" ]] || [[ "$PYTHON_VERSION" == "3.8" ]]; then
  conda install scipy=1.3 numpy=1.16 mkl pip pytest pytest-cov lapack ecos scs osqp cvxopt proxsuite "setuptools>65.5.1"
elif [[ "$PYTHON_VERSION" == "3.9" ]]; then
  # The earliest version of numpy that works is 1.19.
  # Given numpy 1.19, the earliest version of scipy we can use is 1.5.
  conda install scipy=1.5 numpy=1.19 mkl pip pytest lapack ecos scs osqp cvxopt proxsuite "setuptools>65.5.1"
elif [[ "$PYTHON_VERSION" == "3.10" ]]; then
    # The earliest version of numpy that works is 1.21.
    # Given numpy 1.21, the earliest version of scipy we can use is 1.7.
    conda install scipy=1.7 numpy=1.21 mkl pip pytest lapack ecos scs osqp cvxopt proxsuite "setuptools>65.5.1"
elif [[ "$PYTHON_VERSION" == "3.11" ]]; then
    # The earliest version of numpy that works is 1.23.4.
    # Given numpy 1.23.4, the earliest version of scipy we can use is 1.9.3.
    conda install scipy=1.9.3 numpy=1.23.4 mkl pip pytest lapack ecos scs osqp cvxopt proxsuite "setuptools>65.5.1"
fi


<<<<<<< HEAD
# Python 3.8 on Windows and Linux will uninstall NumPy 1.16 and install NumPy 1.24 without the exception.
if [[ "$PYTHON_VERSION" == "3.8" ]] && [[ "$RUNNER_OS" != "macos-11" ]]; then
  python -m pip install gurobipy clarabel
=======
if [[ "$PYTHON_VERSION" == "3.11" ]]; then
  python -m pip install gurobipy clarabel osqp piqp
  if [[ "$RUNNER_OS" == "Windows" ]]; then
    # SDPA with OpenBLAS backend does not pass LP5 on Windows
    python -m pip install sdpa-multiprecision
  else
    python -m pip install sdpa-python
  fi
# Python 3.8 on Windows will uninstall NumPy 1.16 and install NumPy 1.24 without the exception.
elif [[ "$RUNNER_OS" == "Windows" ]] && [[ "$PYTHON_VERSION" == "3.8" ]]; then
  python -m pip install gurobipy clarabel osqp piqp
>>>>>>> 02ce7a70
else
  python -m pip install "ortools>=9.3,<9.5" coptpy cplex diffcp gurobipy xpress clarabel piqp
  if [[ "$RUNNER_OS" == "Windows" ]]; then
    python -m pip install sdpa-multiprecision
  else
    python -m pip install sdpa-python
  fi
fi

# cylp has wheels for all versions 3.7 - 3.10, except for 3.7 on Windows
if [[ "$PYTHON_VERSION" != "3.7" ]] && [[ "$PYTHON_VERSION" != "3.11" ]] && [[ "$RUNNER_OS" != "Windows" ]]; then
  python -m pip install cylp
fi

# SCIP only works with scipy >= 1.5 due to dependency conflicts when installing on Linux/macOS
if [[ "$PYTHON_VERSION" == "3.9" ]] || [[ "$RUNNER_OS" == "Windows" ]]; then
  conda install pyscipopt
fi

# Only install Mosek if license is available (secret is not copied to forks)
if [[ -n "$MOSEK_CI_BASE64" ]] && [[ "$PYTHON_VERSION" != "3.11" ]]; then
    python -m pip install mosek
fi

if [[ "$USE_OPENMP" == "True" ]]; then
  conda install -c conda-forge openmp
fi<|MERGE_RESOLUTION|>--- conflicted
+++ resolved
@@ -30,23 +30,9 @@
 fi
 
 
-<<<<<<< HEAD
 # Python 3.8 on Windows and Linux will uninstall NumPy 1.16 and install NumPy 1.24 without the exception.
 if [[ "$PYTHON_VERSION" == "3.8" ]] && [[ "$RUNNER_OS" != "macos-11" ]]; then
-  python -m pip install gurobipy clarabel
-=======
-if [[ "$PYTHON_VERSION" == "3.11" ]]; then
-  python -m pip install gurobipy clarabel osqp piqp
-  if [[ "$RUNNER_OS" == "Windows" ]]; then
-    # SDPA with OpenBLAS backend does not pass LP5 on Windows
-    python -m pip install sdpa-multiprecision
-  else
-    python -m pip install sdpa-python
-  fi
-# Python 3.8 on Windows will uninstall NumPy 1.16 and install NumPy 1.24 without the exception.
-elif [[ "$RUNNER_OS" == "Windows" ]] && [[ "$PYTHON_VERSION" == "3.8" ]]; then
-  python -m pip install gurobipy clarabel osqp piqp
->>>>>>> 02ce7a70
+  python -m pip install gurobipy clarabel piqp
 else
   python -m pip install "ortools>=9.3,<9.5" coptpy cplex diffcp gurobipy xpress clarabel piqp
   if [[ "$RUNNER_OS" == "Windows" ]]; then
