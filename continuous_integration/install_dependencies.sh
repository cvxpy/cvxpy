--- conflicted
+++ resolved
@@ -52,10 +52,7 @@
 fi
 
 # SCIP only works with scipy >= 1.5 due to dependency conflicts when installing on Linux/macOS
-<<<<<<< HEAD
-=======
 # TODO make work on linux and mac.
->>>>>>> 439def73
 if [[ "$PYTHON_VERSION" == "3.9" ]] && [[ "$RUNNER_OS" == "Windows" ]]; then
   conda install pyscipopt
 fi
