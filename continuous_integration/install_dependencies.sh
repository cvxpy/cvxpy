#!/bin/bash
# This script is meant to be called by the "install" step defined in
# build.yml. The behavior of the script is controlled by environment 
# variables defined in the build.yml in .github/workflows/.

set -e

conda config --set remote_connect_timeout_secs 30.0
conda config --set remote_max_retries 10
conda config --set remote_backoff_factor 2
conda config --set remote_read_timeout_secs 120.0

if [[ "$PYTHON_VERSION" == "3.7" ]] || [[ "$PYTHON_VERSION" == "3.8" ]]; then
  conda install scipy=1.3 numpy=1.16 mkl pip pytest pytest-cov lapack ecos scs osqp cvxopt setuptools=63.4.2
elif [[ "$PYTHON_VERSION" == "3.9" ]]; then
  # The earliest version of numpy that works is 1.19.
  # Given numpy 1.19, the earliest version of scipy we can use is 1.5.
  conda install scipy=1.5 numpy=1.19 mkl pip pytest lapack ecos scs osqp cvxopt setuptools=64.0.2
elif [[ "$PYTHON_VERSION" == "3.10" ]]; then
    # The earliest version of numpy that works is 1.21.
    # Given numpy 1.21, the earliest version of scipy we can use is 1.7.
    conda install scipy=1.7 numpy=1.21 mkl pip pytest lapack ecos scs osqp cvxopt setuptools=64.0.2
fi

<<<<<<< HEAD
python -m pip install "ortools>=9.3,<9.5" coptpy
=======
python -m pip install ortools coptpy cplex sdpa-python diffcp gurobipy xpress
>>>>>>> fc992fc5

# cylp has wheels for all versions 3.7 - 3.10, except for 3.7 on Windows
if [[ "$PYTHON_VERSION" != "3.7" ]] && [[ "$RUNNER_OS" != "Windows" ]]; then
  python -m pip install cylp

# SCIP only works with scipy >= 1.5 due to dependency conflicts when installing on Linux/macOS
if [[ "$PYTHON_VERSION" == "3.9" ]] || [[ "$RUNNER_OS" == "Windows" ]]; then
  conda install pyscipopt"<4.0"  # TODO: update interface https://github.com/cvxpy/cvxpy/pull/1628
fi

# Only install Mosek if license is available (secret is not copied to forks)
if [[ -n "$MOSEK_CI_BASE64" ]]; then
    python -m pip install mosek
fi

if [[ "$USE_OPENMP" == "True" ]]; then
  conda install -c conda-forge openmp
fi<|MERGE_RESOLUTION|>--- conflicted
+++ resolved
@@ -22,11 +22,7 @@
     conda install scipy=1.7 numpy=1.21 mkl pip pytest lapack ecos scs osqp cvxopt setuptools=64.0.2
 fi
 
-<<<<<<< HEAD
-python -m pip install "ortools>=9.3,<9.5" coptpy
-=======
-python -m pip install ortools coptpy cplex sdpa-python diffcp gurobipy xpress
->>>>>>> fc992fc5
+python -m pip install "ortools>=9.3,<9.5" coptpy cplex sdpa-python diffcp gurobipy xpress
 
 # cylp has wheels for all versions 3.7 - 3.10, except for 3.7 on Windows
 if [[ "$PYTHON_VERSION" != "3.7" ]] && [[ "$RUNNER_OS" != "Windows" ]]; then
